--- conflicted
+++ resolved
@@ -1,11 +1,7 @@
 [package]
 cairo-version = "=2.11.4"
 name = "dojo_simple"
-<<<<<<< HEAD
-version = "1.6.0"
-=======
 version = "1.6.0-alpha.0"
->>>>>>> db88739f
 edition = "2024_07"
 
 [[target.starknet-contract]]
