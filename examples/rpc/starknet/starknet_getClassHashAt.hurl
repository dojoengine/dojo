--- conflicted
+++ resolved
@@ -5,11 +5,7 @@
   "method": "starknet_getClassHashAt",
   "params": [
     "pending",
-<<<<<<< HEAD
-    "0x295e01fd0ec0e8b5781e0cb0aa9544e4615a3434c95cf1ff4c6b64ca42248ad"
-=======
-    "0x049d36570d4e46f48e99674bd3fcc84644ddd6b96f7c741b1562b82f9e004dc7"
->>>>>>> 3fa7549e
+    "0x05400e90f7e0ae78bd02c77cd75527280470e2fe19c54970dd79dc37a9d3645c"
   ],
   "id": 1
 }
