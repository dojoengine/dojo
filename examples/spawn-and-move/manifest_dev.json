--- conflicted
+++ resolved
@@ -1,12 +1,7 @@
 {
   "world": {
-<<<<<<< HEAD
-    "class_hash": "0x14f824e95baa23e1bf3e242e0316b7154f79787b08d818fc4a2c8e6b95520a4",
-    "address": "0x3e6abad7e2199acaa34a390c7cf3d0d732685ed3a4ea8493dbb7804f5e25002",
-=======
-    "class_hash": "0x4c60dc46a8ca8bb47675b7b914053cef769afbf0e340523187336b72bd71d1f",
-    "address": "0x644e520f46d5e3e5437950d039f544e2be04d304f272595c4c082e8b063cf26",
->>>>>>> 1616678d
+    "class_hash": "0x7cff2f89a1171f82492b948638215592b953fb8441a740004598d0cc7cbcc02",
+    "address": "0x27bc5b6c346f69691b09e46e2cee996963ab2455858a0e1d985586e69dc81ae",
     "seed": "dojo_examples",
     "name": "example",
     "entrypoints": [
@@ -1369,13 +1364,8 @@
   },
   "contracts": [
     {
-<<<<<<< HEAD
-      "address": "0xd4ed7610833263d1e01c38438541d1735507f40dad636bfb43b32293463335",
+      "address": "0x690aa26c8ab0df63ed7b45616015084a02ff959ebfb49e0cd253bf323f734bc",
       "class_hash": "0x5128a5331e9d78688affdf6fae7ff05fdcfd7ae68bebb0caffdd038caa51870",
-=======
-      "address": "0x4b90458e67d04e9070ab96eaeca03955ce824bbb470cfc159d34ac88b1ba298",
-      "class_hash": "0x40eb7043c645e2960c2f3c06285199f3ae90351323855c758b7662177e47cea",
->>>>>>> 1616678d
       "abi": [
         {
           "type": "impl",
@@ -1736,11 +1726,7 @@
       ]
     },
     {
-<<<<<<< HEAD
-      "address": "0x95b4f2e73a88f2fc6052f958c8f43ea880e136873f565af1ab80f25ee272f5",
-=======
-      "address": "0x7252eae2a3eb9834676e5bac9ec8c1ca5c05591927611c5cac0b709ae3afa96",
->>>>>>> 1616678d
+      "address": "0x17727955a80783ea728cd9fff61148758aa48d07538b349572a1fd77aa3cc7d",
       "class_hash": "0x216b7f3b4d4d8f37e280a310881bdf11edb8c2f665d116388a3e0f6055929d2",
       "abi": [
         {
@@ -1934,13 +1920,8 @@
       ]
     },
     {
-<<<<<<< HEAD
-      "address": "0x17be6c1ece001ffe3474c8733a37a595a07b558ac504e4f3355414e71e50975",
+      "address": "0x34ba450472c3112a4fe154b06b925b238bc36c1373d43615a2f2c76e04fb150",
       "class_hash": "0x6f8120a9adbe5b42764ef71dcb261eca97bbe19ff8ad2d43271cb751f35d226",
-=======
-      "address": "0x77293d49c3c8b54ff2937cf998560ce8560fdb758feb90ee80d38d71e01c5a7",
-      "class_hash": "0x3a3f7bfd636cd62fcbcb584ca47e9caf61f4668f0af33ece60c642da6cc25e7",
->>>>>>> 1616678d
       "abi": [
         {
           "type": "impl",
@@ -2115,11 +2096,7 @@
       ]
     },
     {
-<<<<<<< HEAD
-      "address": "0x71cc34a38cda71e406a2c6372580ee7b3fde2bea8a7d3af77550a18c4195b2a",
-=======
-      "address": "0x35072c010b1bcd92956301ed807e9a48bf23037f5adb7ed092c0e36956f62af",
->>>>>>> 1616678d
+      "address": "0x31c6b805f1574e3d826b04a7cb4068ad750cee901dc5eca4434fedb48798855",
       "class_hash": "0x2171f2464ca252e6a717084210b5636b2788aa09a2b7fa53d67773262287a49",
       "abi": [
         {
