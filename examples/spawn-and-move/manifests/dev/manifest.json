{
  "world": {
    "kind": "WorldContract",
<<<<<<< HEAD
    "class_hash": "0xaddf09e93e482181d72694e82a872d138b0a04829900a081dcf7dc83479dc6",
    "original_class_hash": "0xaddf09e93e482181d72694e82a872d138b0a04829900a081dcf7dc83479dc6",
=======
    "class_hash": "0x1fafbe78a4676c8998d2de2053bc2fba24aebbd4fb86f03ff6af87ad3314092",
    "original_class_hash": "0x1fafbe78a4676c8998d2de2053bc2fba24aebbd4fb86f03ff6af87ad3314092",
>>>>>>> 6153192f
    "abi": [
      {
        "type": "impl",
        "name": "World",
        "interface_name": "dojo::world::IWorld"
      },
      {
        "type": "struct",
        "name": "core::byte_array::ByteArray",
        "members": [
          {
            "name": "data",
            "type": "core::array::Array::<core::bytes_31::bytes31>"
          },
          {
            "name": "pending_word",
            "type": "core::felt252"
          },
          {
            "name": "pending_word_len",
            "type": "core::integer::u32"
          }
        ]
      },
      {
        "type": "struct",
        "name": "dojo::resource_metadata::ResourceMetadata",
        "members": [
          {
            "name": "resource_id",
            "type": "core::felt252"
          },
          {
            "name": "metadata_uri",
            "type": "core::byte_array::ByteArray"
          }
        ]
      },
      {
        "type": "struct",
        "name": "core::array::Span::<core::felt252>",
        "members": [
          {
            "name": "snapshot",
            "type": "@core::array::Array::<core::felt252>"
          }
        ]
      },
      {
        "type": "struct",
        "name": "core::array::Span::<core::integer::u8>",
        "members": [
          {
            "name": "snapshot",
            "type": "@core::array::Array::<core::integer::u8>"
          }
        ]
      },
      {
        "type": "struct",
        "name": "dojo::database::introspect::FieldLayout",
        "members": [
          {
            "name": "selector",
            "type": "core::felt252"
          },
          {
            "name": "layout",
            "type": "dojo::database::introspect::Layout"
          }
        ]
      },
      {
        "type": "struct",
        "name": "core::array::Span::<dojo::database::introspect::FieldLayout>",
        "members": [
          {
            "name": "snapshot",
            "type": "@core::array::Array::<dojo::database::introspect::FieldLayout>"
          }
        ]
      },
      {
        "type": "struct",
        "name": "core::array::Span::<dojo::database::introspect::Layout>",
        "members": [
          {
            "name": "snapshot",
            "type": "@core::array::Array::<dojo::database::introspect::Layout>"
          }
        ]
      },
      {
        "type": "enum",
        "name": "dojo::database::introspect::Layout",
        "variants": [
          {
            "name": "Fixed",
            "type": "core::array::Span::<core::integer::u8>"
          },
          {
            "name": "Struct",
            "type": "core::array::Span::<dojo::database::introspect::FieldLayout>"
          },
          {
            "name": "Tuple",
            "type": "core::array::Span::<dojo::database::introspect::Layout>"
          },
          {
            "name": "Array",
            "type": "core::array::Span::<dojo::database::introspect::Layout>"
          },
          {
            "name": "ByteArray",
            "type": "()"
          },
          {
            "name": "Enum",
            "type": "core::array::Span::<dojo::database::introspect::FieldLayout>"
          }
        ]
      },
      {
        "type": "enum",
        "name": "core::bool",
        "variants": [
          {
            "name": "False",
            "type": "()"
          },
          {
            "name": "True",
            "type": "()"
          }
        ]
      },
      {
        "type": "interface",
        "name": "dojo::world::IWorld",
        "items": [
          {
            "type": "function",
            "name": "metadata",
            "inputs": [
              {
                "name": "resource_id",
                "type": "core::felt252"
              }
            ],
            "outputs": [
              {
                "type": "dojo::resource_metadata::ResourceMetadata"
              }
            ],
            "state_mutability": "view"
          },
          {
            "type": "function",
            "name": "set_metadata",
            "inputs": [
              {
                "name": "metadata",
                "type": "dojo::resource_metadata::ResourceMetadata"
              }
            ],
            "outputs": [],
            "state_mutability": "external"
          },
          {
            "type": "function",
            "name": "model",
            "inputs": [
              {
                "name": "selector",
                "type": "core::felt252"
              }
            ],
            "outputs": [
              {
                "type": "(core::starknet::class_hash::ClassHash, core::starknet::contract_address::ContractAddress)"
              }
            ],
            "state_mutability": "view"
          },
          {
            "type": "function",
            "name": "register_model",
            "inputs": [
              {
                "name": "class_hash",
                "type": "core::starknet::class_hash::ClassHash"
              }
            ],
            "outputs": [],
            "state_mutability": "external"
          },
          {
            "type": "function",
            "name": "deploy_contract",
            "inputs": [
              {
                "name": "salt",
                "type": "core::felt252"
              },
              {
                "name": "class_hash",
                "type": "core::starknet::class_hash::ClassHash"
              },
              {
                "name": "init_calldata",
                "type": "core::array::Span::<core::felt252>"
              }
            ],
            "outputs": [
              {
                "type": "core::starknet::contract_address::ContractAddress"
              }
            ],
            "state_mutability": "external"
          },
          {
            "type": "function",
            "name": "upgrade_contract",
            "inputs": [
              {
                "name": "address",
                "type": "core::starknet::contract_address::ContractAddress"
              },
              {
                "name": "class_hash",
                "type": "core::starknet::class_hash::ClassHash"
              }
            ],
            "outputs": [
              {
                "type": "core::starknet::class_hash::ClassHash"
              }
            ],
            "state_mutability": "external"
          },
          {
            "type": "function",
            "name": "uuid",
            "inputs": [],
            "outputs": [
              {
                "type": "core::integer::u32"
              }
            ],
            "state_mutability": "external"
          },
          {
            "type": "function",
            "name": "emit",
            "inputs": [
              {
                "name": "keys",
                "type": "core::array::Array::<core::felt252>"
              },
              {
                "name": "values",
                "type": "core::array::Span::<core::felt252>"
              }
            ],
            "outputs": [],
            "state_mutability": "view"
          },
          {
            "type": "function",
            "name": "entity",
            "inputs": [
              {
                "name": "model",
                "type": "core::felt252"
              },
              {
                "name": "keys",
                "type": "core::array::Span::<core::felt252>"
              },
              {
                "name": "layout",
                "type": "dojo::database::introspect::Layout"
              }
            ],
            "outputs": [
              {
                "type": "core::array::Span::<core::felt252>"
              }
            ],
            "state_mutability": "view"
          },
          {
            "type": "function",
            "name": "set_entity",
            "inputs": [
              {
                "name": "model",
                "type": "core::felt252"
              },
              {
                "name": "keys",
                "type": "core::array::Span::<core::felt252>"
              },
              {
                "name": "values",
                "type": "core::array::Span::<core::felt252>"
              },
              {
                "name": "layout",
                "type": "dojo::database::introspect::Layout"
              }
            ],
            "outputs": [],
            "state_mutability": "external"
          },
          {
            "type": "function",
            "name": "delete_entity",
            "inputs": [
              {
                "name": "model",
                "type": "core::felt252"
              },
              {
                "name": "keys",
                "type": "core::array::Span::<core::felt252>"
              },
              {
                "name": "layout",
                "type": "dojo::database::introspect::Layout"
              }
            ],
            "outputs": [],
            "state_mutability": "external"
          },
          {
            "type": "function",
            "name": "base",
            "inputs": [],
            "outputs": [
              {
                "type": "core::starknet::class_hash::ClassHash"
              }
            ],
            "state_mutability": "view"
          },
          {
            "type": "function",
            "name": "is_owner",
            "inputs": [
              {
                "name": "address",
                "type": "core::starknet::contract_address::ContractAddress"
              },
              {
                "name": "resource",
                "type": "core::felt252"
              }
            ],
            "outputs": [
              {
                "type": "core::bool"
              }
            ],
            "state_mutability": "view"
          },
          {
            "type": "function",
            "name": "grant_owner",
            "inputs": [
              {
                "name": "address",
                "type": "core::starknet::contract_address::ContractAddress"
              },
              {
                "name": "resource",
                "type": "core::felt252"
              }
            ],
            "outputs": [],
            "state_mutability": "external"
          },
          {
            "type": "function",
            "name": "revoke_owner",
            "inputs": [
              {
                "name": "address",
                "type": "core::starknet::contract_address::ContractAddress"
              },
              {
                "name": "resource",
                "type": "core::felt252"
              }
            ],
            "outputs": [],
            "state_mutability": "external"
          },
          {
            "type": "function",
            "name": "is_writer",
            "inputs": [
              {
                "name": "model",
                "type": "core::felt252"
              },
              {
                "name": "contract",
                "type": "core::starknet::contract_address::ContractAddress"
              }
            ],
            "outputs": [
              {
                "type": "core::bool"
              }
            ],
            "state_mutability": "view"
          },
          {
            "type": "function",
            "name": "grant_writer",
            "inputs": [
              {
                "name": "model",
                "type": "core::felt252"
              },
              {
                "name": "contract",
                "type": "core::starknet::contract_address::ContractAddress"
              }
            ],
            "outputs": [],
            "state_mutability": "external"
          },
          {
            "type": "function",
            "name": "revoke_writer",
            "inputs": [
              {
                "name": "model",
                "type": "core::felt252"
              },
              {
                "name": "contract",
                "type": "core::starknet::contract_address::ContractAddress"
              }
            ],
            "outputs": [],
            "state_mutability": "external"
          }
        ]
      },
      {
        "type": "impl",
        "name": "UpgradeableWorld",
        "interface_name": "dojo::world::IUpgradeableWorld"
      },
      {
        "type": "interface",
        "name": "dojo::world::IUpgradeableWorld",
        "items": [
          {
            "type": "function",
            "name": "upgrade",
            "inputs": [
              {
                "name": "new_class_hash",
                "type": "core::starknet::class_hash::ClassHash"
              }
            ],
            "outputs": [],
            "state_mutability": "external"
          }
        ]
      },
      {
        "type": "impl",
        "name": "UpgradeableState",
        "interface_name": "dojo::interfaces::IUpgradeableState"
      },
      {
        "type": "struct",
        "name": "dojo::interfaces::StorageUpdate",
        "members": [
          {
            "name": "key",
            "type": "core::felt252"
          },
          {
            "name": "value",
            "type": "core::felt252"
          }
        ]
      },
      {
        "type": "struct",
        "name": "core::array::Span::<dojo::interfaces::StorageUpdate>",
        "members": [
          {
            "name": "snapshot",
            "type": "@core::array::Array::<dojo::interfaces::StorageUpdate>"
          }
        ]
      },
      {
        "type": "struct",
        "name": "dojo::interfaces::ProgramOutput",
        "members": [
          {
            "name": "prev_state_root",
            "type": "core::felt252"
          },
          {
            "name": "new_state_root",
            "type": "core::felt252"
          },
          {
            "name": "block_number",
            "type": "core::felt252"
          },
          {
            "name": "block_hash",
            "type": "core::felt252"
          },
          {
            "name": "config_hash",
            "type": "core::felt252"
          },
          {
            "name": "world_da_hash",
            "type": "core::felt252"
          },
          {
            "name": "message_to_starknet_segment",
            "type": "core::array::Span::<core::felt252>"
          },
          {
            "name": "message_to_appchain_segment",
            "type": "core::array::Span::<core::felt252>"
          }
        ]
      },
      {
        "type": "interface",
        "name": "dojo::interfaces::IUpgradeableState",
        "items": [
          {
            "type": "function",
            "name": "upgrade_state",
            "inputs": [
              {
                "name": "new_state",
                "type": "core::array::Span::<dojo::interfaces::StorageUpdate>"
              },
              {
                "name": "program_output",
                "type": "dojo::interfaces::ProgramOutput"
              }
            ],
            "outputs": [],
            "state_mutability": "external"
          }
        ]
      },
      {
        "type": "impl",
        "name": "ConfigImpl",
        "interface_name": "dojo::config::interface::IConfig"
      },
      {
        "type": "interface",
        "name": "dojo::config::interface::IConfig",
        "items": [
          {
            "type": "function",
            "name": "set_program_hash",
            "inputs": [
              {
                "name": "program_hash",
                "type": "core::felt252"
              }
            ],
            "outputs": [],
            "state_mutability": "external"
          },
          {
            "type": "function",
            "name": "get_program_hash",
            "inputs": [],
            "outputs": [
              {
                "type": "core::felt252"
              }
            ],
            "state_mutability": "view"
          },
          {
            "type": "function",
            "name": "set_facts_registry",
            "inputs": [
              {
                "name": "address",
                "type": "core::starknet::contract_address::ContractAddress"
              }
            ],
            "outputs": [],
            "state_mutability": "external"
          },
          {
            "type": "function",
            "name": "get_facts_registry",
            "inputs": [],
            "outputs": [
              {
                "type": "core::starknet::contract_address::ContractAddress"
              }
            ],
            "state_mutability": "view"
          }
        ]
      },
      {
        "type": "constructor",
        "name": "constructor",
        "inputs": [
          {
            "name": "contract_base",
            "type": "core::starknet::class_hash::ClassHash"
          }
        ]
      },
      {
        "type": "event",
        "name": "dojo::world::world::WorldSpawned",
        "kind": "struct",
        "members": [
          {
            "name": "address",
            "type": "core::starknet::contract_address::ContractAddress",
            "kind": "data"
          },
          {
            "name": "creator",
            "type": "core::starknet::contract_address::ContractAddress",
            "kind": "data"
          }
        ]
      },
      {
        "type": "event",
        "name": "dojo::world::world::ContractDeployed",
        "kind": "struct",
        "members": [
          {
            "name": "salt",
            "type": "core::felt252",
            "kind": "data"
          },
          {
            "name": "class_hash",
            "type": "core::starknet::class_hash::ClassHash",
            "kind": "data"
          },
          {
            "name": "address",
            "type": "core::starknet::contract_address::ContractAddress",
            "kind": "data"
          }
        ]
      },
      {
        "type": "event",
        "name": "dojo::world::world::ContractUpgraded",
        "kind": "struct",
        "members": [
          {
            "name": "class_hash",
            "type": "core::starknet::class_hash::ClassHash",
            "kind": "data"
          },
          {
            "name": "address",
            "type": "core::starknet::contract_address::ContractAddress",
            "kind": "data"
          }
        ]
      },
      {
        "type": "event",
        "name": "dojo::world::world::WorldUpgraded",
        "kind": "struct",
        "members": [
          {
            "name": "class_hash",
            "type": "core::starknet::class_hash::ClassHash",
            "kind": "data"
          }
        ]
      },
      {
        "type": "event",
        "name": "dojo::world::world::MetadataUpdate",
        "kind": "struct",
        "members": [
          {
            "name": "resource",
            "type": "core::felt252",
            "kind": "data"
          },
          {
            "name": "uri",
            "type": "core::byte_array::ByteArray",
            "kind": "data"
          }
        ]
      },
      {
        "type": "event",
        "name": "dojo::world::world::ModelRegistered",
        "kind": "struct",
        "members": [
          {
            "name": "name",
            "type": "core::byte_array::ByteArray",
            "kind": "data"
          },
          {
            "name": "class_hash",
            "type": "core::starknet::class_hash::ClassHash",
            "kind": "data"
          },
          {
            "name": "prev_class_hash",
            "type": "core::starknet::class_hash::ClassHash",
            "kind": "data"
          },
          {
            "name": "address",
            "type": "core::starknet::contract_address::ContractAddress",
            "kind": "data"
          },
          {
            "name": "prev_address",
            "type": "core::starknet::contract_address::ContractAddress",
            "kind": "data"
          }
        ]
      },
      {
        "type": "event",
        "name": "dojo::world::world::StoreSetRecord",
        "kind": "struct",
        "members": [
          {
            "name": "table",
            "type": "core::felt252",
            "kind": "data"
          },
          {
            "name": "keys",
            "type": "core::array::Span::<core::felt252>",
            "kind": "data"
          },
          {
            "name": "values",
            "type": "core::array::Span::<core::felt252>",
            "kind": "data"
          }
        ]
      },
      {
        "type": "event",
        "name": "dojo::world::world::StoreDelRecord",
        "kind": "struct",
        "members": [
          {
            "name": "table",
            "type": "core::felt252",
            "kind": "data"
          },
          {
            "name": "keys",
            "type": "core::array::Span::<core::felt252>",
            "kind": "data"
          }
        ]
      },
      {
        "type": "event",
        "name": "dojo::world::world::WriterUpdated",
        "kind": "struct",
        "members": [
          {
            "name": "model",
            "type": "core::felt252",
            "kind": "data"
          },
          {
            "name": "contract",
            "type": "core::starknet::contract_address::ContractAddress",
            "kind": "data"
          },
          {
            "name": "value",
            "type": "core::bool",
            "kind": "data"
          }
        ]
      },
      {
        "type": "event",
        "name": "dojo::world::world::OwnerUpdated",
        "kind": "struct",
        "members": [
          {
            "name": "address",
            "type": "core::starknet::contract_address::ContractAddress",
            "kind": "data"
          },
          {
            "name": "resource",
            "type": "core::felt252",
            "kind": "data"
          },
          {
            "name": "value",
            "type": "core::bool",
            "kind": "data"
          }
        ]
      },
      {
        "type": "event",
        "name": "dojo::config::component::Config::ProgramHashUpdate",
        "kind": "struct",
        "members": [
          {
            "name": "program_hash",
            "type": "core::felt252",
            "kind": "data"
          }
        ]
      },
      {
        "type": "event",
        "name": "dojo::config::component::Config::FactsRegistryUpdate",
        "kind": "struct",
        "members": [
          {
            "name": "address",
            "type": "core::starknet::contract_address::ContractAddress",
            "kind": "data"
          }
        ]
      },
      {
        "type": "event",
        "name": "dojo::config::component::Config::Event",
        "kind": "enum",
        "variants": [
          {
            "name": "ProgramHashUpdate",
            "type": "dojo::config::component::Config::ProgramHashUpdate",
            "kind": "nested"
          },
          {
            "name": "FactsRegistryUpdate",
            "type": "dojo::config::component::Config::FactsRegistryUpdate",
            "kind": "nested"
          }
        ]
      },
      {
        "type": "event",
        "name": "dojo::world::world::StateUpdated",
        "kind": "struct",
        "members": [
          {
            "name": "da_hash",
            "type": "core::felt252",
            "kind": "data"
          }
        ]
      },
      {
        "type": "event",
        "name": "dojo::world::world::Event",
        "kind": "enum",
        "variants": [
          {
            "name": "WorldSpawned",
            "type": "dojo::world::world::WorldSpawned",
            "kind": "nested"
          },
          {
            "name": "ContractDeployed",
            "type": "dojo::world::world::ContractDeployed",
            "kind": "nested"
          },
          {
            "name": "ContractUpgraded",
            "type": "dojo::world::world::ContractUpgraded",
            "kind": "nested"
          },
          {
            "name": "WorldUpgraded",
            "type": "dojo::world::world::WorldUpgraded",
            "kind": "nested"
          },
          {
            "name": "MetadataUpdate",
            "type": "dojo::world::world::MetadataUpdate",
            "kind": "nested"
          },
          {
            "name": "ModelRegistered",
            "type": "dojo::world::world::ModelRegistered",
            "kind": "nested"
          },
          {
            "name": "StoreSetRecord",
            "type": "dojo::world::world::StoreSetRecord",
            "kind": "nested"
          },
          {
            "name": "StoreDelRecord",
            "type": "dojo::world::world::StoreDelRecord",
            "kind": "nested"
          },
          {
            "name": "WriterUpdated",
            "type": "dojo::world::world::WriterUpdated",
            "kind": "nested"
          },
          {
            "name": "OwnerUpdated",
            "type": "dojo::world::world::OwnerUpdated",
            "kind": "nested"
          },
          {
            "name": "ConfigEvent",
            "type": "dojo::config::component::Config::Event",
            "kind": "nested"
          },
          {
            "name": "StateUpdated",
            "type": "dojo::world::world::StateUpdated",
            "kind": "nested"
          }
        ]
      }
    ],
<<<<<<< HEAD
    "address": "0x763688ab33d79a235541ec71f294ad2293f37c5a2c66253565aff91aa39d7c4",
    "transaction_hash": "0x25c25bb9bdbd6ec32928d9ef855f6b1f67f406fdbd23e2ad82a803518bf47db",
=======
    "address": "0x26a8d9f2ac0348182bea206d913908ef77e439416713592ebc85941a69048d6",
    "transaction_hash": "0x4fb663d83b07373bf2844ef51acfb10d1e957a2fd6d573b7360ad64710df6cc",
>>>>>>> 6153192f
    "block_number": 3,
    "seed": "dojo_examples",
    "metadata": {
      "profile_name": "dev",
      "rpc_url": "http://localhost:5050/"
    },
    "name": "dojo::world::world"
  },
  "base": {
    "kind": "Class",
    "class_hash": "0x22f3e55b61d86c2ac5239fa3b3b8761f26b9a5c0b5f61ddbd5d756ced498b46",
    "original_class_hash": "0x22f3e55b61d86c2ac5239fa3b3b8761f26b9a5c0b5f61ddbd5d756ced498b46",
    "abi": null,
    "name": "dojo::base::base"
  },
  "contracts": [
    {
      "kind": "DojoContract",
<<<<<<< HEAD
      "address": "0x13ec545da8430016b96cf7cf81bdd411594c2261944c90ad22cfd02e136d7e9",
      "class_hash": "0x1d7a00e4f03f301929b335e683f003713dd2bf7f128a5b3d11519aab588f89a",
      "original_class_hash": "0x1d7a00e4f03f301929b335e683f003713dd2bf7f128a5b3d11519aab588f89a",
=======
      "address": "0x43ec1c3a2195bc6adaa4134b7183cec4bae46f1388cb41c0fc808aba7e04b0",
      "class_hash": "0xfe09a42928890d712af285559b4452ebbc448428dfa91179bfee66715a2add",
      "original_class_hash": "0xfe09a42928890d712af285559b4452ebbc448428dfa91179bfee66715a2add",
>>>>>>> 6153192f
      "base_class_hash": "0x22f3e55b61d86c2ac5239fa3b3b8761f26b9a5c0b5f61ddbd5d756ced498b46",
      "abi": [
        {
          "type": "impl",
          "name": "DojoResourceProviderImpl",
          "interface_name": "dojo::world::IDojoResourceProvider"
        },
        {
          "type": "interface",
          "name": "dojo::world::IDojoResourceProvider",
          "items": [
            {
              "type": "function",
              "name": "dojo_resource",
              "inputs": [],
              "outputs": [
                {
                  "type": "core::felt252"
                }
              ],
              "state_mutability": "view"
            }
          ]
        },
        {
          "type": "impl",
          "name": "WorldProviderImpl",
          "interface_name": "dojo::world::IWorldProvider"
        },
        {
          "type": "struct",
          "name": "dojo::world::IWorldDispatcher",
          "members": [
            {
              "name": "contract_address",
              "type": "core::starknet::contract_address::ContractAddress"
            }
          ]
        },
        {
          "type": "interface",
          "name": "dojo::world::IWorldProvider",
          "items": [
            {
              "type": "function",
              "name": "world",
              "inputs": [],
              "outputs": [
                {
                  "type": "dojo::world::IWorldDispatcher"
                }
              ],
              "state_mutability": "view"
            }
          ]
        },
        {
          "type": "impl",
          "name": "ActionsComputedImpl",
          "interface_name": "dojo_examples::actions::IActionsComputed"
        },
        {
          "type": "struct",
          "name": "dojo_examples::models::Vec2",
          "members": [
            {
              "name": "x",
              "type": "core::integer::u32"
            },
            {
              "name": "y",
              "type": "core::integer::u32"
            }
          ]
        },
        {
          "type": "struct",
          "name": "dojo_examples::models::Position",
          "members": [
            {
              "name": "player",
              "type": "core::starknet::contract_address::ContractAddress"
            },
            {
              "name": "vec",
              "type": "dojo_examples::models::Vec2"
            }
          ]
        },
        {
          "type": "interface",
          "name": "dojo_examples::actions::IActionsComputed",
          "items": [
            {
              "type": "function",
              "name": "tile_terrain",
              "inputs": [
                {
                  "name": "vec",
                  "type": "dojo_examples::models::Vec2"
                }
              ],
              "outputs": [
                {
                  "type": "core::felt252"
                }
              ],
              "state_mutability": "view"
            },
            {
              "type": "function",
              "name": "quadrant",
              "inputs": [
                {
                  "name": "pos",
                  "type": "dojo_examples::models::Position"
                }
              ],
              "outputs": [
                {
                  "type": "core::integer::u8"
                }
              ],
              "state_mutability": "view"
            }
          ]
        },
        {
          "type": "impl",
          "name": "ActionsImpl",
          "interface_name": "dojo_examples::actions::IActions"
        },
        {
          "type": "enum",
          "name": "dojo_examples::models::Direction",
          "variants": [
            {
              "name": "None",
              "type": "()"
            },
            {
              "name": "Left",
              "type": "()"
            },
            {
              "name": "Right",
              "type": "()"
            },
            {
              "name": "Up",
              "type": "()"
            },
            {
              "name": "Down",
              "type": "()"
            }
          ]
        },
        {
          "type": "struct",
          "name": "core::byte_array::ByteArray",
          "members": [
            {
              "name": "data",
              "type": "core::array::Array::<core::bytes_31::bytes31>"
            },
            {
              "name": "pending_word",
              "type": "core::felt252"
            },
            {
              "name": "pending_word_len",
              "type": "core::integer::u32"
            }
          ]
        },
        {
          "type": "interface",
          "name": "dojo_examples::actions::IActions",
          "items": [
            {
              "type": "function",
              "name": "spawn",
              "inputs": [],
              "outputs": [],
              "state_mutability": "view"
            },
            {
              "type": "function",
              "name": "move",
              "inputs": [
                {
                  "name": "direction",
                  "type": "dojo_examples::models::Direction"
                }
              ],
              "outputs": [],
              "state_mutability": "view"
            },
            {
              "type": "function",
              "name": "set_player_config",
              "inputs": [
                {
                  "name": "name",
                  "type": "core::byte_array::ByteArray"
                }
              ],
              "outputs": [],
              "state_mutability": "view"
            }
          ]
        },
        {
          "type": "impl",
          "name": "IDojoInitImpl",
          "interface_name": "dojo_examples::actions::actions::IDojoInit"
        },
        {
          "type": "interface",
          "name": "dojo_examples::actions::actions::IDojoInit",
          "items": [
            {
              "type": "function",
              "name": "dojo_init",
              "inputs": [],
              "outputs": [],
              "state_mutability": "view"
            }
          ]
        },
        {
          "type": "impl",
          "name": "UpgradableImpl",
          "interface_name": "dojo::components::upgradeable::IUpgradeable"
        },
        {
          "type": "interface",
          "name": "dojo::components::upgradeable::IUpgradeable",
          "items": [
            {
              "type": "function",
              "name": "upgrade",
              "inputs": [
                {
                  "name": "new_class_hash",
                  "type": "core::starknet::class_hash::ClassHash"
                }
              ],
              "outputs": [],
              "state_mutability": "external"
            }
          ]
        },
        {
          "type": "event",
          "name": "dojo::components::upgradeable::upgradeable::Upgraded",
          "kind": "struct",
          "members": [
            {
              "name": "class_hash",
              "type": "core::starknet::class_hash::ClassHash",
              "kind": "data"
            }
          ]
        },
        {
          "type": "event",
          "name": "dojo::components::upgradeable::upgradeable::Event",
          "kind": "enum",
          "variants": [
            {
              "name": "Upgraded",
              "type": "dojo::components::upgradeable::upgradeable::Upgraded",
              "kind": "nested"
            }
          ]
        },
        {
          "type": "event",
          "name": "dojo_examples::actions::actions::Event",
          "kind": "enum",
          "variants": [
            {
              "name": "UpgradeableEvent",
              "type": "dojo::components::upgradeable::upgradeable::Event",
              "kind": "nested"
            }
          ]
        }
      ],
      "reads": [],
      "writes": [
        "Moves",
        "Position"
      ],
      "computed": [],
      "init_calldata": [],
      "name": "dojo_examples::actions::actions"
    },
    {
      "kind": "DojoContract",
      "address": "0x55d1b3b80ddfd912e33a6cb331665dfc0b8f1738fcbe8d4c4191e27cd12f9c4",
      "class_hash": "0x3ee016157303a7ce35a9fecdb5b8519159df620c5780527d61443636aaa3c3a",
      "original_class_hash": "0x3ee016157303a7ce35a9fecdb5b8519159df620c5780527d61443636aaa3c3a",
      "base_class_hash": "0x22f3e55b61d86c2ac5239fa3b3b8761f26b9a5c0b5f61ddbd5d756ced498b46",
      "abi": [
        {
          "type": "impl",
          "name": "DojoResourceProviderImpl",
          "interface_name": "dojo::world::IDojoResourceProvider"
        },
        {
          "type": "interface",
          "name": "dojo::world::IDojoResourceProvider",
          "items": [
            {
              "type": "function",
              "name": "dojo_resource",
              "inputs": [],
              "outputs": [
                {
                  "type": "core::felt252"
                }
              ],
              "state_mutability": "view"
            }
          ]
        },
        {
          "type": "impl",
          "name": "WorldProviderImpl",
          "interface_name": "dojo::world::IWorldProvider"
        },
        {
          "type": "struct",
          "name": "dojo::world::IWorldDispatcher",
          "members": [
            {
              "name": "contract_address",
              "type": "core::starknet::contract_address::ContractAddress"
            }
          ]
        },
        {
          "type": "interface",
          "name": "dojo::world::IWorldProvider",
          "items": [
            {
              "type": "function",
              "name": "world",
              "inputs": [],
              "outputs": [
                {
                  "type": "dojo::world::IWorldDispatcher"
                }
              ],
              "state_mutability": "view"
            }
          ]
        },
        {
          "type": "impl",
          "name": "IDojoInitImpl",
          "interface_name": "dojo_examples::others::others::IDojoInit"
        },
        {
          "type": "interface",
          "name": "dojo_examples::others::others::IDojoInit",
          "items": [
            {
              "type": "function",
              "name": "dojo_init",
              "inputs": [
                {
                  "name": "actions_address",
                  "type": "core::starknet::contract_address::ContractAddress"
                },
                {
                  "name": "actions_class",
                  "type": "core::starknet::class_hash::ClassHash"
                },
                {
                  "name": "value",
                  "type": "core::integer::u8"
                }
              ],
              "outputs": [],
              "state_mutability": "view"
            }
          ]
        },
        {
          "type": "impl",
          "name": "UpgradableImpl",
          "interface_name": "dojo::components::upgradeable::IUpgradeable"
        },
        {
          "type": "interface",
          "name": "dojo::components::upgradeable::IUpgradeable",
          "items": [
            {
              "type": "function",
              "name": "upgrade",
              "inputs": [
                {
                  "name": "new_class_hash",
                  "type": "core::starknet::class_hash::ClassHash"
                }
              ],
              "outputs": [],
              "state_mutability": "external"
            }
          ]
        },
        {
          "type": "event",
          "name": "dojo::components::upgradeable::upgradeable::Upgraded",
          "kind": "struct",
          "members": [
            {
              "name": "class_hash",
              "type": "core::starknet::class_hash::ClassHash",
              "kind": "data"
            }
          ]
        },
        {
          "type": "event",
          "name": "dojo::components::upgradeable::upgradeable::Event",
          "kind": "enum",
          "variants": [
            {
              "name": "Upgraded",
              "type": "dojo::components::upgradeable::upgradeable::Upgraded",
              "kind": "nested"
            }
          ]
        },
        {
          "type": "event",
          "name": "dojo_examples::others::others::Event",
          "kind": "enum",
          "variants": [
            {
              "name": "UpgradeableEvent",
              "type": "dojo::components::upgradeable::upgradeable::Event",
              "kind": "nested"
            }
          ]
        }
      ],
      "reads": [],
      "writes": [],
      "computed": [],
      "init_calldata": [
        "$contract_address:dojo_examples::actions::actions",
        "$class_hash:dojo_examples::actions::actions",
        "10"
      ],
      "name": "dojo_examples::others::others"
    }
  ],
  "models": [
    {
      "kind": "DojoModel",
      "members": [
        {
          "name": "player",
          "type": "ContractAddress",
          "key": true
        },
        {
          "name": "direction",
          "type": "Direction",
          "key": false
        }
      ],
<<<<<<< HEAD
      "class_hash": "0x5ba7289cfe61c698b01e307e67bbadcae116f64a71f7c033a29f3a1ff157aee",
      "original_class_hash": "0x5ba7289cfe61c698b01e307e67bbadcae116f64a71f7c033a29f3a1ff157aee",
=======
      "class_hash": "0x6f85952ceeb7783fb265a4b2d235db48e7a36357bbce7a56997ca5798c95187",
      "original_class_hash": "0x6f85952ceeb7783fb265a4b2d235db48e7a36357bbce7a56997ca5798c95187",
>>>>>>> 6153192f
      "abi": [
        {
          "type": "impl",
          "name": "DojoModelImpl",
          "interface_name": "dojo::model::IModel"
        },
        {
          "type": "struct",
          "name": "core::byte_array::ByteArray",
          "members": [
            {
              "name": "data",
              "type": "core::array::Array::<core::bytes_31::bytes31>"
            },
            {
              "name": "pending_word",
              "type": "core::felt252"
            },
            {
              "name": "pending_word_len",
              "type": "core::integer::u32"
            }
          ]
        },
        {
          "type": "enum",
          "name": "core::option::Option::<core::integer::u32>",
          "variants": [
            {
              "name": "Some",
              "type": "core::integer::u32"
            },
            {
              "name": "None",
              "type": "()"
            }
          ]
        },
        {
          "type": "struct",
          "name": "core::array::Span::<core::integer::u8>",
          "members": [
            {
              "name": "snapshot",
              "type": "@core::array::Array::<core::integer::u8>"
            }
          ]
        },
        {
          "type": "struct",
          "name": "dojo::database::introspect::FieldLayout",
          "members": [
            {
              "name": "selector",
              "type": "core::felt252"
            },
            {
              "name": "layout",
              "type": "dojo::database::introspect::Layout"
            }
          ]
        },
        {
          "type": "struct",
          "name": "core::array::Span::<dojo::database::introspect::FieldLayout>",
          "members": [
            {
              "name": "snapshot",
              "type": "@core::array::Array::<dojo::database::introspect::FieldLayout>"
            }
          ]
        },
        {
          "type": "struct",
          "name": "core::array::Span::<dojo::database::introspect::Layout>",
          "members": [
            {
              "name": "snapshot",
              "type": "@core::array::Array::<dojo::database::introspect::Layout>"
            }
          ]
        },
        {
          "type": "enum",
          "name": "dojo::database::introspect::Layout",
          "variants": [
            {
              "name": "Fixed",
              "type": "core::array::Span::<core::integer::u8>"
            },
            {
              "name": "Struct",
              "type": "core::array::Span::<dojo::database::introspect::FieldLayout>"
            },
            {
              "name": "Tuple",
              "type": "core::array::Span::<dojo::database::introspect::Layout>"
            },
            {
              "name": "Array",
              "type": "core::array::Span::<dojo::database::introspect::Layout>"
            },
            {
              "name": "ByteArray",
              "type": "()"
            },
            {
              "name": "Enum",
              "type": "core::array::Span::<dojo::database::introspect::FieldLayout>"
            }
          ]
        },
        {
          "type": "struct",
          "name": "core::array::Span::<core::felt252>",
          "members": [
            {
              "name": "snapshot",
              "type": "@core::array::Array::<core::felt252>"
            }
          ]
        },
        {
          "type": "struct",
          "name": "dojo::database::introspect::Member",
          "members": [
            {
              "name": "name",
              "type": "core::felt252"
            },
            {
              "name": "attrs",
              "type": "core::array::Span::<core::felt252>"
            },
            {
              "name": "ty",
              "type": "dojo::database::introspect::Ty"
            }
          ]
        },
        {
          "type": "struct",
          "name": "core::array::Span::<dojo::database::introspect::Member>",
          "members": [
            {
              "name": "snapshot",
              "type": "@core::array::Array::<dojo::database::introspect::Member>"
            }
          ]
        },
        {
          "type": "struct",
          "name": "dojo::database::introspect::Struct",
          "members": [
            {
              "name": "name",
              "type": "core::felt252"
            },
            {
              "name": "attrs",
              "type": "core::array::Span::<core::felt252>"
            },
            {
              "name": "children",
              "type": "core::array::Span::<dojo::database::introspect::Member>"
            }
          ]
        },
        {
          "type": "struct",
          "name": "core::array::Span::<(core::felt252, dojo::database::introspect::Ty)>",
          "members": [
            {
              "name": "snapshot",
              "type": "@core::array::Array::<(core::felt252, dojo::database::introspect::Ty)>"
            }
          ]
        },
        {
          "type": "struct",
          "name": "dojo::database::introspect::Enum",
          "members": [
            {
              "name": "name",
              "type": "core::felt252"
            },
            {
              "name": "attrs",
              "type": "core::array::Span::<core::felt252>"
            },
            {
              "name": "children",
              "type": "core::array::Span::<(core::felt252, dojo::database::introspect::Ty)>"
            }
          ]
        },
        {
          "type": "struct",
          "name": "core::array::Span::<dojo::database::introspect::Ty>",
          "members": [
            {
              "name": "snapshot",
              "type": "@core::array::Array::<dojo::database::introspect::Ty>"
            }
          ]
        },
        {
          "type": "enum",
          "name": "dojo::database::introspect::Ty",
          "variants": [
            {
              "name": "Primitive",
              "type": "core::felt252"
            },
            {
              "name": "Struct",
              "type": "dojo::database::introspect::Struct"
            },
            {
              "name": "Enum",
              "type": "dojo::database::introspect::Enum"
            },
            {
              "name": "Tuple",
              "type": "core::array::Span::<dojo::database::introspect::Ty>"
            },
            {
              "name": "Array",
              "type": "core::array::Span::<dojo::database::introspect::Ty>"
            },
            {
              "name": "ByteArray",
              "type": "()"
            }
          ]
        },
        {
          "type": "interface",
          "name": "dojo::model::IModel",
          "items": [
            {
              "type": "function",
              "name": "selector",
              "inputs": [],
              "outputs": [
                {
                  "type": "core::felt252"
                }
              ],
              "state_mutability": "view"
            },
            {
              "type": "function",
              "name": "name",
              "inputs": [],
              "outputs": [
                {
                  "type": "core::byte_array::ByteArray"
                }
              ],
              "state_mutability": "view"
            },
            {
              "type": "function",
              "name": "version",
              "inputs": [],
              "outputs": [
                {
                  "type": "core::integer::u8"
                }
              ],
              "state_mutability": "view"
            },
            {
              "type": "function",
              "name": "unpacked_size",
              "inputs": [],
              "outputs": [
                {
                  "type": "core::option::Option::<core::integer::u32>"
                }
              ],
              "state_mutability": "view"
            },
            {
              "type": "function",
              "name": "packed_size",
              "inputs": [],
              "outputs": [
                {
                  "type": "core::option::Option::<core::integer::u32>"
                }
              ],
              "state_mutability": "view"
            },
            {
              "type": "function",
              "name": "layout",
              "inputs": [],
              "outputs": [
                {
                  "type": "dojo::database::introspect::Layout"
                }
              ],
              "state_mutability": "view"
            },
            {
              "type": "function",
              "name": "schema",
              "inputs": [],
              "outputs": [
                {
                  "type": "dojo::database::introspect::Ty"
                }
              ],
              "state_mutability": "view"
            }
          ]
        },
        {
          "type": "impl",
          "name": "movedImpl",
          "interface_name": "dojo_examples::actions::actions::Imoved"
        },
        {
          "type": "enum",
          "name": "dojo_examples::models::Direction",
          "variants": [
            {
              "name": "None",
              "type": "()"
            },
            {
              "name": "Left",
              "type": "()"
            },
            {
              "name": "Right",
              "type": "()"
            },
            {
              "name": "Up",
              "type": "()"
            },
            {
              "name": "Down",
              "type": "()"
            }
          ]
        },
        {
          "type": "struct",
          "name": "dojo_examples::actions::actions::Moved",
          "members": [
            {
              "name": "player",
              "type": "core::starknet::contract_address::ContractAddress"
            },
            {
              "name": "direction",
              "type": "dojo_examples::models::Direction"
            }
          ]
        },
        {
          "type": "interface",
          "name": "dojo_examples::actions::actions::Imoved",
          "items": [
            {
              "type": "function",
              "name": "ensure_abi",
              "inputs": [
                {
                  "name": "model",
                  "type": "dojo_examples::actions::actions::Moved"
                }
              ],
              "outputs": [],
              "state_mutability": "view"
            }
          ]
        },
        {
          "type": "event",
          "name": "dojo_examples::actions::actions::moved::Event",
          "kind": "enum",
          "variants": []
        }
      ],
      "name": "dojo_examples::actions::actions::moved"
    },
    {
      "kind": "DojoModel",
      "members": [
        {
          "name": "identity",
          "type": "ContractAddress",
          "key": true
        },
        {
          "name": "emote",
          "type": "Emote",
          "key": false
        }
      ],
<<<<<<< HEAD
      "class_hash": "0x3461653e81a9b5193331f3896877235cda74077765b2204eb600137402301cc",
      "original_class_hash": "0x3461653e81a9b5193331f3896877235cda74077765b2204eb600137402301cc",
=======
      "class_hash": "0x3e8f99f02409b7bc3dfffba58ee3807e3fb3513a2dcac1b0bd1f1118ea79ecc",
      "original_class_hash": "0x3e8f99f02409b7bc3dfffba58ee3807e3fb3513a2dcac1b0bd1f1118ea79ecc",
>>>>>>> 6153192f
      "abi": [
        {
          "type": "impl",
          "name": "DojoModelImpl",
          "interface_name": "dojo::model::IModel"
        },
        {
          "type": "struct",
          "name": "core::byte_array::ByteArray",
          "members": [
            {
              "name": "data",
              "type": "core::array::Array::<core::bytes_31::bytes31>"
            },
            {
              "name": "pending_word",
              "type": "core::felt252"
            },
            {
              "name": "pending_word_len",
              "type": "core::integer::u32"
            }
          ]
        },
        {
          "type": "enum",
          "name": "core::option::Option::<core::integer::u32>",
          "variants": [
            {
              "name": "Some",
              "type": "core::integer::u32"
            },
            {
              "name": "None",
              "type": "()"
            }
          ]
        },
        {
          "type": "struct",
          "name": "core::array::Span::<core::integer::u8>",
          "members": [
            {
              "name": "snapshot",
              "type": "@core::array::Array::<core::integer::u8>"
            }
          ]
        },
        {
          "type": "struct",
          "name": "dojo::database::introspect::FieldLayout",
          "members": [
            {
              "name": "selector",
              "type": "core::felt252"
            },
            {
              "name": "layout",
              "type": "dojo::database::introspect::Layout"
            }
          ]
        },
        {
          "type": "struct",
          "name": "core::array::Span::<dojo::database::introspect::FieldLayout>",
          "members": [
            {
              "name": "snapshot",
              "type": "@core::array::Array::<dojo::database::introspect::FieldLayout>"
            }
          ]
        },
        {
          "type": "struct",
          "name": "core::array::Span::<dojo::database::introspect::Layout>",
          "members": [
            {
              "name": "snapshot",
              "type": "@core::array::Array::<dojo::database::introspect::Layout>"
            }
          ]
        },
        {
          "type": "enum",
          "name": "dojo::database::introspect::Layout",
          "variants": [
            {
              "name": "Fixed",
              "type": "core::array::Span::<core::integer::u8>"
            },
            {
              "name": "Struct",
              "type": "core::array::Span::<dojo::database::introspect::FieldLayout>"
            },
            {
              "name": "Tuple",
              "type": "core::array::Span::<dojo::database::introspect::Layout>"
            },
            {
              "name": "Array",
              "type": "core::array::Span::<dojo::database::introspect::Layout>"
            },
            {
              "name": "ByteArray",
              "type": "()"
            },
            {
              "name": "Enum",
              "type": "core::array::Span::<dojo::database::introspect::FieldLayout>"
            }
          ]
        },
        {
          "type": "struct",
          "name": "core::array::Span::<core::felt252>",
          "members": [
            {
              "name": "snapshot",
              "type": "@core::array::Array::<core::felt252>"
            }
          ]
        },
        {
          "type": "struct",
          "name": "dojo::database::introspect::Member",
          "members": [
            {
              "name": "name",
              "type": "core::felt252"
            },
            {
              "name": "attrs",
              "type": "core::array::Span::<core::felt252>"
            },
            {
              "name": "ty",
              "type": "dojo::database::introspect::Ty"
            }
          ]
        },
        {
          "type": "struct",
          "name": "core::array::Span::<dojo::database::introspect::Member>",
          "members": [
            {
              "name": "snapshot",
              "type": "@core::array::Array::<dojo::database::introspect::Member>"
            }
          ]
        },
        {
          "type": "struct",
          "name": "dojo::database::introspect::Struct",
          "members": [
            {
              "name": "name",
              "type": "core::felt252"
            },
            {
              "name": "attrs",
              "type": "core::array::Span::<core::felt252>"
            },
            {
              "name": "children",
              "type": "core::array::Span::<dojo::database::introspect::Member>"
            }
          ]
        },
        {
          "type": "struct",
          "name": "core::array::Span::<(core::felt252, dojo::database::introspect::Ty)>",
          "members": [
            {
              "name": "snapshot",
              "type": "@core::array::Array::<(core::felt252, dojo::database::introspect::Ty)>"
            }
          ]
        },
        {
          "type": "struct",
          "name": "dojo::database::introspect::Enum",
          "members": [
            {
              "name": "name",
              "type": "core::felt252"
            },
            {
              "name": "attrs",
              "type": "core::array::Span::<core::felt252>"
            },
            {
              "name": "children",
              "type": "core::array::Span::<(core::felt252, dojo::database::introspect::Ty)>"
            }
          ]
        },
        {
          "type": "struct",
          "name": "core::array::Span::<dojo::database::introspect::Ty>",
          "members": [
            {
              "name": "snapshot",
              "type": "@core::array::Array::<dojo::database::introspect::Ty>"
            }
          ]
        },
        {
          "type": "enum",
          "name": "dojo::database::introspect::Ty",
          "variants": [
            {
              "name": "Primitive",
              "type": "core::felt252"
            },
            {
              "name": "Struct",
              "type": "dojo::database::introspect::Struct"
            },
            {
              "name": "Enum",
              "type": "dojo::database::introspect::Enum"
            },
            {
              "name": "Tuple",
              "type": "core::array::Span::<dojo::database::introspect::Ty>"
            },
            {
              "name": "Array",
              "type": "core::array::Span::<dojo::database::introspect::Ty>"
            },
            {
              "name": "ByteArray",
              "type": "()"
            }
          ]
        },
        {
          "type": "interface",
          "name": "dojo::model::IModel",
          "items": [
            {
              "type": "function",
              "name": "selector",
              "inputs": [],
              "outputs": [
                {
                  "type": "core::felt252"
                }
              ],
              "state_mutability": "view"
            },
            {
              "type": "function",
              "name": "name",
              "inputs": [],
              "outputs": [
                {
                  "type": "core::byte_array::ByteArray"
                }
              ],
              "state_mutability": "view"
            },
            {
              "type": "function",
              "name": "version",
              "inputs": [],
              "outputs": [
                {
                  "type": "core::integer::u8"
                }
              ],
              "state_mutability": "view"
            },
            {
              "type": "function",
              "name": "unpacked_size",
              "inputs": [],
              "outputs": [
                {
                  "type": "core::option::Option::<core::integer::u32>"
                }
              ],
              "state_mutability": "view"
            },
            {
              "type": "function",
              "name": "packed_size",
              "inputs": [],
              "outputs": [
                {
                  "type": "core::option::Option::<core::integer::u32>"
                }
              ],
              "state_mutability": "view"
            },
            {
              "type": "function",
              "name": "layout",
              "inputs": [],
              "outputs": [
                {
                  "type": "dojo::database::introspect::Layout"
                }
              ],
              "state_mutability": "view"
            },
            {
              "type": "function",
              "name": "schema",
              "inputs": [],
              "outputs": [
                {
                  "type": "dojo::database::introspect::Ty"
                }
              ],
              "state_mutability": "view"
            }
          ]
        },
        {
          "type": "impl",
          "name": "emote_messageImpl",
          "interface_name": "dojo_examples::models::Iemote_message"
        },
        {
          "type": "enum",
          "name": "dojo_examples::models::Emote",
          "variants": [
            {
              "name": "None",
              "type": "()"
            },
            {
              "name": "Happy",
              "type": "()"
            },
            {
              "name": "Sad",
              "type": "()"
            },
            {
              "name": "Angry",
              "type": "()"
            },
            {
              "name": "Love",
              "type": "()"
            }
          ]
        },
        {
          "type": "struct",
          "name": "dojo_examples::models::EmoteMessage",
          "members": [
            {
              "name": "identity",
              "type": "core::starknet::contract_address::ContractAddress"
            },
            {
              "name": "emote",
              "type": "dojo_examples::models::Emote"
            }
          ]
        },
        {
          "type": "interface",
          "name": "dojo_examples::models::Iemote_message",
          "items": [
            {
              "type": "function",
              "name": "ensure_abi",
              "inputs": [
                {
                  "name": "model",
                  "type": "dojo_examples::models::EmoteMessage"
                }
              ],
              "outputs": [],
              "state_mutability": "view"
            }
          ]
        },
        {
          "type": "event",
          "name": "dojo_examples::models::emote_message::Event",
          "kind": "enum",
          "variants": []
        }
      ],
      "name": "dojo_examples::models::emote_message"
    },
    {
      "kind": "DojoModel",
      "members": [
        {
          "name": "player",
          "type": "ContractAddress",
          "key": true
        },
        {
          "name": "remaining",
          "type": "u8",
          "key": false
        },
        {
          "name": "last_direction",
          "type": "Direction",
          "key": false
        }
      ],
<<<<<<< HEAD
      "class_hash": "0x2d495c2a9cb147bf4f1ad1ff200071d1f8fb492caaa196c9f3cb23ab8eff370",
      "original_class_hash": "0x2d495c2a9cb147bf4f1ad1ff200071d1f8fb492caaa196c9f3cb23ab8eff370",
=======
      "class_hash": "0x402d1ee5171aac681d16fa8c248a0498678082152e0f4c416776a71fc270684",
      "original_class_hash": "0x402d1ee5171aac681d16fa8c248a0498678082152e0f4c416776a71fc270684",
>>>>>>> 6153192f
      "abi": [
        {
          "type": "impl",
          "name": "DojoModelImpl",
          "interface_name": "dojo::model::IModel"
        },
        {
          "type": "struct",
          "name": "core::byte_array::ByteArray",
          "members": [
            {
              "name": "data",
              "type": "core::array::Array::<core::bytes_31::bytes31>"
            },
            {
              "name": "pending_word",
              "type": "core::felt252"
            },
            {
              "name": "pending_word_len",
              "type": "core::integer::u32"
            }
          ]
        },
        {
          "type": "enum",
          "name": "core::option::Option::<core::integer::u32>",
          "variants": [
            {
              "name": "Some",
              "type": "core::integer::u32"
            },
            {
              "name": "None",
              "type": "()"
            }
          ]
        },
        {
          "type": "struct",
          "name": "core::array::Span::<core::integer::u8>",
          "members": [
            {
              "name": "snapshot",
              "type": "@core::array::Array::<core::integer::u8>"
            }
          ]
        },
        {
          "type": "struct",
          "name": "dojo::database::introspect::FieldLayout",
          "members": [
            {
              "name": "selector",
              "type": "core::felt252"
            },
            {
              "name": "layout",
              "type": "dojo::database::introspect::Layout"
            }
          ]
        },
        {
          "type": "struct",
          "name": "core::array::Span::<dojo::database::introspect::FieldLayout>",
          "members": [
            {
              "name": "snapshot",
              "type": "@core::array::Array::<dojo::database::introspect::FieldLayout>"
            }
          ]
        },
        {
          "type": "struct",
          "name": "core::array::Span::<dojo::database::introspect::Layout>",
          "members": [
            {
              "name": "snapshot",
              "type": "@core::array::Array::<dojo::database::introspect::Layout>"
            }
          ]
        },
        {
          "type": "enum",
          "name": "dojo::database::introspect::Layout",
          "variants": [
            {
              "name": "Fixed",
              "type": "core::array::Span::<core::integer::u8>"
            },
            {
              "name": "Struct",
              "type": "core::array::Span::<dojo::database::introspect::FieldLayout>"
            },
            {
              "name": "Tuple",
              "type": "core::array::Span::<dojo::database::introspect::Layout>"
            },
            {
              "name": "Array",
              "type": "core::array::Span::<dojo::database::introspect::Layout>"
            },
            {
              "name": "ByteArray",
              "type": "()"
            },
            {
              "name": "Enum",
              "type": "core::array::Span::<dojo::database::introspect::FieldLayout>"
            }
          ]
        },
        {
          "type": "struct",
          "name": "core::array::Span::<core::felt252>",
          "members": [
            {
              "name": "snapshot",
              "type": "@core::array::Array::<core::felt252>"
            }
          ]
        },
        {
          "type": "struct",
          "name": "dojo::database::introspect::Member",
          "members": [
            {
              "name": "name",
              "type": "core::felt252"
            },
            {
              "name": "attrs",
              "type": "core::array::Span::<core::felt252>"
            },
            {
              "name": "ty",
              "type": "dojo::database::introspect::Ty"
            }
          ]
        },
        {
          "type": "struct",
          "name": "core::array::Span::<dojo::database::introspect::Member>",
          "members": [
            {
              "name": "snapshot",
              "type": "@core::array::Array::<dojo::database::introspect::Member>"
            }
          ]
        },
        {
          "type": "struct",
          "name": "dojo::database::introspect::Struct",
          "members": [
            {
              "name": "name",
              "type": "core::felt252"
            },
            {
              "name": "attrs",
              "type": "core::array::Span::<core::felt252>"
            },
            {
              "name": "children",
              "type": "core::array::Span::<dojo::database::introspect::Member>"
            }
          ]
        },
        {
          "type": "struct",
          "name": "core::array::Span::<(core::felt252, dojo::database::introspect::Ty)>",
          "members": [
            {
              "name": "snapshot",
              "type": "@core::array::Array::<(core::felt252, dojo::database::introspect::Ty)>"
            }
          ]
        },
        {
          "type": "struct",
          "name": "dojo::database::introspect::Enum",
          "members": [
            {
              "name": "name",
              "type": "core::felt252"
            },
            {
              "name": "attrs",
              "type": "core::array::Span::<core::felt252>"
            },
            {
              "name": "children",
              "type": "core::array::Span::<(core::felt252, dojo::database::introspect::Ty)>"
            }
          ]
        },
        {
          "type": "struct",
          "name": "core::array::Span::<dojo::database::introspect::Ty>",
          "members": [
            {
              "name": "snapshot",
              "type": "@core::array::Array::<dojo::database::introspect::Ty>"
            }
          ]
        },
        {
          "type": "enum",
          "name": "dojo::database::introspect::Ty",
          "variants": [
            {
              "name": "Primitive",
              "type": "core::felt252"
            },
            {
              "name": "Struct",
              "type": "dojo::database::introspect::Struct"
            },
            {
              "name": "Enum",
              "type": "dojo::database::introspect::Enum"
            },
            {
              "name": "Tuple",
              "type": "core::array::Span::<dojo::database::introspect::Ty>"
            },
            {
              "name": "Array",
              "type": "core::array::Span::<dojo::database::introspect::Ty>"
            },
            {
              "name": "ByteArray",
              "type": "()"
            }
          ]
        },
        {
          "type": "interface",
          "name": "dojo::model::IModel",
          "items": [
            {
              "type": "function",
              "name": "selector",
              "inputs": [],
              "outputs": [
                {
                  "type": "core::felt252"
                }
              ],
              "state_mutability": "view"
            },
            {
              "type": "function",
              "name": "name",
              "inputs": [],
              "outputs": [
                {
                  "type": "core::byte_array::ByteArray"
                }
              ],
              "state_mutability": "view"
            },
            {
              "type": "function",
              "name": "version",
              "inputs": [],
              "outputs": [
                {
                  "type": "core::integer::u8"
                }
              ],
              "state_mutability": "view"
            },
            {
              "type": "function",
              "name": "unpacked_size",
              "inputs": [],
              "outputs": [
                {
                  "type": "core::option::Option::<core::integer::u32>"
                }
              ],
              "state_mutability": "view"
            },
            {
              "type": "function",
              "name": "packed_size",
              "inputs": [],
              "outputs": [
                {
                  "type": "core::option::Option::<core::integer::u32>"
                }
              ],
              "state_mutability": "view"
            },
            {
              "type": "function",
              "name": "layout",
              "inputs": [],
              "outputs": [
                {
                  "type": "dojo::database::introspect::Layout"
                }
              ],
              "state_mutability": "view"
            },
            {
              "type": "function",
              "name": "schema",
              "inputs": [],
              "outputs": [
                {
                  "type": "dojo::database::introspect::Ty"
                }
              ],
              "state_mutability": "view"
            }
          ]
        },
        {
          "type": "impl",
          "name": "movesImpl",
          "interface_name": "dojo_examples::models::Imoves"
        },
        {
          "type": "enum",
          "name": "dojo_examples::models::Direction",
          "variants": [
            {
              "name": "None",
              "type": "()"
            },
            {
              "name": "Left",
              "type": "()"
            },
            {
              "name": "Right",
              "type": "()"
            },
            {
              "name": "Up",
              "type": "()"
            },
            {
              "name": "Down",
              "type": "()"
            }
          ]
        },
        {
          "type": "struct",
          "name": "dojo_examples::models::Moves",
          "members": [
            {
              "name": "player",
              "type": "core::starknet::contract_address::ContractAddress"
            },
            {
              "name": "remaining",
              "type": "core::integer::u8"
            },
            {
              "name": "last_direction",
              "type": "dojo_examples::models::Direction"
            }
          ]
        },
        {
          "type": "interface",
          "name": "dojo_examples::models::Imoves",
          "items": [
            {
              "type": "function",
              "name": "ensure_abi",
              "inputs": [
                {
                  "name": "model",
                  "type": "dojo_examples::models::Moves"
                }
              ],
              "outputs": [],
              "state_mutability": "view"
            }
          ]
        },
        {
          "type": "event",
          "name": "dojo_examples::models::moves::Event",
          "kind": "enum",
          "variants": []
        }
      ],
      "name": "dojo_examples::models::moves"
    },
    {
      "kind": "DojoModel",
      "members": [
        {
          "name": "player",
          "type": "ContractAddress",
          "key": true
        },
        {
          "name": "name",
          "type": "ByteArray",
          "key": false
        },
        {
          "name": "items",
          "type": "Array<PlayerItem>",
          "key": false
        },
        {
          "name": "favorite_item",
          "type": "Option<u32>",
          "key": false
        }
      ],
<<<<<<< HEAD
      "class_hash": "0x786137d57a9c1774b9f22c4292c8f32626ee029272e13118f5c9a10c478d315",
      "original_class_hash": "0x786137d57a9c1774b9f22c4292c8f32626ee029272e13118f5c9a10c478d315",
=======
      "class_hash": "0x596f2ea7f78e3828f6daa798a271ef0a98741967afa40e680c2d80879be7d09",
      "original_class_hash": "0x596f2ea7f78e3828f6daa798a271ef0a98741967afa40e680c2d80879be7d09",
>>>>>>> 6153192f
      "abi": [
        {
          "type": "impl",
          "name": "DojoModelImpl",
          "interface_name": "dojo::model::IModel"
        },
        {
          "type": "struct",
          "name": "core::byte_array::ByteArray",
          "members": [
            {
              "name": "data",
              "type": "core::array::Array::<core::bytes_31::bytes31>"
            },
            {
              "name": "pending_word",
              "type": "core::felt252"
            },
            {
              "name": "pending_word_len",
              "type": "core::integer::u32"
            }
          ]
        },
        {
          "type": "enum",
          "name": "core::option::Option::<core::integer::u32>",
          "variants": [
            {
              "name": "Some",
              "type": "core::integer::u32"
            },
            {
              "name": "None",
              "type": "()"
            }
          ]
        },
        {
          "type": "struct",
          "name": "core::array::Span::<core::integer::u8>",
          "members": [
            {
              "name": "snapshot",
              "type": "@core::array::Array::<core::integer::u8>"
            }
          ]
        },
        {
          "type": "struct",
          "name": "dojo::database::introspect::FieldLayout",
          "members": [
            {
              "name": "selector",
              "type": "core::felt252"
            },
            {
              "name": "layout",
              "type": "dojo::database::introspect::Layout"
            }
          ]
        },
        {
          "type": "struct",
          "name": "core::array::Span::<dojo::database::introspect::FieldLayout>",
          "members": [
            {
              "name": "snapshot",
              "type": "@core::array::Array::<dojo::database::introspect::FieldLayout>"
            }
          ]
        },
        {
          "type": "struct",
          "name": "core::array::Span::<dojo::database::introspect::Layout>",
          "members": [
            {
              "name": "snapshot",
              "type": "@core::array::Array::<dojo::database::introspect::Layout>"
            }
          ]
        },
        {
          "type": "enum",
          "name": "dojo::database::introspect::Layout",
          "variants": [
            {
              "name": "Fixed",
              "type": "core::array::Span::<core::integer::u8>"
            },
            {
              "name": "Struct",
              "type": "core::array::Span::<dojo::database::introspect::FieldLayout>"
            },
            {
              "name": "Tuple",
              "type": "core::array::Span::<dojo::database::introspect::Layout>"
            },
            {
              "name": "Array",
              "type": "core::array::Span::<dojo::database::introspect::Layout>"
            },
            {
              "name": "ByteArray",
              "type": "()"
            },
            {
              "name": "Enum",
              "type": "core::array::Span::<dojo::database::introspect::FieldLayout>"
            }
          ]
        },
        {
          "type": "struct",
          "name": "core::array::Span::<core::felt252>",
          "members": [
            {
              "name": "snapshot",
              "type": "@core::array::Array::<core::felt252>"
            }
          ]
        },
        {
          "type": "struct",
          "name": "dojo::database::introspect::Member",
          "members": [
            {
              "name": "name",
              "type": "core::felt252"
            },
            {
              "name": "attrs",
              "type": "core::array::Span::<core::felt252>"
            },
            {
              "name": "ty",
              "type": "dojo::database::introspect::Ty"
            }
          ]
        },
        {
          "type": "struct",
          "name": "core::array::Span::<dojo::database::introspect::Member>",
          "members": [
            {
              "name": "snapshot",
              "type": "@core::array::Array::<dojo::database::introspect::Member>"
            }
          ]
        },
        {
          "type": "struct",
          "name": "dojo::database::introspect::Struct",
          "members": [
            {
              "name": "name",
              "type": "core::felt252"
            },
            {
              "name": "attrs",
              "type": "core::array::Span::<core::felt252>"
            },
            {
              "name": "children",
              "type": "core::array::Span::<dojo::database::introspect::Member>"
            }
          ]
        },
        {
          "type": "struct",
          "name": "core::array::Span::<(core::felt252, dojo::database::introspect::Ty)>",
          "members": [
            {
              "name": "snapshot",
              "type": "@core::array::Array::<(core::felt252, dojo::database::introspect::Ty)>"
            }
          ]
        },
        {
          "type": "struct",
          "name": "dojo::database::introspect::Enum",
          "members": [
            {
              "name": "name",
              "type": "core::felt252"
            },
            {
              "name": "attrs",
              "type": "core::array::Span::<core::felt252>"
            },
            {
              "name": "children",
              "type": "core::array::Span::<(core::felt252, dojo::database::introspect::Ty)>"
            }
          ]
        },
        {
          "type": "struct",
          "name": "core::array::Span::<dojo::database::introspect::Ty>",
          "members": [
            {
              "name": "snapshot",
              "type": "@core::array::Array::<dojo::database::introspect::Ty>"
            }
          ]
        },
        {
          "type": "enum",
          "name": "dojo::database::introspect::Ty",
          "variants": [
            {
              "name": "Primitive",
              "type": "core::felt252"
            },
            {
              "name": "Struct",
              "type": "dojo::database::introspect::Struct"
            },
            {
              "name": "Enum",
              "type": "dojo::database::introspect::Enum"
            },
            {
              "name": "Tuple",
              "type": "core::array::Span::<dojo::database::introspect::Ty>"
            },
            {
              "name": "Array",
              "type": "core::array::Span::<dojo::database::introspect::Ty>"
            },
            {
              "name": "ByteArray",
              "type": "()"
            }
          ]
        },
        {
          "type": "interface",
          "name": "dojo::model::IModel",
          "items": [
            {
              "type": "function",
              "name": "selector",
              "inputs": [],
              "outputs": [
                {
                  "type": "core::felt252"
                }
              ],
              "state_mutability": "view"
            },
            {
              "type": "function",
              "name": "name",
              "inputs": [],
              "outputs": [
                {
                  "type": "core::byte_array::ByteArray"
                }
              ],
              "state_mutability": "view"
            },
            {
              "type": "function",
              "name": "version",
              "inputs": [],
              "outputs": [
                {
                  "type": "core::integer::u8"
                }
              ],
              "state_mutability": "view"
            },
            {
              "type": "function",
              "name": "unpacked_size",
              "inputs": [],
              "outputs": [
                {
                  "type": "core::option::Option::<core::integer::u32>"
                }
              ],
              "state_mutability": "view"
            },
            {
              "type": "function",
              "name": "packed_size",
              "inputs": [],
              "outputs": [
                {
                  "type": "core::option::Option::<core::integer::u32>"
                }
              ],
              "state_mutability": "view"
            },
            {
              "type": "function",
              "name": "layout",
              "inputs": [],
              "outputs": [
                {
                  "type": "dojo::database::introspect::Layout"
                }
              ],
              "state_mutability": "view"
            },
            {
              "type": "function",
              "name": "schema",
              "inputs": [],
              "outputs": [
                {
                  "type": "dojo::database::introspect::Ty"
                }
              ],
              "state_mutability": "view"
            }
          ]
        },
        {
          "type": "impl",
          "name": "player_configImpl",
          "interface_name": "dojo_examples::models::Iplayer_config"
        },
        {
          "type": "struct",
          "name": "dojo_examples::models::PlayerItem",
          "members": [
            {
              "name": "item_id",
              "type": "core::integer::u32"
            },
            {
              "name": "quantity",
              "type": "core::integer::u32"
            }
          ]
        },
        {
          "type": "struct",
          "name": "dojo_examples::models::PlayerConfig",
          "members": [
            {
              "name": "player",
              "type": "core::starknet::contract_address::ContractAddress"
            },
            {
              "name": "name",
              "type": "core::byte_array::ByteArray"
            },
            {
              "name": "items",
              "type": "core::array::Array::<dojo_examples::models::PlayerItem>"
            },
            {
              "name": "favorite_item",
              "type": "core::option::Option::<core::integer::u32>"
            }
          ]
        },
        {
          "type": "interface",
          "name": "dojo_examples::models::Iplayer_config",
          "items": [
            {
              "type": "function",
              "name": "ensure_abi",
              "inputs": [
                {
                  "name": "model",
                  "type": "dojo_examples::models::PlayerConfig"
                }
              ],
              "outputs": [],
              "state_mutability": "view"
            }
          ]
        },
        {
          "type": "event",
          "name": "dojo_examples::models::player_config::Event",
          "kind": "enum",
          "variants": []
        }
      ],
      "name": "dojo_examples::models::player_config"
    },
    {
      "kind": "DojoModel",
      "members": [
        {
          "name": "player",
          "type": "ContractAddress",
          "key": true
        },
        {
          "name": "vec",
          "type": "Vec2",
          "key": false
        }
      ],
<<<<<<< HEAD
      "class_hash": "0x5e45e3e5ace62e0c09f7ef98662c15dc34fa2b74a313bedfd0b9677a56040eb",
      "original_class_hash": "0x5e45e3e5ace62e0c09f7ef98662c15dc34fa2b74a313bedfd0b9677a56040eb",
=======
      "class_hash": "0x3ab26e88be7885877f93964880ccb63a8acd8e58f941c48bef52f191fa79868",
      "original_class_hash": "0x3ab26e88be7885877f93964880ccb63a8acd8e58f941c48bef52f191fa79868",
>>>>>>> 6153192f
      "abi": [
        {
          "type": "impl",
          "name": "DojoModelImpl",
          "interface_name": "dojo::model::IModel"
        },
        {
          "type": "struct",
          "name": "core::byte_array::ByteArray",
          "members": [
            {
              "name": "data",
              "type": "core::array::Array::<core::bytes_31::bytes31>"
            },
            {
              "name": "pending_word",
              "type": "core::felt252"
            },
            {
              "name": "pending_word_len",
              "type": "core::integer::u32"
            }
          ]
        },
        {
          "type": "enum",
          "name": "core::option::Option::<core::integer::u32>",
          "variants": [
            {
              "name": "Some",
              "type": "core::integer::u32"
            },
            {
              "name": "None",
              "type": "()"
            }
          ]
        },
        {
          "type": "struct",
          "name": "core::array::Span::<core::integer::u8>",
          "members": [
            {
              "name": "snapshot",
              "type": "@core::array::Array::<core::integer::u8>"
            }
          ]
        },
        {
          "type": "struct",
          "name": "dojo::database::introspect::FieldLayout",
          "members": [
            {
              "name": "selector",
              "type": "core::felt252"
            },
            {
              "name": "layout",
              "type": "dojo::database::introspect::Layout"
            }
          ]
        },
        {
          "type": "struct",
          "name": "core::array::Span::<dojo::database::introspect::FieldLayout>",
          "members": [
            {
              "name": "snapshot",
              "type": "@core::array::Array::<dojo::database::introspect::FieldLayout>"
            }
          ]
        },
        {
          "type": "struct",
          "name": "core::array::Span::<dojo::database::introspect::Layout>",
          "members": [
            {
              "name": "snapshot",
              "type": "@core::array::Array::<dojo::database::introspect::Layout>"
            }
          ]
        },
        {
          "type": "enum",
          "name": "dojo::database::introspect::Layout",
          "variants": [
            {
              "name": "Fixed",
              "type": "core::array::Span::<core::integer::u8>"
            },
            {
              "name": "Struct",
              "type": "core::array::Span::<dojo::database::introspect::FieldLayout>"
            },
            {
              "name": "Tuple",
              "type": "core::array::Span::<dojo::database::introspect::Layout>"
            },
            {
              "name": "Array",
              "type": "core::array::Span::<dojo::database::introspect::Layout>"
            },
            {
              "name": "ByteArray",
              "type": "()"
            },
            {
              "name": "Enum",
              "type": "core::array::Span::<dojo::database::introspect::FieldLayout>"
            }
          ]
        },
        {
          "type": "struct",
          "name": "core::array::Span::<core::felt252>",
          "members": [
            {
              "name": "snapshot",
              "type": "@core::array::Array::<core::felt252>"
            }
          ]
        },
        {
          "type": "struct",
          "name": "dojo::database::introspect::Member",
          "members": [
            {
              "name": "name",
              "type": "core::felt252"
            },
            {
              "name": "attrs",
              "type": "core::array::Span::<core::felt252>"
            },
            {
              "name": "ty",
              "type": "dojo::database::introspect::Ty"
            }
          ]
        },
        {
          "type": "struct",
          "name": "core::array::Span::<dojo::database::introspect::Member>",
          "members": [
            {
              "name": "snapshot",
              "type": "@core::array::Array::<dojo::database::introspect::Member>"
            }
          ]
        },
        {
          "type": "struct",
          "name": "dojo::database::introspect::Struct",
          "members": [
            {
              "name": "name",
              "type": "core::felt252"
            },
            {
              "name": "attrs",
              "type": "core::array::Span::<core::felt252>"
            },
            {
              "name": "children",
              "type": "core::array::Span::<dojo::database::introspect::Member>"
            }
          ]
        },
        {
          "type": "struct",
          "name": "core::array::Span::<(core::felt252, dojo::database::introspect::Ty)>",
          "members": [
            {
              "name": "snapshot",
              "type": "@core::array::Array::<(core::felt252, dojo::database::introspect::Ty)>"
            }
          ]
        },
        {
          "type": "struct",
          "name": "dojo::database::introspect::Enum",
          "members": [
            {
              "name": "name",
              "type": "core::felt252"
            },
            {
              "name": "attrs",
              "type": "core::array::Span::<core::felt252>"
            },
            {
              "name": "children",
              "type": "core::array::Span::<(core::felt252, dojo::database::introspect::Ty)>"
            }
          ]
        },
        {
          "type": "struct",
          "name": "core::array::Span::<dojo::database::introspect::Ty>",
          "members": [
            {
              "name": "snapshot",
              "type": "@core::array::Array::<dojo::database::introspect::Ty>"
            }
          ]
        },
        {
          "type": "enum",
          "name": "dojo::database::introspect::Ty",
          "variants": [
            {
              "name": "Primitive",
              "type": "core::felt252"
            },
            {
              "name": "Struct",
              "type": "dojo::database::introspect::Struct"
            },
            {
              "name": "Enum",
              "type": "dojo::database::introspect::Enum"
            },
            {
              "name": "Tuple",
              "type": "core::array::Span::<dojo::database::introspect::Ty>"
            },
            {
              "name": "Array",
              "type": "core::array::Span::<dojo::database::introspect::Ty>"
            },
            {
              "name": "ByteArray",
              "type": "()"
            }
          ]
        },
        {
          "type": "interface",
          "name": "dojo::model::IModel",
          "items": [
            {
              "type": "function",
              "name": "selector",
              "inputs": [],
              "outputs": [
                {
                  "type": "core::felt252"
                }
              ],
              "state_mutability": "view"
            },
            {
              "type": "function",
              "name": "name",
              "inputs": [],
              "outputs": [
                {
                  "type": "core::byte_array::ByteArray"
                }
              ],
              "state_mutability": "view"
            },
            {
              "type": "function",
              "name": "version",
              "inputs": [],
              "outputs": [
                {
                  "type": "core::integer::u8"
                }
              ],
              "state_mutability": "view"
            },
            {
              "type": "function",
              "name": "unpacked_size",
              "inputs": [],
              "outputs": [
                {
                  "type": "core::option::Option::<core::integer::u32>"
                }
              ],
              "state_mutability": "view"
            },
            {
              "type": "function",
              "name": "packed_size",
              "inputs": [],
              "outputs": [
                {
                  "type": "core::option::Option::<core::integer::u32>"
                }
              ],
              "state_mutability": "view"
            },
            {
              "type": "function",
              "name": "layout",
              "inputs": [],
              "outputs": [
                {
                  "type": "dojo::database::introspect::Layout"
                }
              ],
              "state_mutability": "view"
            },
            {
              "type": "function",
              "name": "schema",
              "inputs": [],
              "outputs": [
                {
                  "type": "dojo::database::introspect::Ty"
                }
              ],
              "state_mutability": "view"
            }
          ]
        },
        {
          "type": "impl",
          "name": "positionImpl",
          "interface_name": "dojo_examples::models::Iposition"
        },
        {
          "type": "struct",
          "name": "dojo_examples::models::Vec2",
          "members": [
            {
              "name": "x",
              "type": "core::integer::u32"
            },
            {
              "name": "y",
              "type": "core::integer::u32"
            }
          ]
        },
        {
          "type": "struct",
          "name": "dojo_examples::models::Position",
          "members": [
            {
              "name": "player",
              "type": "core::starknet::contract_address::ContractAddress"
            },
            {
              "name": "vec",
              "type": "dojo_examples::models::Vec2"
            }
          ]
        },
        {
          "type": "interface",
          "name": "dojo_examples::models::Iposition",
          "items": [
            {
              "type": "function",
              "name": "ensure_abi",
              "inputs": [
                {
                  "name": "model",
                  "type": "dojo_examples::models::Position"
                }
              ],
              "outputs": [],
              "state_mutability": "view"
            }
          ]
        },
        {
          "type": "event",
          "name": "dojo_examples::models::position::Event",
          "kind": "enum",
          "variants": []
        }
      ],
      "name": "dojo_examples::models::position"
    },
    {
      "kind": "DojoModel",
      "members": [
        {
          "name": "contract_address",
          "type": "ContractAddress",
          "key": true
        },
        {
          "name": "contract_class",
          "type": "ClassHash",
          "key": false
        },
        {
          "name": "value",
          "type": "u8",
          "key": false
        }
      ],
      "class_hash": "0x6b54d690f4f43e3011fe05fabf3e5f1807b3a026430eb175534336e9a90d5a5",
      "original_class_hash": "0x6b54d690f4f43e3011fe05fabf3e5f1807b3a026430eb175534336e9a90d5a5",
      "abi": [
        {
          "type": "impl",
          "name": "DojoModelImpl",
          "interface_name": "dojo::model::IModel"
        },
        {
          "type": "struct",
          "name": "core::byte_array::ByteArray",
          "members": [
            {
              "name": "data",
              "type": "core::array::Array::<core::bytes_31::bytes31>"
            },
            {
              "name": "pending_word",
              "type": "core::felt252"
            },
            {
              "name": "pending_word_len",
              "type": "core::integer::u32"
            }
          ]
        },
        {
          "type": "enum",
          "name": "core::option::Option::<core::integer::u32>",
          "variants": [
            {
              "name": "Some",
              "type": "core::integer::u32"
            },
            {
              "name": "None",
              "type": "()"
            }
          ]
        },
        {
          "type": "struct",
          "name": "core::array::Span::<core::integer::u8>",
          "members": [
            {
              "name": "snapshot",
              "type": "@core::array::Array::<core::integer::u8>"
            }
          ]
        },
        {
          "type": "struct",
          "name": "dojo::database::introspect::FieldLayout",
          "members": [
            {
              "name": "selector",
              "type": "core::felt252"
            },
            {
              "name": "layout",
              "type": "dojo::database::introspect::Layout"
            }
          ]
        },
        {
          "type": "struct",
          "name": "core::array::Span::<dojo::database::introspect::FieldLayout>",
          "members": [
            {
              "name": "snapshot",
              "type": "@core::array::Array::<dojo::database::introspect::FieldLayout>"
            }
          ]
        },
        {
          "type": "struct",
          "name": "core::array::Span::<dojo::database::introspect::Layout>",
          "members": [
            {
              "name": "snapshot",
              "type": "@core::array::Array::<dojo::database::introspect::Layout>"
            }
          ]
        },
        {
          "type": "enum",
          "name": "dojo::database::introspect::Layout",
          "variants": [
            {
              "name": "Fixed",
              "type": "core::array::Span::<core::integer::u8>"
            },
            {
              "name": "Struct",
              "type": "core::array::Span::<dojo::database::introspect::FieldLayout>"
            },
            {
              "name": "Tuple",
              "type": "core::array::Span::<dojo::database::introspect::Layout>"
            },
            {
              "name": "Array",
              "type": "core::array::Span::<dojo::database::introspect::Layout>"
            },
            {
              "name": "ByteArray",
              "type": "()"
            },
            {
              "name": "Enum",
              "type": "core::array::Span::<dojo::database::introspect::FieldLayout>"
            }
          ]
        },
        {
          "type": "struct",
          "name": "core::array::Span::<core::felt252>",
          "members": [
            {
              "name": "snapshot",
              "type": "@core::array::Array::<core::felt252>"
            }
          ]
        },
        {
          "type": "struct",
          "name": "dojo::database::introspect::Member",
          "members": [
            {
              "name": "name",
              "type": "core::felt252"
            },
            {
              "name": "attrs",
              "type": "core::array::Span::<core::felt252>"
            },
            {
              "name": "ty",
              "type": "dojo::database::introspect::Ty"
            }
          ]
        },
        {
          "type": "struct",
          "name": "core::array::Span::<dojo::database::introspect::Member>",
          "members": [
            {
              "name": "snapshot",
              "type": "@core::array::Array::<dojo::database::introspect::Member>"
            }
          ]
        },
        {
          "type": "struct",
          "name": "dojo::database::introspect::Struct",
          "members": [
            {
              "name": "name",
              "type": "core::felt252"
            },
            {
              "name": "attrs",
              "type": "core::array::Span::<core::felt252>"
            },
            {
              "name": "children",
              "type": "core::array::Span::<dojo::database::introspect::Member>"
            }
          ]
        },
        {
          "type": "struct",
          "name": "core::array::Span::<(core::felt252, dojo::database::introspect::Ty)>",
          "members": [
            {
              "name": "snapshot",
              "type": "@core::array::Array::<(core::felt252, dojo::database::introspect::Ty)>"
            }
          ]
        },
        {
          "type": "struct",
          "name": "dojo::database::introspect::Enum",
          "members": [
            {
              "name": "name",
              "type": "core::felt252"
            },
            {
              "name": "attrs",
              "type": "core::array::Span::<core::felt252>"
            },
            {
              "name": "children",
              "type": "core::array::Span::<(core::felt252, dojo::database::introspect::Ty)>"
            }
          ]
        },
        {
          "type": "struct",
          "name": "core::array::Span::<dojo::database::introspect::Ty>",
          "members": [
            {
              "name": "snapshot",
              "type": "@core::array::Array::<dojo::database::introspect::Ty>"
            }
          ]
        },
        {
          "type": "enum",
          "name": "dojo::database::introspect::Ty",
          "variants": [
            {
              "name": "Primitive",
              "type": "core::felt252"
            },
            {
              "name": "Struct",
              "type": "dojo::database::introspect::Struct"
            },
            {
              "name": "Enum",
              "type": "dojo::database::introspect::Enum"
            },
            {
              "name": "Tuple",
              "type": "core::array::Span::<dojo::database::introspect::Ty>"
            },
            {
              "name": "Array",
              "type": "core::array::Span::<dojo::database::introspect::Ty>"
            },
            {
              "name": "ByteArray",
              "type": "()"
            }
          ]
        },
        {
          "type": "interface",
          "name": "dojo::model::IModel",
          "items": [
            {
              "type": "function",
              "name": "selector",
              "inputs": [],
              "outputs": [
                {
                  "type": "core::felt252"
                }
              ],
              "state_mutability": "view"
            },
            {
              "type": "function",
              "name": "name",
              "inputs": [],
              "outputs": [
                {
                  "type": "core::byte_array::ByteArray"
                }
              ],
              "state_mutability": "view"
            },
            {
              "type": "function",
              "name": "version",
              "inputs": [],
              "outputs": [
                {
                  "type": "core::integer::u8"
                }
              ],
              "state_mutability": "view"
            },
            {
              "type": "function",
              "name": "unpacked_size",
              "inputs": [],
              "outputs": [
                {
                  "type": "core::option::Option::<core::integer::u32>"
                }
              ],
              "state_mutability": "view"
            },
            {
              "type": "function",
              "name": "packed_size",
              "inputs": [],
              "outputs": [
                {
                  "type": "core::option::Option::<core::integer::u32>"
                }
              ],
              "state_mutability": "view"
            },
            {
              "type": "function",
              "name": "layout",
              "inputs": [],
              "outputs": [
                {
                  "type": "dojo::database::introspect::Layout"
                }
              ],
              "state_mutability": "view"
            },
            {
              "type": "function",
              "name": "schema",
              "inputs": [],
              "outputs": [
                {
                  "type": "dojo::database::introspect::Ty"
                }
              ],
              "state_mutability": "view"
            }
          ]
        },
        {
          "type": "impl",
          "name": "contract_initializedImpl",
          "interface_name": "dojo_examples::others::others::Icontract_initialized"
        },
        {
          "type": "struct",
          "name": "dojo_examples::others::others::ContractInitialized",
          "members": [
            {
              "name": "contract_address",
              "type": "core::starknet::contract_address::ContractAddress"
            },
            {
              "name": "contract_class",
              "type": "core::starknet::class_hash::ClassHash"
            },
            {
              "name": "value",
              "type": "core::integer::u8"
            }
          ]
        },
        {
          "type": "interface",
          "name": "dojo_examples::others::others::Icontract_initialized",
          "items": [
            {
              "type": "function",
              "name": "ensure_abi",
              "inputs": [
                {
                  "name": "model",
                  "type": "dojo_examples::others::others::ContractInitialized"
                }
              ],
              "outputs": [],
              "state_mutability": "view"
            }
          ]
        },
        {
          "type": "event",
          "name": "dojo_examples::others::others::contract_initialized::Event",
          "kind": "enum",
          "variants": []
        }
      ],
      "name": "dojo_examples::others::others::contract_initialized"
    }
  ]
}<|MERGE_RESOLUTION|>--- conflicted
+++ resolved
@@ -1,13 +1,8 @@
 {
   "world": {
     "kind": "WorldContract",
-<<<<<<< HEAD
-    "class_hash": "0xaddf09e93e482181d72694e82a872d138b0a04829900a081dcf7dc83479dc6",
-    "original_class_hash": "0xaddf09e93e482181d72694e82a872d138b0a04829900a081dcf7dc83479dc6",
-=======
-    "class_hash": "0x1fafbe78a4676c8998d2de2053bc2fba24aebbd4fb86f03ff6af87ad3314092",
-    "original_class_hash": "0x1fafbe78a4676c8998d2de2053bc2fba24aebbd4fb86f03ff6af87ad3314092",
->>>>>>> 6153192f
+    "class_hash": "0x2df73a4ebdcf5658040af9f08e2196e99b9e47df356afe97a276ac25b9c095c",
+    "original_class_hash": "0x2df73a4ebdcf5658040af9f08e2196e99b9e47df356afe97a276ac25b9c095c",
     "abi": [
       {
         "type": "impl",
@@ -960,13 +955,8 @@
         ]
       }
     ],
-<<<<<<< HEAD
-    "address": "0x763688ab33d79a235541ec71f294ad2293f37c5a2c66253565aff91aa39d7c4",
-    "transaction_hash": "0x25c25bb9bdbd6ec32928d9ef855f6b1f67f406fdbd23e2ad82a803518bf47db",
-=======
-    "address": "0x26a8d9f2ac0348182bea206d913908ef77e439416713592ebc85941a69048d6",
-    "transaction_hash": "0x4fb663d83b07373bf2844ef51acfb10d1e957a2fd6d573b7360ad64710df6cc",
->>>>>>> 6153192f
+    "address": "0x468cebdb15d4554064371b80f8b5e96669f5e9b7a62ff4a161b965f565e310b",
+    "transaction_hash": "0x40f3467e169b975fdeb18d1bb704e1620bf5cda974184aef622c21470e5db1",
     "block_number": 3,
     "seed": "dojo_examples",
     "metadata": {
@@ -985,15 +975,9 @@
   "contracts": [
     {
       "kind": "DojoContract",
-<<<<<<< HEAD
-      "address": "0x13ec545da8430016b96cf7cf81bdd411594c2261944c90ad22cfd02e136d7e9",
-      "class_hash": "0x1d7a00e4f03f301929b335e683f003713dd2bf7f128a5b3d11519aab588f89a",
-      "original_class_hash": "0x1d7a00e4f03f301929b335e683f003713dd2bf7f128a5b3d11519aab588f89a",
-=======
-      "address": "0x43ec1c3a2195bc6adaa4134b7183cec4bae46f1388cb41c0fc808aba7e04b0",
-      "class_hash": "0xfe09a42928890d712af285559b4452ebbc448428dfa91179bfee66715a2add",
-      "original_class_hash": "0xfe09a42928890d712af285559b4452ebbc448428dfa91179bfee66715a2add",
->>>>>>> 6153192f
+      "address": "0x4ce36ebe24b3ad53dac0a489747ba45bc37d74505236abb34b0edb2611157ff",
+      "class_hash": "0x6d905953360cf18e3393d128c6ced40b38fc83b033412c8541fd4aba59d2767",
+      "original_class_hash": "0x6d905953360cf18e3393d128c6ced40b38fc83b033412c8541fd4aba59d2767",
       "base_class_hash": "0x22f3e55b61d86c2ac5239fa3b3b8761f26b9a5c0b5f61ddbd5d756ced498b46",
       "abi": [
         {
@@ -1296,7 +1280,7 @@
     },
     {
       "kind": "DojoContract",
-      "address": "0x55d1b3b80ddfd912e33a6cb331665dfc0b8f1738fcbe8d4c4191e27cd12f9c4",
+      "address": "0x1fe99da12c3e61e88f54c332317696da3d1c87ddcf8bd39bcc165c680583e19",
       "class_hash": "0x3ee016157303a7ce35a9fecdb5b8519159df620c5780527d61443636aaa3c3a",
       "original_class_hash": "0x3ee016157303a7ce35a9fecdb5b8519159df620c5780527d61443636aaa3c3a",
       "base_class_hash": "0x22f3e55b61d86c2ac5239fa3b3b8761f26b9a5c0b5f61ddbd5d756ced498b46",
@@ -1472,13 +1456,8 @@
           "key": false
         }
       ],
-<<<<<<< HEAD
-      "class_hash": "0x5ba7289cfe61c698b01e307e67bbadcae116f64a71f7c033a29f3a1ff157aee",
-      "original_class_hash": "0x5ba7289cfe61c698b01e307e67bbadcae116f64a71f7c033a29f3a1ff157aee",
-=======
-      "class_hash": "0x6f85952ceeb7783fb265a4b2d235db48e7a36357bbce7a56997ca5798c95187",
-      "original_class_hash": "0x6f85952ceeb7783fb265a4b2d235db48e7a36357bbce7a56997ca5798c95187",
->>>>>>> 6153192f
+      "class_hash": "0x4ef89963afe500337aaf757ad52394ea8e311077a825b3de5a5f32d3457997c",
+      "original_class_hash": "0x4ef89963afe500337aaf757ad52394ea8e311077a825b3de5a5f32d3457997c",
       "abi": [
         {
           "type": "impl",
@@ -1884,13 +1863,8 @@
           "key": false
         }
       ],
-<<<<<<< HEAD
-      "class_hash": "0x3461653e81a9b5193331f3896877235cda74077765b2204eb600137402301cc",
-      "original_class_hash": "0x3461653e81a9b5193331f3896877235cda74077765b2204eb600137402301cc",
-=======
-      "class_hash": "0x3e8f99f02409b7bc3dfffba58ee3807e3fb3513a2dcac1b0bd1f1118ea79ecc",
-      "original_class_hash": "0x3e8f99f02409b7bc3dfffba58ee3807e3fb3513a2dcac1b0bd1f1118ea79ecc",
->>>>>>> 6153192f
+      "class_hash": "0x6ec8bf0a073e509e5b442ee5d4bee75aa85b87671a110dff2b9e6a58cc2aaa5",
+      "original_class_hash": "0x6ec8bf0a073e509e5b442ee5d4bee75aa85b87671a110dff2b9e6a58cc2aaa5",
       "abi": [
         {
           "type": "impl",
@@ -2301,13 +2275,8 @@
           "key": false
         }
       ],
-<<<<<<< HEAD
-      "class_hash": "0x2d495c2a9cb147bf4f1ad1ff200071d1f8fb492caaa196c9f3cb23ab8eff370",
-      "original_class_hash": "0x2d495c2a9cb147bf4f1ad1ff200071d1f8fb492caaa196c9f3cb23ab8eff370",
-=======
-      "class_hash": "0x402d1ee5171aac681d16fa8c248a0498678082152e0f4c416776a71fc270684",
-      "original_class_hash": "0x402d1ee5171aac681d16fa8c248a0498678082152e0f4c416776a71fc270684",
->>>>>>> 6153192f
+      "class_hash": "0x456d85286b34249fffa0a13d1ac490cc1f5b02eb1a1c92d820c59d6b0f2eaa8",
+      "original_class_hash": "0x456d85286b34249fffa0a13d1ac490cc1f5b02eb1a1c92d820c59d6b0f2eaa8",
       "abi": [
         {
           "type": "impl",
@@ -2727,13 +2696,8 @@
           "key": false
         }
       ],
-<<<<<<< HEAD
-      "class_hash": "0x786137d57a9c1774b9f22c4292c8f32626ee029272e13118f5c9a10c478d315",
-      "original_class_hash": "0x786137d57a9c1774b9f22c4292c8f32626ee029272e13118f5c9a10c478d315",
-=======
-      "class_hash": "0x596f2ea7f78e3828f6daa798a271ef0a98741967afa40e680c2d80879be7d09",
-      "original_class_hash": "0x596f2ea7f78e3828f6daa798a271ef0a98741967afa40e680c2d80879be7d09",
->>>>>>> 6153192f
+      "class_hash": "0x584d016a91d077c86ff1c014e0c4d735946d1084dd0d4c0a80cee6d04629e55",
+      "original_class_hash": "0x584d016a91d077c86ff1c014e0c4d735946d1084dd0d4c0a80cee6d04629e55",
       "abi": [
         {
           "type": "impl",
@@ -3135,13 +3099,8 @@
           "key": false
         }
       ],
-<<<<<<< HEAD
-      "class_hash": "0x5e45e3e5ace62e0c09f7ef98662c15dc34fa2b74a313bedfd0b9677a56040eb",
-      "original_class_hash": "0x5e45e3e5ace62e0c09f7ef98662c15dc34fa2b74a313bedfd0b9677a56040eb",
-=======
-      "class_hash": "0x3ab26e88be7885877f93964880ccb63a8acd8e58f941c48bef52f191fa79868",
-      "original_class_hash": "0x3ab26e88be7885877f93964880ccb63a8acd8e58f941c48bef52f191fa79868",
->>>>>>> 6153192f
+      "class_hash": "0x27942375b09862291ece780c573e8c625df4ba41fd7524e0658ca75fff014ff",
+      "original_class_hash": "0x27942375b09862291ece780c573e8c625df4ba41fd7524e0658ca75fff014ff",
       "abi": [
         {
           "type": "impl",
@@ -3540,8 +3499,8 @@
           "key": false
         }
       ],
-      "class_hash": "0x6b54d690f4f43e3011fe05fabf3e5f1807b3a026430eb175534336e9a90d5a5",
-      "original_class_hash": "0x6b54d690f4f43e3011fe05fabf3e5f1807b3a026430eb175534336e9a90d5a5",
+      "class_hash": "0x4b29afc6db744bd87f7276869620348557c11b984e9f3fcb27c4d55efb0ab6c",
+      "original_class_hash": "0x4b29afc6db744bd87f7276869620348557c11b984e9f3fcb27c4d55efb0ab6c",
       "abi": [
         {
           "type": "impl",
