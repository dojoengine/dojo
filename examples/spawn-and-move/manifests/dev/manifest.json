--- conflicted
+++ resolved
@@ -1248,10 +1248,7 @@
         }
       ],
       "reads": [],
-      "writes": [
-        "Moves",
-        "Position"
-      ],
+      "writes": ["Moves", "Position"],
       "computed": [],
       "name": "dojo_examples::actions::actions"
     }
@@ -2498,496 +2495,6 @@
         {
           "name": "name",
           "type": "ByteArray",
-<<<<<<< HEAD
-          "key": false
-        },
-        {
-          "name": "items",
-          "type": "Array<PlayerItem>",
-          "key": false
-        },
-        {
-          "name": "favorite_item",
-          "type": "Option<u32>",
-          "key": false
-        }
-      ],
-      "class_hash": "0x74e835af876c9f95977537b91d60d656f6ff2a4a8b2bb8d47448f345980f612",
-      "original_class_hash": "0x74e835af876c9f95977537b91d60d656f6ff2a4a8b2bb8d47448f345980f612",
-=======
-          "key": false
-        }
-      ],
-      "class_hash": "0xb08720e71923b4611204933ab8b088ee8fba8448d080f8084c07d2ceaeff86",
-      "original_class_hash": "0xb08720e71923b4611204933ab8b088ee8fba8448d080f8084c07d2ceaeff86",
->>>>>>> 0db3b8c5
-      "abi": [
-        {
-          "type": "impl",
-          "name": "DojoModelImpl",
-          "interface_name": "dojo::model::IModel"
-        },
-        {
-          "type": "struct",
-          "name": "core::byte_array::ByteArray",
-          "members": [
-            {
-              "name": "data",
-              "type": "core::array::Array::<core::bytes_31::bytes31>"
-            },
-            {
-              "name": "pending_word",
-              "type": "core::felt252"
-            },
-            {
-              "name": "pending_word_len",
-              "type": "core::integer::u32"
-<<<<<<< HEAD
-            }
-          ]
-        },
-        {
-          "type": "enum",
-          "name": "core::option::Option::<core::integer::u32>",
-          "variants": [
-            {
-              "name": "Some",
-              "type": "core::integer::u32"
-            },
-            {
-              "name": "None",
-              "type": "()"
-            }
-          ]
-        },
-        {
-          "type": "struct",
-          "name": "core::array::Span::<core::integer::u8>",
-          "members": [
-            {
-              "name": "snapshot",
-              "type": "@core::array::Array::<core::integer::u8>"
-            }
-          ]
-        },
-        {
-          "type": "struct",
-          "name": "dojo::database::introspect::FieldLayout",
-          "members": [
-            {
-              "name": "selector",
-              "type": "core::felt252"
-            },
-            {
-              "name": "layout",
-              "type": "dojo::database::introspect::Layout"
-            }
-          ]
-        },
-        {
-          "type": "struct",
-          "name": "core::array::Span::<dojo::database::introspect::FieldLayout>",
-          "members": [
-            {
-              "name": "snapshot",
-              "type": "@core::array::Array::<dojo::database::introspect::FieldLayout>"
-            }
-          ]
-        },
-        {
-          "type": "struct",
-          "name": "core::array::Span::<dojo::database::introspect::Layout>",
-          "members": [
-            {
-              "name": "snapshot",
-              "type": "@core::array::Array::<dojo::database::introspect::Layout>"
-            }
-          ]
-        },
-        {
-          "type": "enum",
-          "name": "dojo::database::introspect::Layout",
-          "variants": [
-            {
-              "name": "Fixed",
-              "type": "core::array::Span::<core::integer::u8>"
-            },
-            {
-              "name": "Struct",
-              "type": "core::array::Span::<dojo::database::introspect::FieldLayout>"
-            },
-            {
-              "name": "Tuple",
-              "type": "core::array::Span::<dojo::database::introspect::Layout>"
-            },
-            {
-              "name": "Array",
-              "type": "core::array::Span::<dojo::database::introspect::Layout>"
-            },
-            {
-              "name": "ByteArray",
-              "type": "()"
-            },
-            {
-              "name": "Enum",
-              "type": "core::array::Span::<dojo::database::introspect::FieldLayout>"
-=======
->>>>>>> 0db3b8c5
-            }
-          ]
-        },
-        {
-          "type": "enum",
-          "name": "core::option::Option::<core::integer::u32>",
-          "variants": [
-            {
-              "name": "Some",
-              "type": "core::integer::u32"
-            },
-            {
-              "name": "None",
-              "type": "()"
-            }
-          ]
-        },
-        {
-          "type": "struct",
-          "name": "core::array::Span::<core::integer::u8>",
-          "members": [
-            {
-              "name": "snapshot",
-              "type": "@core::array::Array::<core::integer::u8>"
-            }
-          ]
-        },
-        {
-          "type": "struct",
-          "name": "dojo::database::introspect::FieldLayout",
-          "members": [
-            {
-              "name": "selector",
-              "type": "core::felt252"
-            },
-            {
-              "name": "layout",
-              "type": "dojo::database::introspect::Layout"
-            }
-          ]
-        },
-        {
-          "type": "struct",
-          "name": "core::array::Span::<dojo::database::introspect::FieldLayout>",
-          "members": [
-            {
-              "name": "snapshot",
-              "type": "@core::array::Array::<dojo::database::introspect::FieldLayout>"
-            }
-          ]
-        },
-        {
-          "type": "struct",
-          "name": "core::array::Span::<dojo::database::introspect::Layout>",
-          "members": [
-            {
-              "name": "snapshot",
-              "type": "@core::array::Array::<dojo::database::introspect::Layout>"
-            }
-          ]
-        },
-        {
-          "type": "enum",
-          "name": "dojo::database::introspect::Layout",
-          "variants": [
-            {
-              "name": "Fixed",
-              "type": "core::array::Span::<core::integer::u8>"
-            },
-            {
-              "name": "Struct",
-              "type": "core::array::Span::<dojo::database::introspect::FieldLayout>"
-            },
-            {
-              "name": "Tuple",
-              "type": "core::array::Span::<dojo::database::introspect::Layout>"
-            },
-            {
-              "name": "Array",
-              "type": "core::array::Span::<dojo::database::introspect::Layout>"
-            },
-            {
-              "name": "ByteArray",
-              "type": "()"
-            },
-            {
-              "name": "Enum",
-              "type": "core::array::Span::<dojo::database::introspect::FieldLayout>"
-            }
-          ]
-        },
-        {
-          "type": "struct",
-          "name": "core::array::Span::<core::felt252>",
-          "members": [
-            {
-              "name": "snapshot",
-              "type": "@core::array::Array::<core::felt252>"
-            }
-          ]
-        },
-        {
-          "type": "struct",
-          "name": "dojo::database::introspect::Member",
-          "members": [
-            {
-              "name": "name",
-              "type": "core::felt252"
-            },
-            {
-              "name": "attrs",
-              "type": "core::array::Span::<core::felt252>"
-            },
-            {
-              "name": "ty",
-              "type": "dojo::database::introspect::Ty"
-            }
-          ]
-        },
-        {
-          "type": "struct",
-          "name": "core::array::Span::<dojo::database::introspect::Member>",
-          "members": [
-            {
-              "name": "snapshot",
-              "type": "@core::array::Array::<dojo::database::introspect::Member>"
-            }
-          ]
-        },
-        {
-          "type": "struct",
-          "name": "dojo::database::introspect::Struct",
-          "members": [
-            {
-              "name": "name",
-              "type": "core::felt252"
-            },
-            {
-              "name": "attrs",
-              "type": "core::array::Span::<core::felt252>"
-            },
-            {
-              "name": "children",
-              "type": "core::array::Span::<dojo::database::introspect::Member>"
-            }
-          ]
-        },
-        {
-          "type": "struct",
-          "name": "core::array::Span::<(core::felt252, dojo::database::introspect::Ty)>",
-          "members": [
-            {
-              "name": "snapshot",
-              "type": "@core::array::Array::<(core::felt252, dojo::database::introspect::Ty)>"
-            }
-          ]
-        },
-        {
-          "type": "struct",
-          "name": "dojo::database::introspect::Enum",
-          "members": [
-            {
-              "name": "name",
-              "type": "core::felt252"
-            },
-            {
-              "name": "attrs",
-              "type": "core::array::Span::<core::felt252>"
-            },
-            {
-              "name": "children",
-              "type": "core::array::Span::<(core::felt252, dojo::database::introspect::Ty)>"
-            }
-          ]
-        },
-        {
-          "type": "struct",
-          "name": "core::array::Span::<dojo::database::introspect::Ty>",
-          "members": [
-            {
-              "name": "snapshot",
-              "type": "@core::array::Array::<dojo::database::introspect::Ty>"
-            }
-          ]
-        },
-        {
-          "type": "enum",
-          "name": "dojo::database::introspect::Ty",
-          "variants": [
-            {
-              "name": "Primitive",
-              "type": "core::felt252"
-            },
-            {
-              "name": "Struct",
-              "type": "dojo::database::introspect::Struct"
-            },
-            {
-              "name": "Enum",
-              "type": "dojo::database::introspect::Enum"
-            },
-            {
-              "name": "Tuple",
-              "type": "core::array::Span::<dojo::database::introspect::Ty>"
-            },
-            {
-              "name": "Array",
-              "type": "core::array::Span::<dojo::database::introspect::Ty>"
-            },
-            {
-              "name": "ByteArray",
-              "type": "()"
-            }
-          ]
-        },
-        {
-          "type": "interface",
-          "name": "dojo::model::IModel",
-          "items": [
-            {
-              "type": "function",
-              "name": "selector",
-              "inputs": [],
-              "outputs": [
-                {
-                  "type": "core::felt252"
-                }
-              ],
-              "state_mutability": "view"
-            },
-            {
-              "type": "function",
-              "name": "name",
-              "inputs": [],
-              "outputs": [
-                {
-                  "type": "core::byte_array::ByteArray"
-                }
-              ],
-              "state_mutability": "view"
-            },
-            {
-              "type": "function",
-              "name": "version",
-              "inputs": [],
-              "outputs": [
-                {
-                  "type": "core::integer::u8"
-                }
-              ],
-              "state_mutability": "view"
-            },
-            {
-              "type": "function",
-              "name": "unpacked_size",
-              "inputs": [],
-              "outputs": [
-                {
-                  "type": "core::option::Option::<core::integer::u32>"
-                }
-              ],
-              "state_mutability": "view"
-            },
-            {
-              "type": "function",
-              "name": "packed_size",
-              "inputs": [],
-              "outputs": [
-                {
-                  "type": "core::option::Option::<core::integer::u32>"
-                }
-              ],
-              "state_mutability": "view"
-            },
-            {
-              "type": "function",
-              "name": "layout",
-              "inputs": [],
-              "outputs": [
-                {
-                  "type": "dojo::database::introspect::Layout"
-                }
-              ],
-              "state_mutability": "view"
-            },
-            {
-              "type": "function",
-              "name": "schema",
-              "inputs": [],
-              "outputs": [
-                {
-                  "type": "dojo::database::introspect::Ty"
-                }
-              ],
-              "state_mutability": "view"
-            }
-          ]
-        },
-        {
-          "type": "impl",
-          "name": "nameImpl",
-          "interface_name": "dojo_examples::models::Iname"
-        },
-        {
-          "type": "struct",
-          "name": "dojo_examples::models::Name",
-          "members": [
-            {
-              "name": "player",
-              "type": "core::starknet::contract_address::ContractAddress"
-            },
-            {
-              "name": "name",
-              "type": "core::byte_array::ByteArray"
-            }
-          ]
-        },
-        {
-          "type": "interface",
-          "name": "dojo_examples::models::Iname",
-          "items": [
-            {
-              "type": "function",
-              "name": "ensure_abi",
-              "inputs": [
-                {
-                  "name": "model",
-                  "type": "dojo_examples::models::Name"
-                }
-              ],
-              "outputs": [],
-              "state_mutability": "view"
-            }
-          ]
-        },
-        {
-          "type": "event",
-          "name": "dojo_examples::models::name::Event",
-          "kind": "enum",
-          "variants": []
-        }
-      ],
-      "name": "dojo_examples::models::name"
-    },
-    {
-      "kind": "DojoModel",
-      "members": [
-        {
-          "name": "player",
-          "type": "ContractAddress",
-          "key": true
-        },
-        {
-          "name": "name",
-          "type": "ByteArray",
           "key": false
         },
         {
@@ -3399,387 +2906,6 @@
           "key": true
         },
         {
-          "name": "name",
-          "type": "ByteArray",
-          "key": false
-        }
-      ],
-      "class_hash": "0x6d87830f9835547068ffc5946e25226fee1386c0fe1e49547181d1716ac6be",
-      "original_class_hash": "0x6d87830f9835547068ffc5946e25226fee1386c0fe1e49547181d1716ac6be",
-      "abi": [
-        {
-          "type": "impl",
-          "name": "DojoModelImpl",
-          "interface_name": "dojo::model::IModel"
-        },
-        {
-          "type": "struct",
-          "name": "core::byte_array::ByteArray",
-          "members": [
-            {
-              "name": "data",
-              "type": "core::array::Array::<core::bytes_31::bytes31>"
-            },
-            {
-              "name": "pending_word",
-              "type": "core::felt252"
-            },
-            {
-              "name": "pending_word_len",
-              "type": "core::integer::u32"
-            }
-          ]
-        },
-        {
-          "type": "enum",
-          "name": "core::option::Option::<core::integer::u32>",
-          "variants": [
-            {
-              "name": "Some",
-              "type": "core::integer::u32"
-            },
-            {
-              "name": "None",
-              "type": "()"
-            }
-          ]
-        },
-        {
-          "type": "struct",
-          "name": "core::array::Span::<core::integer::u8>",
-          "members": [
-            {
-              "name": "snapshot",
-              "type": "@core::array::Array::<core::integer::u8>"
-            }
-          ]
-        },
-        {
-          "type": "struct",
-          "name": "dojo::database::introspect::FieldLayout",
-          "members": [
-            {
-              "name": "selector",
-              "type": "core::felt252"
-            },
-            {
-              "name": "layout",
-              "type": "dojo::database::introspect::Layout"
-            }
-          ]
-        },
-        {
-          "type": "struct",
-          "name": "core::array::Span::<dojo::database::introspect::FieldLayout>",
-          "members": [
-            {
-              "name": "snapshot",
-              "type": "@core::array::Array::<dojo::database::introspect::FieldLayout>"
-            }
-          ]
-        },
-        {
-          "type": "struct",
-          "name": "core::array::Span::<dojo::database::introspect::Layout>",
-          "members": [
-            {
-              "name": "snapshot",
-              "type": "@core::array::Array::<dojo::database::introspect::Layout>"
-            }
-          ]
-        },
-        {
-          "type": "enum",
-          "name": "dojo::database::introspect::Layout",
-          "variants": [
-            {
-              "name": "Fixed",
-              "type": "core::array::Span::<core::integer::u8>"
-            },
-            {
-              "name": "Struct",
-              "type": "core::array::Span::<dojo::database::introspect::FieldLayout>"
-            },
-            {
-              "name": "Tuple",
-              "type": "core::array::Span::<dojo::database::introspect::Layout>"
-            },
-            {
-              "name": "Array",
-              "type": "core::array::Span::<dojo::database::introspect::Layout>"
-            },
-            {
-              "name": "ByteArray",
-              "type": "()"
-            },
-            {
-              "name": "Enum",
-              "type": "core::array::Span::<dojo::database::introspect::FieldLayout>"
-            }
-          ]
-        },
-        {
-          "type": "struct",
-          "name": "core::array::Span::<core::felt252>",
-          "members": [
-            {
-              "name": "snapshot",
-              "type": "@core::array::Array::<core::felt252>"
-            }
-          ]
-        },
-        {
-          "type": "struct",
-          "name": "dojo::database::introspect::Member",
-          "members": [
-            {
-              "name": "name",
-              "type": "core::felt252"
-            },
-            {
-              "name": "attrs",
-              "type": "core::array::Span::<core::felt252>"
-            },
-            {
-              "name": "ty",
-              "type": "dojo::database::introspect::Ty"
-            }
-          ]
-        },
-        {
-          "type": "struct",
-          "name": "core::array::Span::<dojo::database::introspect::Member>",
-          "members": [
-            {
-              "name": "snapshot",
-              "type": "@core::array::Array::<dojo::database::introspect::Member>"
-            }
-          ]
-        },
-        {
-          "type": "struct",
-          "name": "dojo::database::introspect::Struct",
-          "members": [
-            {
-              "name": "name",
-              "type": "core::felt252"
-            },
-            {
-              "name": "attrs",
-              "type": "core::array::Span::<core::felt252>"
-            },
-            {
-              "name": "children",
-              "type": "core::array::Span::<dojo::database::introspect::Member>"
-            }
-          ]
-        },
-        {
-          "type": "struct",
-          "name": "core::array::Span::<(core::felt252, dojo::database::introspect::Ty)>",
-          "members": [
-            {
-              "name": "snapshot",
-              "type": "@core::array::Array::<(core::felt252, dojo::database::introspect::Ty)>"
-            }
-          ]
-        },
-        {
-          "type": "struct",
-          "name": "dojo::database::introspect::Enum",
-          "members": [
-            {
-              "name": "name",
-              "type": "core::felt252"
-            },
-            {
-              "name": "attrs",
-              "type": "core::array::Span::<core::felt252>"
-            },
-            {
-              "name": "children",
-              "type": "core::array::Span::<(core::felt252, dojo::database::introspect::Ty)>"
-            }
-          ]
-        },
-        {
-          "type": "struct",
-          "name": "core::array::Span::<dojo::database::introspect::Ty>",
-          "members": [
-            {
-              "name": "snapshot",
-              "type": "@core::array::Array::<dojo::database::introspect::Ty>"
-            }
-          ]
-        },
-        {
-          "type": "enum",
-          "name": "dojo::database::introspect::Ty",
-          "variants": [
-            {
-              "name": "Primitive",
-              "type": "core::felt252"
-            },
-            {
-              "name": "Struct",
-              "type": "dojo::database::introspect::Struct"
-            },
-            {
-              "name": "Enum",
-              "type": "dojo::database::introspect::Enum"
-            },
-            {
-              "name": "Tuple",
-              "type": "core::array::Span::<dojo::database::introspect::Ty>"
-            },
-            {
-              "name": "Array",
-              "type": "core::array::Span::<dojo::database::introspect::Ty>"
-            },
-            {
-              "name": "ByteArray",
-              "type": "()"
-            }
-          ]
-        },
-        {
-          "type": "interface",
-          "name": "dojo::model::IModel",
-          "items": [
-            {
-              "type": "function",
-              "name": "selector",
-              "inputs": [],
-              "outputs": [
-                {
-                  "type": "core::felt252"
-                }
-              ],
-              "state_mutability": "view"
-            },
-            {
-              "type": "function",
-              "name": "name",
-              "inputs": [],
-              "outputs": [
-                {
-                  "type": "core::byte_array::ByteArray"
-                }
-              ],
-              "state_mutability": "view"
-            },
-            {
-              "type": "function",
-              "name": "version",
-              "inputs": [],
-              "outputs": [
-                {
-                  "type": "core::integer::u8"
-                }
-              ],
-              "state_mutability": "view"
-            },
-            {
-              "type": "function",
-              "name": "unpacked_size",
-              "inputs": [],
-              "outputs": [
-                {
-                  "type": "core::option::Option::<core::integer::u32>"
-                }
-              ],
-              "state_mutability": "view"
-            },
-            {
-              "type": "function",
-              "name": "packed_size",
-              "inputs": [],
-              "outputs": [
-                {
-                  "type": "core::option::Option::<core::integer::u32>"
-                }
-              ],
-              "state_mutability": "view"
-            },
-            {
-              "type": "function",
-              "name": "layout",
-              "inputs": [],
-              "outputs": [
-                {
-                  "type": "dojo::database::introspect::Layout"
-                }
-              ],
-              "state_mutability": "view"
-            },
-            {
-              "type": "function",
-              "name": "schema",
-              "inputs": [],
-              "outputs": [
-                {
-                  "type": "dojo::database::introspect::Ty"
-                }
-              ],
-              "state_mutability": "view"
-            }
-          ]
-        },
-        {
-          "type": "impl",
-          "name": "player_nameImpl",
-          "interface_name": "dojo_examples::models::Iplayer_name"
-        },
-        {
-          "type": "struct",
-          "name": "dojo_examples::models::PlayerName",
-          "members": [
-            {
-              "name": "player",
-              "type": "core::starknet::contract_address::ContractAddress"
-            },
-            {
-              "name": "name",
-              "type": "core::byte_array::ByteArray"
-            }
-          ]
-        },
-        {
-          "type": "interface",
-          "name": "dojo_examples::models::Iplayer_name",
-          "items": [
-            {
-              "type": "function",
-              "name": "ensure_abi",
-              "inputs": [
-                {
-                  "name": "model",
-                  "type": "dojo_examples::models::PlayerName"
-                }
-              ],
-              "outputs": [],
-              "state_mutability": "view"
-            }
-          ]
-        },
-        {
-          "type": "event",
-          "name": "dojo_examples::models::player_name::Event",
-          "kind": "enum",
-          "variants": []
-        }
-      ],
-      "name": "dojo_examples::models::player_name"
-    },
-    {
-      "kind": "DojoModel",
-      "members": [
-        {
-          "name": "player",
-          "type": "ContractAddress",
-          "key": true
-        },
-        {
           "name": "vec",
           "type": "Vec2",
           "key": false
@@ -4020,7 +3146,6 @@
             {
               "name": "ByteArray",
               "type": "()"
-<<<<<<< HEAD
             }
           ]
         },
@@ -4030,418 +3155,6 @@
           "items": [
             {
               "type": "function",
-              "name": "selector",
-              "inputs": [],
-              "outputs": [
-                {
-                  "type": "core::felt252"
-                }
-              ],
-              "state_mutability": "view"
-            },
-            {
-              "type": "function",
-              "name": "name",
-              "inputs": [],
-              "outputs": [
-                {
-                  "type": "core::byte_array::ByteArray"
-                }
-              ],
-              "state_mutability": "view"
-            },
-            {
-              "type": "function",
-              "name": "version",
-              "inputs": [],
-              "outputs": [
-                {
-                  "type": "core::integer::u8"
-                }
-              ],
-              "state_mutability": "view"
-            },
-            {
-              "type": "function",
-              "name": "unpacked_size",
-              "inputs": [],
-              "outputs": [
-                {
-                  "type": "core::option::Option::<core::integer::u32>"
-                }
-              ],
-              "state_mutability": "view"
-            },
-            {
-              "type": "function",
-              "name": "packed_size",
-              "inputs": [],
-              "outputs": [
-                {
-                  "type": "core::option::Option::<core::integer::u32>"
-                }
-              ],
-              "state_mutability": "view"
-            },
-            {
-              "type": "function",
-              "name": "layout",
-              "inputs": [],
-              "outputs": [
-                {
-                  "type": "dojo::database::introspect::Layout"
-                }
-              ],
-              "state_mutability": "view"
-            },
-            {
-              "type": "function",
-              "name": "schema",
-              "inputs": [],
-              "outputs": [
-                {
-                  "type": "dojo::database::introspect::Ty"
-                }
-              ],
-              "state_mutability": "view"
-            }
-          ]
-        },
-        {
-          "type": "impl",
-          "name": "player_configImpl",
-          "interface_name": "dojo_examples::models::Iplayer_config"
-        },
-        {
-          "type": "struct",
-          "name": "dojo_examples::models::PlayerItem",
-          "members": [
-            {
-              "name": "item_id",
-              "type": "core::integer::u32"
-            },
-            {
-              "name": "quantity",
-              "type": "core::integer::u32"
-=======
->>>>>>> 0db3b8c5
-            }
-          ]
-        },
-        {
-          "type": "struct",
-          "name": "dojo_examples::models::PlayerConfig",
-          "members": [
-            {
-              "name": "player",
-              "type": "core::starknet::contract_address::ContractAddress"
-            },
-            {
-              "name": "name",
-              "type": "core::byte_array::ByteArray"
-            },
-            {
-              "name": "items",
-              "type": "core::array::Array::<dojo_examples::models::PlayerItem>"
-            },
-            {
-              "name": "favorite_item",
-              "type": "core::option::Option::<core::integer::u32>"
-            }
-          ]
-        },
-        {
-          "type": "interface",
-<<<<<<< HEAD
-          "name": "dojo_examples::models::Iplayer_config",
-          "items": [
-            {
-              "type": "function",
-              "name": "ensure_abi",
-              "inputs": [
-                {
-                  "name": "model",
-                  "type": "dojo_examples::models::PlayerConfig"
-                }
-              ],
-              "outputs": [],
-              "state_mutability": "view"
-            }
-          ]
-        },
-        {
-          "type": "event",
-          "name": "dojo_examples::models::player_config::Event",
-          "kind": "enum",
-          "variants": []
-        }
-      ],
-      "name": "dojo_examples::models::player_config"
-    },
-    {
-      "kind": "DojoModel",
-      "members": [
-        {
-          "name": "player",
-          "type": "ContractAddress",
-          "key": true
-        },
-        {
-          "name": "vec",
-          "type": "Vec2",
-          "key": false
-        }
-      ],
-      "class_hash": "0x3c3632f38ab3ba550bd3c596e2af55002d43bc76b7b660a3a57b49795307c58",
-      "original_class_hash": "0x3c3632f38ab3ba550bd3c596e2af55002d43bc76b7b660a3a57b49795307c58",
-      "abi": [
-        {
-          "type": "impl",
-          "name": "DojoModelImpl",
-          "interface_name": "dojo::model::IModel"
-        },
-        {
-          "type": "struct",
-          "name": "core::byte_array::ByteArray",
-          "members": [
-            {
-              "name": "data",
-              "type": "core::array::Array::<core::bytes_31::bytes31>"
-            },
-            {
-              "name": "pending_word",
-              "type": "core::felt252"
-            },
-            {
-              "name": "pending_word_len",
-              "type": "core::integer::u32"
-            }
-          ]
-        },
-        {
-          "type": "enum",
-          "name": "core::option::Option::<core::integer::u32>",
-          "variants": [
-            {
-              "name": "Some",
-              "type": "core::integer::u32"
-            },
-            {
-              "name": "None",
-              "type": "()"
-            }
-          ]
-        },
-        {
-          "type": "struct",
-          "name": "core::array::Span::<core::integer::u8>",
-          "members": [
-            {
-              "name": "snapshot",
-              "type": "@core::array::Array::<core::integer::u8>"
-            }
-          ]
-        },
-        {
-          "type": "struct",
-          "name": "dojo::database::introspect::FieldLayout",
-          "members": [
-            {
-              "name": "selector",
-              "type": "core::felt252"
-            },
-            {
-              "name": "layout",
-              "type": "dojo::database::introspect::Layout"
-            }
-          ]
-        },
-        {
-          "type": "struct",
-          "name": "core::array::Span::<dojo::database::introspect::FieldLayout>",
-          "members": [
-            {
-              "name": "snapshot",
-              "type": "@core::array::Array::<dojo::database::introspect::FieldLayout>"
-            }
-          ]
-        },
-        {
-          "type": "struct",
-          "name": "core::array::Span::<dojo::database::introspect::Layout>",
-          "members": [
-            {
-              "name": "snapshot",
-              "type": "@core::array::Array::<dojo::database::introspect::Layout>"
-            }
-          ]
-        },
-        {
-          "type": "enum",
-          "name": "dojo::database::introspect::Layout",
-          "variants": [
-            {
-              "name": "Fixed",
-              "type": "core::array::Span::<core::integer::u8>"
-            },
-            {
-              "name": "Struct",
-              "type": "core::array::Span::<dojo::database::introspect::FieldLayout>"
-            },
-            {
-              "name": "Tuple",
-              "type": "core::array::Span::<dojo::database::introspect::Layout>"
-            },
-            {
-              "name": "Array",
-              "type": "core::array::Span::<dojo::database::introspect::Layout>"
-            },
-            {
-              "name": "ByteArray",
-              "type": "()"
-            },
-            {
-              "name": "Enum",
-              "type": "core::array::Span::<dojo::database::introspect::FieldLayout>"
-            }
-          ]
-        },
-        {
-          "type": "struct",
-          "name": "core::array::Span::<core::felt252>",
-          "members": [
-            {
-              "name": "snapshot",
-              "type": "@core::array::Array::<core::felt252>"
-            }
-          ]
-        },
-        {
-          "type": "struct",
-          "name": "dojo::database::introspect::Member",
-          "members": [
-            {
-              "name": "name",
-              "type": "core::felt252"
-            },
-            {
-              "name": "attrs",
-              "type": "core::array::Span::<core::felt252>"
-            },
-            {
-              "name": "ty",
-              "type": "dojo::database::introspect::Ty"
-            }
-          ]
-        },
-        {
-          "type": "struct",
-          "name": "core::array::Span::<dojo::database::introspect::Member>",
-          "members": [
-            {
-              "name": "snapshot",
-              "type": "@core::array::Array::<dojo::database::introspect::Member>"
-            }
-          ]
-        },
-        {
-          "type": "struct",
-          "name": "dojo::database::introspect::Struct",
-          "members": [
-            {
-              "name": "name",
-              "type": "core::felt252"
-            },
-            {
-              "name": "attrs",
-              "type": "core::array::Span::<core::felt252>"
-            },
-            {
-              "name": "children",
-              "type": "core::array::Span::<dojo::database::introspect::Member>"
-            }
-          ]
-        },
-        {
-          "type": "struct",
-          "name": "core::array::Span::<(core::felt252, dojo::database::introspect::Ty)>",
-          "members": [
-            {
-              "name": "snapshot",
-              "type": "@core::array::Array::<(core::felt252, dojo::database::introspect::Ty)>"
-            }
-          ]
-        },
-        {
-          "type": "struct",
-          "name": "dojo::database::introspect::Enum",
-          "members": [
-            {
-              "name": "name",
-              "type": "core::felt252"
-            },
-            {
-              "name": "attrs",
-              "type": "core::array::Span::<core::felt252>"
-            },
-            {
-              "name": "children",
-              "type": "core::array::Span::<(core::felt252, dojo::database::introspect::Ty)>"
-            }
-          ]
-        },
-        {
-          "type": "struct",
-          "name": "core::array::Span::<dojo::database::introspect::Ty>",
-          "members": [
-            {
-              "name": "snapshot",
-              "type": "@core::array::Array::<dojo::database::introspect::Ty>"
-            }
-          ]
-        },
-        {
-          "type": "enum",
-          "name": "dojo::database::introspect::Ty",
-          "variants": [
-            {
-              "name": "Primitive",
-              "type": "core::felt252"
-            },
-            {
-              "name": "Struct",
-              "type": "dojo::database::introspect::Struct"
-            },
-            {
-              "name": "Enum",
-              "type": "dojo::database::introspect::Enum"
-            },
-            {
-              "name": "Tuple",
-              "type": "core::array::Span::<dojo::database::introspect::Ty>"
-            },
-            {
-              "name": "Array",
-              "type": "core::array::Span::<dojo::database::introspect::Ty>"
-            },
-            {
-              "name": "ByteArray",
-              "type": "()"
-            }
-          ]
-        },
-        {
-          "type": "interface",
-          "name": "dojo::model::IModel",
-          "items": [
-            {
-              "type": "function",
-=======
-          "name": "dojo::model::IModel",
-          "items": [
-            {
-              "type": "function",
->>>>>>> 0db3b8c5
               "name": "selector",
               "inputs": [],
               "outputs": [
