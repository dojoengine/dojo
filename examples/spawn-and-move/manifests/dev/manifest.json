--- conflicted
+++ resolved
@@ -1130,13 +1130,8 @@
     {
       "kind": "DojoContract",
       "address": "0x2a570e12405096e725508ba1f4ade127edd42e0fcb5890b8f12f76ef043623",
-<<<<<<< HEAD
-      "class_hash": "0x7b39442bf860c74e8c3dae198623c996c4c24c6d442735d5be20cc58ce15e4e",
-      "original_class_hash": "0x7b39442bf860c74e8c3dae198623c996c4c24c6d442735d5be20cc58ce15e4e",
-=======
       "class_hash": "0x7b394d087b5cf4f3b740253c591138bf98d177ef0d9b5c00b0477a145f3fb75",
       "original_class_hash": "0x7b394d087b5cf4f3b740253c591138bf98d177ef0d9b5c00b0477a145f3fb75",
->>>>>>> 93b38ddb
       "base_class_hash": "0x22f3e55b61d86c2ac5239fa3b3b8761f26b9a5c0b5f61ddbd5d756ced498b46",
       "abi": [
         {
@@ -1516,13 +1511,8 @@
     {
       "kind": "DojoContract",
       "address": "0x26f33e8d81dad06c79c2d944ea519a850e007eb8432ae20d38db82caea590b2",
-<<<<<<< HEAD
-      "class_hash": "0x35cec8c62ba7a93be10ec69e8e8a0e3963b83873dc0679102f20e011a3dae94",
-      "original_class_hash": "0x35cec8c62ba7a93be10ec69e8e8a0e3963b83873dc0679102f20e011a3dae94",
-=======
       "class_hash": "0x6a55b3f612b0bc5e55603d805c188c0220aa53017fd2f690abe8bad50867ef2",
       "original_class_hash": "0x6a55b3f612b0bc5e55603d805c188c0220aa53017fd2f690abe8bad50867ef2",
->>>>>>> 93b38ddb
       "base_class_hash": "0x22f3e55b61d86c2ac5239fa3b3b8761f26b9a5c0b5f61ddbd5d756ced498b46",
       "abi": [
         {
@@ -1729,13 +1719,8 @@
     {
       "kind": "DojoContract",
       "address": "0x3304896afaa421f362b3b8e8586773f9a7fcaca050b3fd6885400908803f344",
-<<<<<<< HEAD
-      "class_hash": "0x6e4c6cc2e7bc17b82246ee99a3b2a3dcb5d7dd8f7666858e0baa86a1e2ac4f6",
-      "original_class_hash": "0x6e4c6cc2e7bc17b82246ee99a3b2a3dcb5d7dd8f7666858e0baa86a1e2ac4f6",
-=======
       "class_hash": "0x3a61e2fafaee0ca4ed5166fbb417270563b4d8518cd1e086733cc346e8ea6b9",
       "original_class_hash": "0x3a61e2fafaee0ca4ed5166fbb417270563b4d8518cd1e086733cc346e8ea6b9",
->>>>>>> 93b38ddb
       "base_class_hash": "0x22f3e55b61d86c2ac5239fa3b3b8761f26b9a5c0b5f61ddbd5d756ced498b46",
       "abi": [
         {
@@ -1949,21 +1934,12 @@
       "writes": [],
       "computed": [],
       "init_calldata": [
-<<<<<<< HEAD
-        "$contract_address:dojo_examples:actions",
-        "$class_hash:dojo_examples:actions",
-        "10"
-      ],
-      "tag": "dojo_examples:others",
-      "manifest_name": "dojo_examples-others-1297eb86"
-=======
         "$contract_address:dojo_examples-actions",
         "$class_hash:dojo_examples-actions",
         "10"
       ],
       "tag": "dojo_examples-others",
       "manifest_name": "dojo_examples-others-61de2c18"
->>>>>>> 93b38ddb
     }
   ],
   "models": [
