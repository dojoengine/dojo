{
  "world": {
    "kind": "WorldContract",
<<<<<<< HEAD
    "class_hash": "0x59b5c57a4002a1eeb4b7521a6da10a85ec78f7ead8c30ed59a91509ac041ffd",
    "original_class_hash": "0x59b5c57a4002a1eeb4b7521a6da10a85ec78f7ead8c30ed59a91509ac041ffd",
=======
    "class_hash": "0x64728e0c0713811c751930f8d3292d683c23f107c89b0a101425d9e80adb1c0",
    "original_class_hash": "0x64728e0c0713811c751930f8d3292d683c23f107c89b0a101425d9e80adb1c0",
>>>>>>> 35ca9745
    "abi": [
      {
        "type": "impl",
        "name": "World",
        "interface_name": "dojo::world::IWorld"
      },
      {
        "type": "struct",
        "name": "core::byte_array::ByteArray",
        "members": [
          {
            "name": "data",
            "type": "core::array::Array::<core::bytes_31::bytes31>"
          },
          {
            "name": "pending_word",
            "type": "core::felt252"
          },
          {
            "name": "pending_word_len",
            "type": "core::integer::u32"
          }
        ]
      },
      {
        "type": "struct",
        "name": "dojo::resource_metadata::ResourceMetadata",
        "members": [
          {
            "name": "resource_id",
            "type": "core::felt252"
          },
          {
            "name": "metadata_uri",
            "type": "core::byte_array::ByteArray"
          }
        ]
      },
      {
        "type": "struct",
        "name": "core::array::Span::<core::felt252>",
        "members": [
          {
            "name": "snapshot",
            "type": "@core::array::Array::<core::felt252>"
          }
        ]
      },
      {
        "type": "struct",
        "name": "core::array::Span::<core::integer::u8>",
        "members": [
          {
            "name": "snapshot",
            "type": "@core::array::Array::<core::integer::u8>"
          }
        ]
      },
      {
        "type": "struct",
        "name": "dojo::database::introspect::FieldLayout",
        "members": [
          {
            "name": "selector",
            "type": "core::felt252"
          },
          {
            "name": "layout",
            "type": "dojo::database::introspect::Layout"
          }
        ]
      },
      {
        "type": "struct",
        "name": "core::array::Span::<dojo::database::introspect::FieldLayout>",
        "members": [
          {
            "name": "snapshot",
            "type": "@core::array::Array::<dojo::database::introspect::FieldLayout>"
          }
        ]
      },
      {
        "type": "struct",
        "name": "core::array::Span::<dojo::database::introspect::Layout>",
        "members": [
          {
            "name": "snapshot",
            "type": "@core::array::Array::<dojo::database::introspect::Layout>"
          }
        ]
      },
      {
        "type": "enum",
        "name": "dojo::database::introspect::Layout",
        "variants": [
          {
            "name": "Fixed",
            "type": "core::array::Span::<core::integer::u8>"
          },
          {
            "name": "Struct",
            "type": "core::array::Span::<dojo::database::introspect::FieldLayout>"
          },
          {
            "name": "Tuple",
            "type": "core::array::Span::<dojo::database::introspect::Layout>"
          },
          {
            "name": "Array",
            "type": "core::array::Span::<dojo::database::introspect::Layout>"
          },
          {
            "name": "ByteArray",
            "type": "()"
          },
          {
            "name": "Enum",
            "type": "core::array::Span::<dojo::database::introspect::FieldLayout>"
          }
        ]
      },
      {
        "type": "enum",
        "name": "core::bool",
        "variants": [
          {
            "name": "False",
            "type": "()"
          },
          {
            "name": "True",
            "type": "()"
          }
        ]
      },
      {
        "type": "interface",
        "name": "dojo::world::IWorld",
        "items": [
          {
            "type": "function",
            "name": "metadata",
            "inputs": [
              {
                "name": "resource_id",
                "type": "core::felt252"
              }
            ],
            "outputs": [
              {
                "type": "dojo::resource_metadata::ResourceMetadata"
              }
            ],
            "state_mutability": "view"
          },
          {
            "type": "function",
            "name": "set_metadata",
            "inputs": [
              {
                "name": "metadata",
                "type": "dojo::resource_metadata::ResourceMetadata"
              }
            ],
            "outputs": [],
            "state_mutability": "external"
          },
          {
            "type": "function",
            "name": "model",
            "inputs": [
              {
                "name": "selector",
                "type": "core::felt252"
              }
            ],
            "outputs": [
              {
                "type": "(core::starknet::class_hash::ClassHash, core::starknet::contract_address::ContractAddress)"
              }
            ],
            "state_mutability": "view"
          },
          {
            "type": "function",
            "name": "register_model",
            "inputs": [
              {
                "name": "class_hash",
                "type": "core::starknet::class_hash::ClassHash"
              }
            ],
            "outputs": [],
            "state_mutability": "external"
          },
          {
            "type": "function",
            "name": "deploy_contract",
            "inputs": [
              {
                "name": "salt",
                "type": "core::felt252"
              },
              {
                "name": "class_hash",
                "type": "core::starknet::class_hash::ClassHash"
              },
              {
                "name": "init_calldata",
                "type": "core::array::Span::<core::felt252>"
              }
            ],
            "outputs": [
              {
                "type": "core::starknet::contract_address::ContractAddress"
              }
            ],
            "state_mutability": "external"
          },
          {
            "type": "function",
            "name": "upgrade_contract",
            "inputs": [
              {
                "name": "address",
                "type": "core::starknet::contract_address::ContractAddress"
              },
              {
                "name": "class_hash",
                "type": "core::starknet::class_hash::ClassHash"
              }
            ],
            "outputs": [
              {
                "type": "core::starknet::class_hash::ClassHash"
              }
            ],
            "state_mutability": "external"
          },
          {
            "type": "function",
            "name": "uuid",
            "inputs": [],
            "outputs": [
              {
                "type": "core::integer::u32"
              }
            ],
            "state_mutability": "external"
          },
          {
            "type": "function",
            "name": "emit",
            "inputs": [
              {
                "name": "keys",
                "type": "core::array::Array::<core::felt252>"
              },
              {
                "name": "values",
                "type": "core::array::Span::<core::felt252>"
              }
            ],
            "outputs": [],
            "state_mutability": "view"
          },
          {
            "type": "function",
            "name": "entity",
            "inputs": [
              {
                "name": "model",
                "type": "core::felt252"
              },
              {
                "name": "keys",
                "type": "core::array::Span::<core::felt252>"
              },
              {
                "name": "layout",
                "type": "dojo::database::introspect::Layout"
              }
            ],
            "outputs": [
              {
                "type": "core::array::Span::<core::felt252>"
              }
            ],
            "state_mutability": "view"
          },
          {
            "type": "function",
            "name": "set_entity",
            "inputs": [
              {
                "name": "model",
                "type": "core::felt252"
              },
              {
                "name": "keys",
                "type": "core::array::Span::<core::felt252>"
              },
              {
                "name": "values",
                "type": "core::array::Span::<core::felt252>"
              },
              {
                "name": "layout",
                "type": "dojo::database::introspect::Layout"
              }
            ],
            "outputs": [],
            "state_mutability": "external"
          },
          {
            "type": "function",
            "name": "delete_entity",
            "inputs": [
              {
                "name": "model",
                "type": "core::felt252"
              },
              {
                "name": "keys",
                "type": "core::array::Span::<core::felt252>"
              },
              {
                "name": "layout",
                "type": "dojo::database::introspect::Layout"
              }
            ],
            "outputs": [],
            "state_mutability": "external"
          },
          {
            "type": "function",
            "name": "base",
            "inputs": [],
            "outputs": [
              {
                "type": "core::starknet::class_hash::ClassHash"
              }
            ],
            "state_mutability": "view"
          },
          {
            "type": "function",
            "name": "is_owner",
            "inputs": [
              {
                "name": "address",
                "type": "core::starknet::contract_address::ContractAddress"
              },
              {
                "name": "resource",
                "type": "core::felt252"
              }
            ],
            "outputs": [
              {
                "type": "core::bool"
              }
            ],
            "state_mutability": "view"
          },
          {
            "type": "function",
            "name": "grant_owner",
            "inputs": [
              {
                "name": "address",
                "type": "core::starknet::contract_address::ContractAddress"
              },
              {
                "name": "resource",
                "type": "core::felt252"
              }
            ],
            "outputs": [],
            "state_mutability": "external"
          },
          {
            "type": "function",
            "name": "revoke_owner",
            "inputs": [
              {
                "name": "address",
                "type": "core::starknet::contract_address::ContractAddress"
              },
              {
                "name": "resource",
                "type": "core::felt252"
              }
            ],
            "outputs": [],
            "state_mutability": "external"
          },
          {
            "type": "function",
            "name": "is_writer",
            "inputs": [
              {
                "name": "model",
                "type": "core::felt252"
              },
              {
                "name": "contract",
                "type": "core::starknet::contract_address::ContractAddress"
              }
            ],
            "outputs": [
              {
                "type": "core::bool"
              }
            ],
            "state_mutability": "view"
          },
          {
            "type": "function",
            "name": "grant_writer",
            "inputs": [
              {
                "name": "model",
                "type": "core::felt252"
              },
              {
                "name": "contract",
                "type": "core::starknet::contract_address::ContractAddress"
              }
            ],
            "outputs": [],
            "state_mutability": "external"
          },
          {
            "type": "function",
            "name": "revoke_writer",
            "inputs": [
              {
                "name": "model",
                "type": "core::felt252"
              },
              {
                "name": "contract",
                "type": "core::starknet::contract_address::ContractAddress"
              }
            ],
            "outputs": [],
            "state_mutability": "external"
          }
        ]
      },
      {
        "type": "impl",
        "name": "UpgradeableWorld",
        "interface_name": "dojo::world::IUpgradeableWorld"
      },
      {
        "type": "interface",
        "name": "dojo::world::IUpgradeableWorld",
        "items": [
          {
            "type": "function",
            "name": "upgrade",
            "inputs": [
              {
                "name": "new_class_hash",
                "type": "core::starknet::class_hash::ClassHash"
              }
            ],
            "outputs": [],
            "state_mutability": "external"
          }
        ]
      },
      {
        "type": "impl",
        "name": "UpgradeableState",
        "interface_name": "dojo::interfaces::IUpgradeableState"
      },
      {
        "type": "struct",
        "name": "dojo::interfaces::StorageUpdate",
        "members": [
          {
            "name": "key",
            "type": "core::felt252"
          },
          {
            "name": "value",
            "type": "core::felt252"
          }
        ]
      },
      {
        "type": "struct",
        "name": "core::array::Span::<dojo::interfaces::StorageUpdate>",
        "members": [
          {
            "name": "snapshot",
            "type": "@core::array::Array::<dojo::interfaces::StorageUpdate>"
          }
        ]
      },
      {
        "type": "struct",
        "name": "dojo::interfaces::ProgramOutput",
        "members": [
          {
            "name": "prev_state_root",
            "type": "core::felt252"
          },
          {
            "name": "new_state_root",
            "type": "core::felt252"
          },
          {
            "name": "block_number",
            "type": "core::felt252"
          },
          {
            "name": "block_hash",
            "type": "core::felt252"
          },
          {
            "name": "config_hash",
            "type": "core::felt252"
          },
          {
            "name": "world_da_hash",
            "type": "core::felt252"
          },
          {
            "name": "message_to_starknet_segment",
            "type": "core::array::Span::<core::felt252>"
          },
          {
            "name": "message_to_appchain_segment",
            "type": "core::array::Span::<core::felt252>"
          }
        ]
      },
      {
        "type": "interface",
        "name": "dojo::interfaces::IUpgradeableState",
        "items": [
          {
            "type": "function",
            "name": "upgrade_state",
            "inputs": [
              {
                "name": "new_state",
                "type": "core::array::Span::<dojo::interfaces::StorageUpdate>"
              },
              {
                "name": "program_output",
                "type": "dojo::interfaces::ProgramOutput"
              }
            ],
            "outputs": [],
            "state_mutability": "external"
          }
        ]
      },
      {
        "type": "impl",
        "name": "ConfigImpl",
        "interface_name": "dojo::config::interface::IConfig"
      },
      {
        "type": "interface",
        "name": "dojo::config::interface::IConfig",
        "items": [
          {
            "type": "function",
            "name": "set_program_hash",
            "inputs": [
              {
                "name": "program_hash",
                "type": "core::felt252"
              }
            ],
            "outputs": [],
            "state_mutability": "external"
          },
          {
            "type": "function",
            "name": "get_program_hash",
            "inputs": [],
            "outputs": [
              {
                "type": "core::felt252"
              }
            ],
            "state_mutability": "view"
          },
          {
            "type": "function",
            "name": "set_facts_registry",
            "inputs": [
              {
                "name": "address",
                "type": "core::starknet::contract_address::ContractAddress"
              }
            ],
            "outputs": [],
            "state_mutability": "external"
          },
          {
            "type": "function",
            "name": "get_facts_registry",
            "inputs": [],
            "outputs": [
              {
                "type": "core::starknet::contract_address::ContractAddress"
              }
            ],
            "state_mutability": "view"
          }
        ]
      },
      {
        "type": "constructor",
        "name": "constructor",
        "inputs": [
          {
            "name": "contract_base",
            "type": "core::starknet::class_hash::ClassHash"
          }
        ]
      },
      {
        "type": "event",
        "name": "dojo::world::world::WorldSpawned",
        "kind": "struct",
        "members": [
          {
            "name": "address",
            "type": "core::starknet::contract_address::ContractAddress",
            "kind": "data"
          },
          {
            "name": "creator",
            "type": "core::starknet::contract_address::ContractAddress",
            "kind": "data"
          }
        ]
      },
      {
        "type": "event",
        "name": "dojo::world::world::ContractDeployed",
        "kind": "struct",
        "members": [
          {
            "name": "salt",
            "type": "core::felt252",
            "kind": "data"
          },
          {
            "name": "class_hash",
            "type": "core::starknet::class_hash::ClassHash",
            "kind": "data"
          },
          {
            "name": "address",
            "type": "core::starknet::contract_address::ContractAddress",
            "kind": "data"
          }
        ]
      },
      {
        "type": "event",
        "name": "dojo::world::world::ContractUpgraded",
        "kind": "struct",
        "members": [
          {
            "name": "class_hash",
            "type": "core::starknet::class_hash::ClassHash",
            "kind": "data"
          },
          {
            "name": "address",
            "type": "core::starknet::contract_address::ContractAddress",
            "kind": "data"
          }
        ]
      },
      {
        "type": "event",
        "name": "dojo::world::world::WorldUpgraded",
        "kind": "struct",
        "members": [
          {
            "name": "class_hash",
            "type": "core::starknet::class_hash::ClassHash",
            "kind": "data"
          }
        ]
      },
      {
        "type": "event",
        "name": "dojo::world::world::MetadataUpdate",
        "kind": "struct",
        "members": [
          {
            "name": "resource",
            "type": "core::felt252",
            "kind": "data"
          },
          {
            "name": "uri",
            "type": "core::byte_array::ByteArray",
            "kind": "data"
          }
        ]
      },
      {
        "type": "event",
        "name": "dojo::world::world::ModelRegistered",
        "kind": "struct",
        "members": [
          {
            "name": "name",
            "type": "core::byte_array::ByteArray",
            "kind": "data"
          },
          {
            "name": "class_hash",
            "type": "core::starknet::class_hash::ClassHash",
            "kind": "data"
          },
          {
            "name": "prev_class_hash",
            "type": "core::starknet::class_hash::ClassHash",
            "kind": "data"
          },
          {
            "name": "address",
            "type": "core::starknet::contract_address::ContractAddress",
            "kind": "data"
          },
          {
            "name": "prev_address",
            "type": "core::starknet::contract_address::ContractAddress",
            "kind": "data"
          }
        ]
      },
      {
        "type": "event",
        "name": "dojo::world::world::StoreSetRecord",
        "kind": "struct",
        "members": [
          {
            "name": "table",
            "type": "core::felt252",
            "kind": "data"
          },
          {
            "name": "keys",
            "type": "core::array::Span::<core::felt252>",
            "kind": "data"
          },
          {
            "name": "values",
            "type": "core::array::Span::<core::felt252>",
            "kind": "data"
          }
        ]
      },
      {
        "type": "event",
        "name": "dojo::world::world::StoreDelRecord",
        "kind": "struct",
        "members": [
          {
            "name": "table",
            "type": "core::felt252",
            "kind": "data"
          },
          {
            "name": "keys",
            "type": "core::array::Span::<core::felt252>",
            "kind": "data"
          }
        ]
      },
      {
        "type": "event",
        "name": "dojo::world::world::WriterUpdated",
        "kind": "struct",
        "members": [
          {
            "name": "model",
            "type": "core::felt252",
            "kind": "data"
          },
          {
            "name": "contract",
            "type": "core::starknet::contract_address::ContractAddress",
            "kind": "data"
          },
          {
            "name": "value",
            "type": "core::bool",
            "kind": "data"
          }
        ]
      },
      {
        "type": "event",
        "name": "dojo::world::world::OwnerUpdated",
        "kind": "struct",
        "members": [
          {
            "name": "address",
            "type": "core::starknet::contract_address::ContractAddress",
            "kind": "data"
          },
          {
            "name": "resource",
            "type": "core::felt252",
            "kind": "data"
          },
          {
            "name": "value",
            "type": "core::bool",
            "kind": "data"
          }
        ]
      },
      {
        "type": "event",
        "name": "dojo::config::component::Config::ProgramHashUpdate",
        "kind": "struct",
        "members": [
          {
            "name": "program_hash",
            "type": "core::felt252",
            "kind": "data"
          }
        ]
      },
      {
        "type": "event",
        "name": "dojo::config::component::Config::FactsRegistryUpdate",
        "kind": "struct",
        "members": [
          {
            "name": "address",
            "type": "core::starknet::contract_address::ContractAddress",
            "kind": "data"
          }
        ]
      },
      {
        "type": "event",
        "name": "dojo::config::component::Config::Event",
        "kind": "enum",
        "variants": [
          {
            "name": "ProgramHashUpdate",
            "type": "dojo::config::component::Config::ProgramHashUpdate",
            "kind": "nested"
          },
          {
            "name": "FactsRegistryUpdate",
            "type": "dojo::config::component::Config::FactsRegistryUpdate",
            "kind": "nested"
          }
        ]
      },
      {
        "type": "event",
        "name": "dojo::world::world::StateUpdated",
        "kind": "struct",
        "members": [
          {
            "name": "da_hash",
            "type": "core::felt252",
            "kind": "data"
          }
        ]
      },
      {
        "type": "event",
        "name": "dojo::world::world::Event",
        "kind": "enum",
        "variants": [
          {
            "name": "WorldSpawned",
            "type": "dojo::world::world::WorldSpawned",
            "kind": "nested"
          },
          {
            "name": "ContractDeployed",
            "type": "dojo::world::world::ContractDeployed",
            "kind": "nested"
          },
          {
            "name": "ContractUpgraded",
            "type": "dojo::world::world::ContractUpgraded",
            "kind": "nested"
          },
          {
            "name": "WorldUpgraded",
            "type": "dojo::world::world::WorldUpgraded",
            "kind": "nested"
          },
          {
            "name": "MetadataUpdate",
            "type": "dojo::world::world::MetadataUpdate",
            "kind": "nested"
          },
          {
            "name": "ModelRegistered",
            "type": "dojo::world::world::ModelRegistered",
            "kind": "nested"
          },
          {
            "name": "StoreSetRecord",
            "type": "dojo::world::world::StoreSetRecord",
            "kind": "nested"
          },
          {
            "name": "StoreDelRecord",
            "type": "dojo::world::world::StoreDelRecord",
            "kind": "nested"
          },
          {
            "name": "WriterUpdated",
            "type": "dojo::world::world::WriterUpdated",
            "kind": "nested"
          },
          {
            "name": "OwnerUpdated",
            "type": "dojo::world::world::OwnerUpdated",
            "kind": "nested"
          },
          {
            "name": "ConfigEvent",
            "type": "dojo::config::component::Config::Event",
            "kind": "nested"
          },
          {
            "name": "StateUpdated",
            "type": "dojo::world::world::StateUpdated",
            "kind": "nested"
          }
        ]
      }
    ],
<<<<<<< HEAD
    "address": "0x587a2d65e50c44dc5491e7ce69b7d7be1e9bc8a67c25d79bb575339af160cc7",
    "transaction_hash": "0x74e7ad7eafea58a8cdbadcd131826a34569010e38cf4c6e4b1b373a81f83168",
=======
    "address": "0x1c958955aedbc7b8e2f051767d3369168e88bc5074b0f39e5f8cd2539138281",
    "transaction_hash": "0x703e38b6957635cccc0f9ddddd43356025f260de7f3593523157838e4443281",
>>>>>>> 35ca9745
    "block_number": 3,
    "seed": "dojo_examples",
    "metadata": {
      "profile_name": "dev",
      "rpc_url": "http://localhost:5050/"
    },
    "name": "dojo::world::world"
  },
  "base": {
    "kind": "Class",
    "class_hash": "0x22f3e55b61d86c2ac5239fa3b3b8761f26b9a5c0b5f61ddbd5d756ced498b46",
    "original_class_hash": "0x22f3e55b61d86c2ac5239fa3b3b8761f26b9a5c0b5f61ddbd5d756ced498b46",
    "abi": null,
    "name": "dojo::base::base"
  },
  "contracts": [
    {
      "kind": "DojoContract",
<<<<<<< HEAD
      "address": "0x639138ace1765fdb3b57979218cda4a9f7af802ed898f45677cedcdec7aa721",
      "class_hash": "0x726445fa6e748111e29f6fa824f83d10bcd3bf65749a4cd5b8fbabb0c5c948e",
      "original_class_hash": "0x726445fa6e748111e29f6fa824f83d10bcd3bf65749a4cd5b8fbabb0c5c948e",
=======
      "address": "0x21d87b58131a6879752e3b658d658fe3a80a42d85228ba8aec5220c4a5c364c",
      "class_hash": "0x5b617d120767e91d40621dd939b092f48975a8fa1c5236ac68f97a4ffaf45b",
      "original_class_hash": "0x5b617d120767e91d40621dd939b092f48975a8fa1c5236ac68f97a4ffaf45b",
>>>>>>> 35ca9745
      "base_class_hash": "0x22f3e55b61d86c2ac5239fa3b3b8761f26b9a5c0b5f61ddbd5d756ced498b46",
      "abi": [
        {
          "type": "impl",
          "name": "DojoResourceProviderImpl",
          "interface_name": "dojo::world::IDojoResourceProvider"
        },
        {
          "type": "interface",
          "name": "dojo::world::IDojoResourceProvider",
          "items": [
            {
              "type": "function",
              "name": "dojo_resource",
              "inputs": [],
              "outputs": [
                {
                  "type": "core::felt252"
                }
              ],
              "state_mutability": "view"
            }
          ]
        },
        {
          "type": "impl",
          "name": "WorldProviderImpl",
          "interface_name": "dojo::world::IWorldProvider"
        },
        {
          "type": "struct",
          "name": "dojo::world::IWorldDispatcher",
          "members": [
            {
              "name": "contract_address",
              "type": "core::starknet::contract_address::ContractAddress"
            }
          ]
        },
        {
          "type": "interface",
          "name": "dojo::world::IWorldProvider",
          "items": [
            {
              "type": "function",
              "name": "world",
              "inputs": [],
              "outputs": [
                {
                  "type": "dojo::world::IWorldDispatcher"
                }
              ],
              "state_mutability": "view"
            }
          ]
        },
        {
          "type": "impl",
          "name": "ActionsComputedImpl",
          "interface_name": "dojo_examples::actions::IActionsComputed"
        },
        {
          "type": "struct",
          "name": "dojo_examples::models::Vec2",
          "members": [
            {
              "name": "x",
              "type": "core::integer::u32"
            },
            {
              "name": "y",
              "type": "core::integer::u32"
            }
          ]
        },
        {
          "type": "struct",
          "name": "dojo_examples::models::Position",
          "members": [
            {
              "name": "player",
              "type": "core::starknet::contract_address::ContractAddress"
            },
            {
              "name": "vec",
              "type": "dojo_examples::models::Vec2"
            }
          ]
        },
        {
          "type": "interface",
          "name": "dojo_examples::actions::IActionsComputed",
          "items": [
            {
              "type": "function",
              "name": "tile_terrain",
              "inputs": [
                {
                  "name": "vec",
                  "type": "dojo_examples::models::Vec2"
                }
              ],
              "outputs": [
                {
                  "type": "core::felt252"
                }
              ],
              "state_mutability": "view"
            },
            {
              "type": "function",
              "name": "quadrant",
              "inputs": [
                {
                  "name": "pos",
                  "type": "dojo_examples::models::Position"
                }
              ],
              "outputs": [
                {
                  "type": "core::integer::u8"
                }
              ],
              "state_mutability": "view"
            }
          ]
        },
        {
          "type": "impl",
          "name": "ActionsImpl",
          "interface_name": "dojo_examples::actions::IActions"
        },
        {
          "type": "enum",
          "name": "dojo_examples::models::Direction",
          "variants": [
            {
              "name": "None",
              "type": "()"
            },
            {
              "name": "Left",
              "type": "()"
            },
            {
              "name": "Right",
              "type": "()"
            },
            {
              "name": "Up",
              "type": "()"
            },
            {
              "name": "Down",
              "type": "()"
            }
          ]
        },
        {
          "type": "struct",
          "name": "core::byte_array::ByteArray",
          "members": [
            {
              "name": "data",
              "type": "core::array::Array::<core::bytes_31::bytes31>"
            },
            {
              "name": "pending_word",
              "type": "core::felt252"
            },
            {
              "name": "pending_word_len",
              "type": "core::integer::u32"
            }
          ]
        },
        {
          "type": "interface",
          "name": "dojo_examples::actions::IActions",
          "items": [
            {
              "type": "function",
              "name": "spawn",
              "inputs": [],
              "outputs": [],
              "state_mutability": "view"
            },
            {
              "type": "function",
              "name": "move",
              "inputs": [
                {
                  "name": "direction",
                  "type": "dojo_examples::models::Direction"
                }
              ],
              "outputs": [],
              "state_mutability": "view"
            },
            {
              "type": "function",
              "name": "set_player_config",
              "inputs": [
                {
                  "name": "name",
                  "type": "core::byte_array::ByteArray"
                }
              ],
              "outputs": [],
              "state_mutability": "view"
            }
          ]
        },
        {
          "type": "impl",
          "name": "IDojoInitImpl",
          "interface_name": "dojo_examples::actions::actions::IDojoInit"
        },
        {
          "type": "interface",
          "name": "dojo_examples::actions::actions::IDojoInit",
          "items": [
            {
              "type": "function",
              "name": "dojo_init",
              "inputs": [],
              "outputs": [],
              "state_mutability": "view"
            }
          ]
        },
        {
          "type": "impl",
          "name": "UpgradableImpl",
          "interface_name": "dojo::components::upgradeable::IUpgradeable"
        },
        {
          "type": "interface",
          "name": "dojo::components::upgradeable::IUpgradeable",
          "items": [
            {
              "type": "function",
              "name": "upgrade",
              "inputs": [
                {
                  "name": "new_class_hash",
                  "type": "core::starknet::class_hash::ClassHash"
                }
              ],
              "outputs": [],
              "state_mutability": "external"
            }
          ]
        },
        {
          "type": "event",
          "name": "dojo::components::upgradeable::upgradeable::Upgraded",
          "kind": "struct",
          "members": [
            {
              "name": "class_hash",
              "type": "core::starknet::class_hash::ClassHash",
              "kind": "data"
            }
          ]
        },
        {
          "type": "event",
          "name": "dojo::components::upgradeable::upgradeable::Event",
          "kind": "enum",
          "variants": [
            {
              "name": "Upgraded",
              "type": "dojo::components::upgradeable::upgradeable::Upgraded",
              "kind": "nested"
            }
          ]
        },
        {
          "type": "event",
          "name": "dojo_examples::actions::actions::Event",
          "kind": "enum",
          "variants": [
            {
              "name": "UpgradeableEvent",
              "type": "dojo::components::upgradeable::upgradeable::Event",
              "kind": "nested"
            }
          ]
        }
      ],
      "reads": [],
      "writes": [
        "Moves",
        "Position"
      ],
      "computed": [],
      "constructor_calldata": [],
      "name": "dojo_examples::actions::actions"
    },
    {
      "kind": "DojoContract",
      "address": "0x3322d4bfee84450d998d5665d65a647ffc515b43b142af49dea0500dd0fb07",
      "class_hash": "0x3ee016157303a7ce35a9fecdb5b8519159df620c5780527d61443636aaa3c3a",
      "original_class_hash": "0x3ee016157303a7ce35a9fecdb5b8519159df620c5780527d61443636aaa3c3a",
      "base_class_hash": "0x22f3e55b61d86c2ac5239fa3b3b8761f26b9a5c0b5f61ddbd5d756ced498b46",
      "abi": [
        {
          "type": "impl",
          "name": "DojoResourceProviderImpl",
          "interface_name": "dojo::world::IDojoResourceProvider"
        },
        {
          "type": "interface",
          "name": "dojo::world::IDojoResourceProvider",
          "items": [
            {
              "type": "function",
              "name": "dojo_resource",
              "inputs": [],
              "outputs": [
                {
                  "type": "core::felt252"
                }
              ],
              "state_mutability": "view"
            }
          ]
        },
        {
          "type": "impl",
          "name": "WorldProviderImpl",
          "interface_name": "dojo::world::IWorldProvider"
        },
        {
          "type": "struct",
          "name": "dojo::world::IWorldDispatcher",
          "members": [
            {
              "name": "contract_address",
              "type": "core::starknet::contract_address::ContractAddress"
            }
          ]
        },
        {
          "type": "interface",
          "name": "dojo::world::IWorldProvider",
          "items": [
            {
              "type": "function",
              "name": "world",
              "inputs": [],
              "outputs": [
                {
                  "type": "dojo::world::IWorldDispatcher"
                }
              ],
              "state_mutability": "view"
            }
          ]
        },
        {
          "type": "impl",
          "name": "IDojoInitImpl",
          "interface_name": "dojo_examples::others::others::IDojoInit"
        },
        {
          "type": "interface",
          "name": "dojo_examples::others::others::IDojoInit",
          "items": [
            {
              "type": "function",
              "name": "dojo_init",
              "inputs": [
                {
                  "name": "actions_address",
                  "type": "core::starknet::contract_address::ContractAddress"
                },
                {
                  "name": "actions_class",
                  "type": "core::starknet::class_hash::ClassHash"
                },
                {
                  "name": "value",
                  "type": "core::integer::u8"
                }
              ],
              "outputs": [],
              "state_mutability": "view"
            }
          ]
        },
        {
          "type": "impl",
          "name": "UpgradableImpl",
          "interface_name": "dojo::components::upgradeable::IUpgradeable"
        },
        {
          "type": "interface",
          "name": "dojo::components::upgradeable::IUpgradeable",
          "items": [
            {
              "type": "function",
              "name": "upgrade",
              "inputs": [
                {
                  "name": "new_class_hash",
                  "type": "core::starknet::class_hash::ClassHash"
                }
              ],
              "outputs": [],
              "state_mutability": "external"
            }
          ]
        },
        {
          "type": "event",
          "name": "dojo::components::upgradeable::upgradeable::Upgraded",
          "kind": "struct",
          "members": [
            {
              "name": "class_hash",
              "type": "core::starknet::class_hash::ClassHash",
              "kind": "data"
            }
          ]
        },
        {
          "type": "event",
          "name": "dojo::components::upgradeable::upgradeable::Event",
          "kind": "enum",
          "variants": [
            {
              "name": "Upgraded",
              "type": "dojo::components::upgradeable::upgradeable::Upgraded",
              "kind": "nested"
            }
          ]
        },
        {
          "type": "event",
          "name": "dojo_examples::others::others::Event",
          "kind": "enum",
          "variants": [
            {
              "name": "UpgradeableEvent",
              "type": "dojo::components::upgradeable::upgradeable::Event",
              "kind": "nested"
            }
          ]
        }
      ],
      "reads": [],
      "writes": [],
      "computed": [],
      "constructor_calldata": [
        "$contract_address:dojo_examples::actions::actions",
        "$class_hash:dojo_examples::actions::actions",
        "10"
      ],
      "name": "dojo_examples::others::others"
    }
  ],
  "models": [
    {
      "kind": "DojoModel",
      "members": [
        {
          "name": "player",
          "type": "ContractAddress",
          "key": true
        },
        {
          "name": "direction",
          "type": "Direction",
          "key": false
        }
      ],
      "class_hash": "0x5508ab47983d4842a780fe483cb9ba5d24ad4b8d0196f767cd5983398b9f4c4",
      "original_class_hash": "0x5508ab47983d4842a780fe483cb9ba5d24ad4b8d0196f767cd5983398b9f4c4",
      "abi": [
        {
          "type": "impl",
          "name": "DojoModelImpl",
          "interface_name": "dojo::model::IModel"
        },
        {
          "type": "struct",
          "name": "core::byte_array::ByteArray",
          "members": [
            {
              "name": "data",
              "type": "core::array::Array::<core::bytes_31::bytes31>"
            },
            {
              "name": "pending_word",
              "type": "core::felt252"
            },
            {
              "name": "pending_word_len",
              "type": "core::integer::u32"
            }
          ]
        },
        {
          "type": "enum",
          "name": "core::option::Option::<core::integer::u32>",
          "variants": [
            {
              "name": "Some",
              "type": "core::integer::u32"
            },
            {
              "name": "None",
              "type": "()"
            }
          ]
        },
        {
          "type": "struct",
          "name": "core::array::Span::<core::integer::u8>",
          "members": [
            {
              "name": "snapshot",
              "type": "@core::array::Array::<core::integer::u8>"
            }
          ]
        },
        {
          "type": "struct",
          "name": "dojo::database::introspect::FieldLayout",
          "members": [
            {
              "name": "selector",
              "type": "core::felt252"
            },
            {
              "name": "layout",
              "type": "dojo::database::introspect::Layout"
            }
          ]
        },
        {
          "type": "struct",
          "name": "core::array::Span::<dojo::database::introspect::FieldLayout>",
          "members": [
            {
              "name": "snapshot",
              "type": "@core::array::Array::<dojo::database::introspect::FieldLayout>"
            }
          ]
        },
        {
          "type": "struct",
          "name": "core::array::Span::<dojo::database::introspect::Layout>",
          "members": [
            {
              "name": "snapshot",
              "type": "@core::array::Array::<dojo::database::introspect::Layout>"
            }
          ]
        },
        {
          "type": "enum",
          "name": "dojo::database::introspect::Layout",
          "variants": [
            {
              "name": "Fixed",
              "type": "core::array::Span::<core::integer::u8>"
            },
            {
              "name": "Struct",
              "type": "core::array::Span::<dojo::database::introspect::FieldLayout>"
            },
            {
              "name": "Tuple",
              "type": "core::array::Span::<dojo::database::introspect::Layout>"
            },
            {
              "name": "Array",
              "type": "core::array::Span::<dojo::database::introspect::Layout>"
            },
            {
              "name": "ByteArray",
              "type": "()"
            },
            {
              "name": "Enum",
              "type": "core::array::Span::<dojo::database::introspect::FieldLayout>"
            }
          ]
        },
        {
          "type": "struct",
          "name": "core::array::Span::<core::felt252>",
          "members": [
            {
              "name": "snapshot",
              "type": "@core::array::Array::<core::felt252>"
            }
          ]
        },
        {
          "type": "struct",
          "name": "dojo::database::introspect::Member",
          "members": [
            {
              "name": "name",
              "type": "core::felt252"
            },
            {
              "name": "attrs",
              "type": "core::array::Span::<core::felt252>"
            },
            {
              "name": "ty",
              "type": "dojo::database::introspect::Ty"
            }
          ]
        },
        {
          "type": "struct",
          "name": "core::array::Span::<dojo::database::introspect::Member>",
          "members": [
            {
              "name": "snapshot",
              "type": "@core::array::Array::<dojo::database::introspect::Member>"
            }
          ]
        },
        {
          "type": "struct",
          "name": "dojo::database::introspect::Struct",
          "members": [
            {
              "name": "name",
              "type": "core::felt252"
            },
            {
              "name": "attrs",
              "type": "core::array::Span::<core::felt252>"
            },
            {
              "name": "children",
              "type": "core::array::Span::<dojo::database::introspect::Member>"
            }
          ]
        },
        {
          "type": "struct",
          "name": "core::array::Span::<(core::felt252, dojo::database::introspect::Ty)>",
          "members": [
            {
              "name": "snapshot",
              "type": "@core::array::Array::<(core::felt252, dojo::database::introspect::Ty)>"
            }
          ]
        },
        {
          "type": "struct",
          "name": "dojo::database::introspect::Enum",
          "members": [
            {
              "name": "name",
              "type": "core::felt252"
            },
            {
              "name": "attrs",
              "type": "core::array::Span::<core::felt252>"
            },
            {
              "name": "children",
              "type": "core::array::Span::<(core::felt252, dojo::database::introspect::Ty)>"
            }
          ]
        },
        {
          "type": "struct",
          "name": "core::array::Span::<dojo::database::introspect::Ty>",
          "members": [
            {
              "name": "snapshot",
              "type": "@core::array::Array::<dojo::database::introspect::Ty>"
            }
          ]
        },
        {
          "type": "enum",
          "name": "dojo::database::introspect::Ty",
          "variants": [
            {
              "name": "Primitive",
              "type": "core::felt252"
            },
            {
              "name": "Struct",
              "type": "dojo::database::introspect::Struct"
            },
            {
              "name": "Enum",
              "type": "dojo::database::introspect::Enum"
            },
            {
              "name": "Tuple",
              "type": "core::array::Span::<dojo::database::introspect::Ty>"
            },
            {
              "name": "Array",
              "type": "core::array::Span::<dojo::database::introspect::Ty>"
            },
            {
              "name": "ByteArray",
              "type": "()"
            }
          ]
        },
        {
          "type": "interface",
          "name": "dojo::model::IModel",
          "items": [
            {
              "type": "function",
              "name": "selector",
              "inputs": [],
              "outputs": [
                {
                  "type": "core::felt252"
                }
              ],
              "state_mutability": "view"
            },
            {
              "type": "function",
              "name": "name",
              "inputs": [],
              "outputs": [
                {
                  "type": "core::byte_array::ByteArray"
                }
              ],
              "state_mutability": "view"
            },
            {
              "type": "function",
              "name": "version",
              "inputs": [],
              "outputs": [
                {
                  "type": "core::integer::u8"
                }
              ],
              "state_mutability": "view"
            },
            {
              "type": "function",
              "name": "unpacked_size",
              "inputs": [],
              "outputs": [
                {
                  "type": "core::option::Option::<core::integer::u32>"
                }
              ],
              "state_mutability": "view"
            },
            {
              "type": "function",
              "name": "packed_size",
              "inputs": [],
              "outputs": [
                {
                  "type": "core::option::Option::<core::integer::u32>"
                }
              ],
              "state_mutability": "view"
            },
            {
              "type": "function",
              "name": "layout",
              "inputs": [],
              "outputs": [
                {
                  "type": "dojo::database::introspect::Layout"
                }
              ],
              "state_mutability": "view"
            },
            {
              "type": "function",
              "name": "schema",
              "inputs": [],
              "outputs": [
                {
                  "type": "dojo::database::introspect::Ty"
                }
              ],
              "state_mutability": "view"
            }
          ]
        },
        {
          "type": "impl",
          "name": "movedImpl",
          "interface_name": "dojo_examples::actions::actions::Imoved"
        },
        {
          "type": "enum",
          "name": "dojo_examples::models::Direction",
          "variants": [
            {
              "name": "None",
              "type": "()"
            },
            {
              "name": "Left",
              "type": "()"
            },
            {
              "name": "Right",
              "type": "()"
            },
            {
              "name": "Up",
              "type": "()"
            },
            {
              "name": "Down",
              "type": "()"
            }
          ]
        },
        {
          "type": "struct",
          "name": "dojo_examples::actions::actions::Moved",
          "members": [
            {
              "name": "player",
              "type": "core::starknet::contract_address::ContractAddress"
            },
            {
              "name": "direction",
              "type": "dojo_examples::models::Direction"
            }
          ]
        },
        {
          "type": "interface",
          "name": "dojo_examples::actions::actions::Imoved",
          "items": [
            {
              "type": "function",
              "name": "ensure_abi",
              "inputs": [
                {
                  "name": "model",
                  "type": "dojo_examples::actions::actions::Moved"
                }
              ],
              "outputs": [],
              "state_mutability": "view"
            }
          ]
        },
        {
          "type": "event",
          "name": "dojo_examples::actions::actions::moved::Event",
          "kind": "enum",
          "variants": []
        }
      ],
      "name": "dojo_examples::actions::actions::moved"
    },
    {
      "kind": "DojoModel",
      "members": [
        {
          "name": "identity",
          "type": "ContractAddress",
          "key": true
        },
        {
          "name": "emote",
          "type": "Emote",
          "key": false
        }
      ],
      "class_hash": "0x3c690e6a69960642e2e276299c04ee4eb57f8dabb0f59dc96b09faf39c82a9",
      "original_class_hash": "0x3c690e6a69960642e2e276299c04ee4eb57f8dabb0f59dc96b09faf39c82a9",
      "abi": [
        {
          "type": "impl",
          "name": "DojoModelImpl",
          "interface_name": "dojo::model::IModel"
        },
        {
          "type": "struct",
          "name": "core::byte_array::ByteArray",
          "members": [
            {
              "name": "data",
              "type": "core::array::Array::<core::bytes_31::bytes31>"
            },
            {
              "name": "pending_word",
              "type": "core::felt252"
            },
            {
              "name": "pending_word_len",
              "type": "core::integer::u32"
            }
          ]
        },
        {
          "type": "enum",
          "name": "core::option::Option::<core::integer::u32>",
          "variants": [
            {
              "name": "Some",
              "type": "core::integer::u32"
            },
            {
              "name": "None",
              "type": "()"
            }
          ]
        },
        {
          "type": "struct",
          "name": "core::array::Span::<core::integer::u8>",
          "members": [
            {
              "name": "snapshot",
              "type": "@core::array::Array::<core::integer::u8>"
            }
          ]
        },
        {
          "type": "struct",
          "name": "dojo::database::introspect::FieldLayout",
          "members": [
            {
              "name": "selector",
              "type": "core::felt252"
            },
            {
              "name": "layout",
              "type": "dojo::database::introspect::Layout"
            }
          ]
        },
        {
          "type": "struct",
          "name": "core::array::Span::<dojo::database::introspect::FieldLayout>",
          "members": [
            {
              "name": "snapshot",
              "type": "@core::array::Array::<dojo::database::introspect::FieldLayout>"
            }
          ]
        },
        {
          "type": "struct",
          "name": "core::array::Span::<dojo::database::introspect::Layout>",
          "members": [
            {
              "name": "snapshot",
              "type": "@core::array::Array::<dojo::database::introspect::Layout>"
            }
          ]
        },
        {
          "type": "enum",
          "name": "dojo::database::introspect::Layout",
          "variants": [
            {
              "name": "Fixed",
              "type": "core::array::Span::<core::integer::u8>"
            },
            {
              "name": "Struct",
              "type": "core::array::Span::<dojo::database::introspect::FieldLayout>"
            },
            {
              "name": "Tuple",
              "type": "core::array::Span::<dojo::database::introspect::Layout>"
            },
            {
              "name": "Array",
              "type": "core::array::Span::<dojo::database::introspect::Layout>"
            },
            {
              "name": "ByteArray",
              "type": "()"
            },
            {
              "name": "Enum",
              "type": "core::array::Span::<dojo::database::introspect::FieldLayout>"
            }
          ]
        },
        {
          "type": "struct",
          "name": "core::array::Span::<core::felt252>",
          "members": [
            {
              "name": "snapshot",
              "type": "@core::array::Array::<core::felt252>"
            }
          ]
        },
        {
          "type": "struct",
          "name": "dojo::database::introspect::Member",
          "members": [
            {
              "name": "name",
              "type": "core::felt252"
            },
            {
              "name": "attrs",
              "type": "core::array::Span::<core::felt252>"
            },
            {
              "name": "ty",
              "type": "dojo::database::introspect::Ty"
            }
          ]
        },
        {
          "type": "struct",
          "name": "core::array::Span::<dojo::database::introspect::Member>",
          "members": [
            {
              "name": "snapshot",
              "type": "@core::array::Array::<dojo::database::introspect::Member>"
            }
          ]
        },
        {
          "type": "struct",
          "name": "dojo::database::introspect::Struct",
          "members": [
            {
              "name": "name",
              "type": "core::felt252"
            },
            {
              "name": "attrs",
              "type": "core::array::Span::<core::felt252>"
            },
            {
              "name": "children",
              "type": "core::array::Span::<dojo::database::introspect::Member>"
            }
          ]
        },
        {
          "type": "struct",
          "name": "core::array::Span::<(core::felt252, dojo::database::introspect::Ty)>",
          "members": [
            {
              "name": "snapshot",
              "type": "@core::array::Array::<(core::felt252, dojo::database::introspect::Ty)>"
            }
          ]
        },
        {
          "type": "struct",
          "name": "dojo::database::introspect::Enum",
          "members": [
            {
              "name": "name",
              "type": "core::felt252"
            },
            {
              "name": "attrs",
              "type": "core::array::Span::<core::felt252>"
            },
            {
              "name": "children",
              "type": "core::array::Span::<(core::felt252, dojo::database::introspect::Ty)>"
            }
          ]
        },
        {
          "type": "struct",
          "name": "core::array::Span::<dojo::database::introspect::Ty>",
          "members": [
            {
              "name": "snapshot",
              "type": "@core::array::Array::<dojo::database::introspect::Ty>"
            }
          ]
        },
        {
          "type": "enum",
          "name": "dojo::database::introspect::Ty",
          "variants": [
            {
              "name": "Primitive",
              "type": "core::felt252"
            },
            {
              "name": "Struct",
              "type": "dojo::database::introspect::Struct"
            },
            {
              "name": "Enum",
              "type": "dojo::database::introspect::Enum"
            },
            {
              "name": "Tuple",
              "type": "core::array::Span::<dojo::database::introspect::Ty>"
            },
            {
              "name": "Array",
              "type": "core::array::Span::<dojo::database::introspect::Ty>"
            },
            {
              "name": "ByteArray",
              "type": "()"
            }
          ]
        },
        {
          "type": "interface",
          "name": "dojo::model::IModel",
          "items": [
            {
              "type": "function",
              "name": "selector",
              "inputs": [],
              "outputs": [
                {
                  "type": "core::felt252"
                }
              ],
              "state_mutability": "view"
            },
            {
              "type": "function",
              "name": "name",
              "inputs": [],
              "outputs": [
                {
                  "type": "core::byte_array::ByteArray"
                }
              ],
              "state_mutability": "view"
            },
            {
              "type": "function",
              "name": "version",
              "inputs": [],
              "outputs": [
                {
                  "type": "core::integer::u8"
                }
              ],
              "state_mutability": "view"
            },
            {
              "type": "function",
              "name": "unpacked_size",
              "inputs": [],
              "outputs": [
                {
                  "type": "core::option::Option::<core::integer::u32>"
                }
              ],
              "state_mutability": "view"
            },
            {
              "type": "function",
              "name": "packed_size",
              "inputs": [],
              "outputs": [
                {
                  "type": "core::option::Option::<core::integer::u32>"
                }
              ],
              "state_mutability": "view"
            },
            {
              "type": "function",
              "name": "layout",
              "inputs": [],
              "outputs": [
                {
                  "type": "dojo::database::introspect::Layout"
                }
              ],
              "state_mutability": "view"
            },
            {
              "type": "function",
              "name": "schema",
              "inputs": [],
              "outputs": [
                {
                  "type": "dojo::database::introspect::Ty"
                }
              ],
              "state_mutability": "view"
            }
          ]
        },
        {
          "type": "impl",
          "name": "emote_messageImpl",
          "interface_name": "dojo_examples::models::Iemote_message"
        },
        {
          "type": "enum",
          "name": "dojo_examples::models::Emote",
          "variants": [
            {
              "name": "None",
              "type": "()"
            },
            {
              "name": "Happy",
              "type": "()"
            },
            {
              "name": "Sad",
              "type": "()"
            },
            {
              "name": "Angry",
              "type": "()"
            },
            {
              "name": "Love",
              "type": "()"
            }
          ]
        },
        {
          "type": "struct",
          "name": "dojo_examples::models::EmoteMessage",
          "members": [
            {
              "name": "identity",
              "type": "core::starknet::contract_address::ContractAddress"
            },
            {
              "name": "emote",
              "type": "dojo_examples::models::Emote"
            }
          ]
        },
        {
          "type": "interface",
          "name": "dojo_examples::models::Iemote_message",
          "items": [
            {
              "type": "function",
              "name": "ensure_abi",
              "inputs": [
                {
                  "name": "model",
                  "type": "dojo_examples::models::EmoteMessage"
                }
              ],
              "outputs": [],
              "state_mutability": "view"
            }
          ]
        },
        {
          "type": "event",
          "name": "dojo_examples::models::emote_message::Event",
          "kind": "enum",
          "variants": []
        }
      ],
      "name": "dojo_examples::models::emote_message"
    },
    {
      "kind": "DojoModel",
      "members": [
        {
          "name": "player",
          "type": "ContractAddress",
          "key": true
        },
        {
          "name": "remaining",
          "type": "u8",
          "key": false
        },
        {
          "name": "last_direction",
          "type": "Direction",
          "key": false
        }
      ],
      "class_hash": "0x6eeffc6c72945b6ef419d3c67ed377408437782fdc41fa7a52339cd30d6c563",
      "original_class_hash": "0x6eeffc6c72945b6ef419d3c67ed377408437782fdc41fa7a52339cd30d6c563",
      "abi": [
        {
          "type": "impl",
          "name": "DojoModelImpl",
          "interface_name": "dojo::model::IModel"
        },
        {
          "type": "struct",
          "name": "core::byte_array::ByteArray",
          "members": [
            {
              "name": "data",
              "type": "core::array::Array::<core::bytes_31::bytes31>"
            },
            {
              "name": "pending_word",
              "type": "core::felt252"
            },
            {
              "name": "pending_word_len",
              "type": "core::integer::u32"
            }
          ]
        },
        {
          "type": "enum",
          "name": "core::option::Option::<core::integer::u32>",
          "variants": [
            {
              "name": "Some",
              "type": "core::integer::u32"
            },
            {
              "name": "None",
              "type": "()"
            }
          ]
        },
        {
          "type": "struct",
          "name": "core::array::Span::<core::integer::u8>",
          "members": [
            {
              "name": "snapshot",
              "type": "@core::array::Array::<core::integer::u8>"
            }
          ]
        },
        {
          "type": "struct",
          "name": "dojo::database::introspect::FieldLayout",
          "members": [
            {
              "name": "selector",
              "type": "core::felt252"
            },
            {
              "name": "layout",
              "type": "dojo::database::introspect::Layout"
            }
          ]
        },
        {
          "type": "struct",
          "name": "core::array::Span::<dojo::database::introspect::FieldLayout>",
          "members": [
            {
              "name": "snapshot",
              "type": "@core::array::Array::<dojo::database::introspect::FieldLayout>"
            }
          ]
        },
        {
          "type": "struct",
          "name": "core::array::Span::<dojo::database::introspect::Layout>",
          "members": [
            {
              "name": "snapshot",
              "type": "@core::array::Array::<dojo::database::introspect::Layout>"
            }
          ]
        },
        {
          "type": "enum",
          "name": "dojo::database::introspect::Layout",
          "variants": [
            {
              "name": "Fixed",
              "type": "core::array::Span::<core::integer::u8>"
            },
            {
              "name": "Struct",
              "type": "core::array::Span::<dojo::database::introspect::FieldLayout>"
            },
            {
              "name": "Tuple",
              "type": "core::array::Span::<dojo::database::introspect::Layout>"
            },
            {
              "name": "Array",
              "type": "core::array::Span::<dojo::database::introspect::Layout>"
            },
            {
              "name": "ByteArray",
              "type": "()"
            },
            {
              "name": "Enum",
              "type": "core::array::Span::<dojo::database::introspect::FieldLayout>"
            }
          ]
        },
        {
          "type": "struct",
          "name": "core::array::Span::<core::felt252>",
          "members": [
            {
              "name": "snapshot",
              "type": "@core::array::Array::<core::felt252>"
            }
          ]
        },
        {
          "type": "struct",
          "name": "dojo::database::introspect::Member",
          "members": [
            {
              "name": "name",
              "type": "core::felt252"
            },
            {
              "name": "attrs",
              "type": "core::array::Span::<core::felt252>"
            },
            {
              "name": "ty",
              "type": "dojo::database::introspect::Ty"
            }
          ]
        },
        {
          "type": "struct",
          "name": "core::array::Span::<dojo::database::introspect::Member>",
          "members": [
            {
              "name": "snapshot",
              "type": "@core::array::Array::<dojo::database::introspect::Member>"
            }
          ]
        },
        {
          "type": "struct",
          "name": "dojo::database::introspect::Struct",
          "members": [
            {
              "name": "name",
              "type": "core::felt252"
            },
            {
              "name": "attrs",
              "type": "core::array::Span::<core::felt252>"
            },
            {
              "name": "children",
              "type": "core::array::Span::<dojo::database::introspect::Member>"
            }
          ]
        },
        {
          "type": "struct",
          "name": "core::array::Span::<(core::felt252, dojo::database::introspect::Ty)>",
          "members": [
            {
              "name": "snapshot",
              "type": "@core::array::Array::<(core::felt252, dojo::database::introspect::Ty)>"
            }
          ]
        },
        {
          "type": "struct",
          "name": "dojo::database::introspect::Enum",
          "members": [
            {
              "name": "name",
              "type": "core::felt252"
            },
            {
              "name": "attrs",
              "type": "core::array::Span::<core::felt252>"
            },
            {
              "name": "children",
              "type": "core::array::Span::<(core::felt252, dojo::database::introspect::Ty)>"
            }
          ]
        },
        {
          "type": "struct",
          "name": "core::array::Span::<dojo::database::introspect::Ty>",
          "members": [
            {
              "name": "snapshot",
              "type": "@core::array::Array::<dojo::database::introspect::Ty>"
            }
          ]
        },
        {
          "type": "enum",
          "name": "dojo::database::introspect::Ty",
          "variants": [
            {
              "name": "Primitive",
              "type": "core::felt252"
            },
            {
              "name": "Struct",
              "type": "dojo::database::introspect::Struct"
            },
            {
              "name": "Enum",
              "type": "dojo::database::introspect::Enum"
            },
            {
              "name": "Tuple",
              "type": "core::array::Span::<dojo::database::introspect::Ty>"
            },
            {
              "name": "Array",
              "type": "core::array::Span::<dojo::database::introspect::Ty>"
            },
            {
              "name": "ByteArray",
              "type": "()"
            }
          ]
        },
        {
          "type": "interface",
          "name": "dojo::model::IModel",
          "items": [
            {
              "type": "function",
              "name": "selector",
              "inputs": [],
              "outputs": [
                {
                  "type": "core::felt252"
                }
              ],
              "state_mutability": "view"
            },
            {
              "type": "function",
              "name": "name",
              "inputs": [],
              "outputs": [
                {
                  "type": "core::byte_array::ByteArray"
                }
              ],
              "state_mutability": "view"
            },
            {
              "type": "function",
              "name": "version",
              "inputs": [],
              "outputs": [
                {
                  "type": "core::integer::u8"
                }
              ],
              "state_mutability": "view"
            },
            {
              "type": "function",
              "name": "unpacked_size",
              "inputs": [],
              "outputs": [
                {
                  "type": "core::option::Option::<core::integer::u32>"
                }
              ],
              "state_mutability": "view"
            },
            {
              "type": "function",
              "name": "packed_size",
              "inputs": [],
              "outputs": [
                {
                  "type": "core::option::Option::<core::integer::u32>"
                }
              ],
              "state_mutability": "view"
            },
            {
              "type": "function",
              "name": "layout",
              "inputs": [],
              "outputs": [
                {
                  "type": "dojo::database::introspect::Layout"
                }
              ],
              "state_mutability": "view"
            },
            {
              "type": "function",
              "name": "schema",
              "inputs": [],
              "outputs": [
                {
                  "type": "dojo::database::introspect::Ty"
                }
              ],
              "state_mutability": "view"
            }
          ]
        },
        {
          "type": "impl",
          "name": "movesImpl",
          "interface_name": "dojo_examples::models::Imoves"
        },
        {
          "type": "enum",
          "name": "dojo_examples::models::Direction",
          "variants": [
            {
              "name": "None",
              "type": "()"
            },
            {
              "name": "Left",
              "type": "()"
            },
            {
              "name": "Right",
              "type": "()"
            },
            {
              "name": "Up",
              "type": "()"
            },
            {
              "name": "Down",
              "type": "()"
            }
          ]
        },
        {
          "type": "struct",
          "name": "dojo_examples::models::Moves",
          "members": [
            {
              "name": "player",
              "type": "core::starknet::contract_address::ContractAddress"
            },
            {
              "name": "remaining",
              "type": "core::integer::u8"
            },
            {
              "name": "last_direction",
              "type": "dojo_examples::models::Direction"
            }
          ]
        },
        {
          "type": "interface",
          "name": "dojo_examples::models::Imoves",
          "items": [
            {
              "type": "function",
              "name": "ensure_abi",
              "inputs": [
                {
                  "name": "model",
                  "type": "dojo_examples::models::Moves"
                }
              ],
              "outputs": [],
              "state_mutability": "view"
            }
          ]
        },
        {
          "type": "event",
          "name": "dojo_examples::models::moves::Event",
          "kind": "enum",
          "variants": []
        }
      ],
      "name": "dojo_examples::models::moves"
    },
    {
      "kind": "DojoModel",
      "members": [
        {
          "name": "player",
          "type": "ContractAddress",
          "key": true
        },
        {
          "name": "name",
          "type": "ByteArray",
          "key": false
        },
        {
          "name": "items",
          "type": "Array<PlayerItem>",
          "key": false
        },
        {
          "name": "favorite_item",
          "type": "Option<u32>",
          "key": false
        }
      ],
      "class_hash": "0x74e835af876c9f95977537b91d60d656f6ff2a4a8b2bb8d47448f345980f612",
      "original_class_hash": "0x74e835af876c9f95977537b91d60d656f6ff2a4a8b2bb8d47448f345980f612",
      "abi": [
        {
          "type": "impl",
          "name": "DojoModelImpl",
          "interface_name": "dojo::model::IModel"
        },
        {
          "type": "struct",
          "name": "core::byte_array::ByteArray",
          "members": [
            {
              "name": "data",
              "type": "core::array::Array::<core::bytes_31::bytes31>"
            },
            {
              "name": "pending_word",
              "type": "core::felt252"
            },
            {
              "name": "pending_word_len",
              "type": "core::integer::u32"
            }
          ]
        },
        {
          "type": "enum",
          "name": "core::option::Option::<core::integer::u32>",
          "variants": [
            {
              "name": "Some",
              "type": "core::integer::u32"
            },
            {
              "name": "None",
              "type": "()"
            }
          ]
        },
        {
          "type": "struct",
          "name": "core::array::Span::<core::integer::u8>",
          "members": [
            {
              "name": "snapshot",
              "type": "@core::array::Array::<core::integer::u8>"
            }
          ]
        },
        {
          "type": "struct",
          "name": "dojo::database::introspect::FieldLayout",
          "members": [
            {
              "name": "selector",
              "type": "core::felt252"
            },
            {
              "name": "layout",
              "type": "dojo::database::introspect::Layout"
            }
          ]
        },
        {
          "type": "struct",
          "name": "core::array::Span::<dojo::database::introspect::FieldLayout>",
          "members": [
            {
              "name": "snapshot",
              "type": "@core::array::Array::<dojo::database::introspect::FieldLayout>"
            }
          ]
        },
        {
          "type": "struct",
          "name": "core::array::Span::<dojo::database::introspect::Layout>",
          "members": [
            {
              "name": "snapshot",
              "type": "@core::array::Array::<dojo::database::introspect::Layout>"
            }
          ]
        },
        {
          "type": "enum",
          "name": "dojo::database::introspect::Layout",
          "variants": [
            {
              "name": "Fixed",
              "type": "core::array::Span::<core::integer::u8>"
            },
            {
              "name": "Struct",
              "type": "core::array::Span::<dojo::database::introspect::FieldLayout>"
            },
            {
              "name": "Tuple",
              "type": "core::array::Span::<dojo::database::introspect::Layout>"
            },
            {
              "name": "Array",
              "type": "core::array::Span::<dojo::database::introspect::Layout>"
            },
            {
              "name": "ByteArray",
              "type": "()"
            },
            {
              "name": "Enum",
              "type": "core::array::Span::<dojo::database::introspect::FieldLayout>"
            }
          ]
        },
        {
          "type": "struct",
          "name": "core::array::Span::<core::felt252>",
          "members": [
            {
              "name": "snapshot",
              "type": "@core::array::Array::<core::felt252>"
            }
          ]
        },
        {
          "type": "struct",
          "name": "dojo::database::introspect::Member",
          "members": [
            {
              "name": "name",
              "type": "core::felt252"
            },
            {
              "name": "attrs",
              "type": "core::array::Span::<core::felt252>"
            },
            {
              "name": "ty",
              "type": "dojo::database::introspect::Ty"
            }
          ]
        },
        {
          "type": "struct",
          "name": "core::array::Span::<dojo::database::introspect::Member>",
          "members": [
            {
              "name": "snapshot",
              "type": "@core::array::Array::<dojo::database::introspect::Member>"
            }
          ]
        },
        {
          "type": "struct",
          "name": "dojo::database::introspect::Struct",
          "members": [
            {
              "name": "name",
              "type": "core::felt252"
            },
            {
              "name": "attrs",
              "type": "core::array::Span::<core::felt252>"
            },
            {
              "name": "children",
              "type": "core::array::Span::<dojo::database::introspect::Member>"
            }
          ]
        },
        {
          "type": "struct",
          "name": "core::array::Span::<(core::felt252, dojo::database::introspect::Ty)>",
          "members": [
            {
              "name": "snapshot",
              "type": "@core::array::Array::<(core::felt252, dojo::database::introspect::Ty)>"
            }
          ]
        },
        {
          "type": "struct",
          "name": "dojo::database::introspect::Enum",
          "members": [
            {
              "name": "name",
              "type": "core::felt252"
            },
            {
              "name": "attrs",
              "type": "core::array::Span::<core::felt252>"
            },
            {
              "name": "children",
              "type": "core::array::Span::<(core::felt252, dojo::database::introspect::Ty)>"
            }
          ]
        },
        {
          "type": "struct",
          "name": "core::array::Span::<dojo::database::introspect::Ty>",
          "members": [
            {
              "name": "snapshot",
              "type": "@core::array::Array::<dojo::database::introspect::Ty>"
            }
          ]
        },
        {
          "type": "enum",
          "name": "dojo::database::introspect::Ty",
          "variants": [
            {
              "name": "Primitive",
              "type": "core::felt252"
            },
            {
              "name": "Struct",
              "type": "dojo::database::introspect::Struct"
            },
            {
              "name": "Enum",
              "type": "dojo::database::introspect::Enum"
            },
            {
              "name": "Tuple",
              "type": "core::array::Span::<dojo::database::introspect::Ty>"
            },
            {
              "name": "Array",
              "type": "core::array::Span::<dojo::database::introspect::Ty>"
            },
            {
              "name": "ByteArray",
              "type": "()"
            }
          ]
        },
        {
          "type": "interface",
          "name": "dojo::model::IModel",
          "items": [
            {
              "type": "function",
              "name": "selector",
              "inputs": [],
              "outputs": [
                {
                  "type": "core::felt252"
                }
              ],
              "state_mutability": "view"
            },
            {
              "type": "function",
              "name": "name",
              "inputs": [],
              "outputs": [
                {
                  "type": "core::byte_array::ByteArray"
                }
              ],
              "state_mutability": "view"
            },
            {
              "type": "function",
              "name": "version",
              "inputs": [],
              "outputs": [
                {
                  "type": "core::integer::u8"
                }
              ],
              "state_mutability": "view"
            },
            {
              "type": "function",
              "name": "unpacked_size",
              "inputs": [],
              "outputs": [
                {
                  "type": "core::option::Option::<core::integer::u32>"
                }
              ],
              "state_mutability": "view"
            },
            {
              "type": "function",
              "name": "packed_size",
              "inputs": [],
              "outputs": [
                {
                  "type": "core::option::Option::<core::integer::u32>"
                }
              ],
              "state_mutability": "view"
            },
            {
              "type": "function",
              "name": "layout",
              "inputs": [],
              "outputs": [
                {
                  "type": "dojo::database::introspect::Layout"
                }
              ],
              "state_mutability": "view"
            },
            {
              "type": "function",
              "name": "schema",
              "inputs": [],
              "outputs": [
                {
                  "type": "dojo::database::introspect::Ty"
                }
              ],
              "state_mutability": "view"
            }
          ]
        },
        {
          "type": "impl",
          "name": "player_configImpl",
          "interface_name": "dojo_examples::models::Iplayer_config"
        },
        {
          "type": "struct",
          "name": "dojo_examples::models::PlayerItem",
          "members": [
            {
              "name": "item_id",
              "type": "core::integer::u32"
            },
            {
              "name": "quantity",
              "type": "core::integer::u32"
            }
          ]
        },
        {
          "type": "struct",
          "name": "dojo_examples::models::PlayerConfig",
          "members": [
            {
              "name": "player",
              "type": "core::starknet::contract_address::ContractAddress"
            },
            {
              "name": "name",
              "type": "core::byte_array::ByteArray"
            },
            {
              "name": "items",
              "type": "core::array::Array::<dojo_examples::models::PlayerItem>"
            },
            {
              "name": "favorite_item",
              "type": "core::option::Option::<core::integer::u32>"
            }
          ]
        },
        {
          "type": "interface",
          "name": "dojo_examples::models::Iplayer_config",
          "items": [
            {
              "type": "function",
              "name": "ensure_abi",
              "inputs": [
                {
                  "name": "model",
                  "type": "dojo_examples::models::PlayerConfig"
                }
              ],
              "outputs": [],
              "state_mutability": "view"
            }
          ]
        },
        {
          "type": "event",
          "name": "dojo_examples::models::player_config::Event",
          "kind": "enum",
          "variants": []
        }
      ],
      "name": "dojo_examples::models::player_config"
    },
    {
      "kind": "DojoModel",
      "members": [
        {
          "name": "player",
          "type": "ContractAddress",
          "key": true
        },
        {
          "name": "vec",
          "type": "Vec2",
          "key": false
        }
      ],
      "class_hash": "0x3c3632f38ab3ba550bd3c596e2af55002d43bc76b7b660a3a57b49795307c58",
      "original_class_hash": "0x3c3632f38ab3ba550bd3c596e2af55002d43bc76b7b660a3a57b49795307c58",
      "abi": [
        {
          "type": "impl",
          "name": "DojoModelImpl",
          "interface_name": "dojo::model::IModel"
        },
        {
          "type": "struct",
          "name": "core::byte_array::ByteArray",
          "members": [
            {
              "name": "data",
              "type": "core::array::Array::<core::bytes_31::bytes31>"
            },
            {
              "name": "pending_word",
              "type": "core::felt252"
            },
            {
              "name": "pending_word_len",
              "type": "core::integer::u32"
            }
          ]
        },
        {
          "type": "enum",
          "name": "core::option::Option::<core::integer::u32>",
          "variants": [
            {
              "name": "Some",
              "type": "core::integer::u32"
            },
            {
              "name": "None",
              "type": "()"
            }
          ]
        },
        {
          "type": "struct",
          "name": "core::array::Span::<core::integer::u8>",
          "members": [
            {
              "name": "snapshot",
              "type": "@core::array::Array::<core::integer::u8>"
            }
          ]
        },
        {
          "type": "struct",
          "name": "dojo::database::introspect::FieldLayout",
          "members": [
            {
              "name": "selector",
              "type": "core::felt252"
            },
            {
              "name": "layout",
              "type": "dojo::database::introspect::Layout"
            }
          ]
        },
        {
          "type": "struct",
          "name": "core::array::Span::<dojo::database::introspect::FieldLayout>",
          "members": [
            {
              "name": "snapshot",
              "type": "@core::array::Array::<dojo::database::introspect::FieldLayout>"
            }
          ]
        },
        {
          "type": "struct",
          "name": "core::array::Span::<dojo::database::introspect::Layout>",
          "members": [
            {
              "name": "snapshot",
              "type": "@core::array::Array::<dojo::database::introspect::Layout>"
            }
          ]
        },
        {
          "type": "enum",
          "name": "dojo::database::introspect::Layout",
          "variants": [
            {
              "name": "Fixed",
              "type": "core::array::Span::<core::integer::u8>"
            },
            {
              "name": "Struct",
              "type": "core::array::Span::<dojo::database::introspect::FieldLayout>"
            },
            {
              "name": "Tuple",
              "type": "core::array::Span::<dojo::database::introspect::Layout>"
            },
            {
              "name": "Array",
              "type": "core::array::Span::<dojo::database::introspect::Layout>"
            },
            {
              "name": "ByteArray",
              "type": "()"
            },
            {
              "name": "Enum",
              "type": "core::array::Span::<dojo::database::introspect::FieldLayout>"
            }
          ]
        },
        {
          "type": "struct",
          "name": "core::array::Span::<core::felt252>",
          "members": [
            {
              "name": "snapshot",
              "type": "@core::array::Array::<core::felt252>"
            }
          ]
        },
        {
          "type": "struct",
          "name": "dojo::database::introspect::Member",
          "members": [
            {
              "name": "name",
              "type": "core::felt252"
            },
            {
              "name": "attrs",
              "type": "core::array::Span::<core::felt252>"
            },
            {
              "name": "ty",
              "type": "dojo::database::introspect::Ty"
            }
          ]
        },
        {
          "type": "struct",
          "name": "core::array::Span::<dojo::database::introspect::Member>",
          "members": [
            {
              "name": "snapshot",
              "type": "@core::array::Array::<dojo::database::introspect::Member>"
            }
          ]
        },
        {
          "type": "struct",
          "name": "dojo::database::introspect::Struct",
          "members": [
            {
              "name": "name",
              "type": "core::felt252"
            },
            {
              "name": "attrs",
              "type": "core::array::Span::<core::felt252>"
            },
            {
              "name": "children",
              "type": "core::array::Span::<dojo::database::introspect::Member>"
            }
          ]
        },
        {
          "type": "struct",
          "name": "core::array::Span::<(core::felt252, dojo::database::introspect::Ty)>",
          "members": [
            {
              "name": "snapshot",
              "type": "@core::array::Array::<(core::felt252, dojo::database::introspect::Ty)>"
            }
          ]
        },
        {
          "type": "struct",
          "name": "dojo::database::introspect::Enum",
          "members": [
            {
              "name": "name",
              "type": "core::felt252"
            },
            {
              "name": "attrs",
              "type": "core::array::Span::<core::felt252>"
            },
            {
              "name": "children",
              "type": "core::array::Span::<(core::felt252, dojo::database::introspect::Ty)>"
            }
          ]
        },
        {
          "type": "struct",
          "name": "core::array::Span::<dojo::database::introspect::Ty>",
          "members": [
            {
              "name": "snapshot",
              "type": "@core::array::Array::<dojo::database::introspect::Ty>"
            }
          ]
        },
        {
          "type": "enum",
          "name": "dojo::database::introspect::Ty",
          "variants": [
            {
              "name": "Primitive",
              "type": "core::felt252"
            },
            {
              "name": "Struct",
              "type": "dojo::database::introspect::Struct"
            },
            {
              "name": "Enum",
              "type": "dojo::database::introspect::Enum"
            },
            {
              "name": "Tuple",
              "type": "core::array::Span::<dojo::database::introspect::Ty>"
            },
            {
              "name": "Array",
              "type": "core::array::Span::<dojo::database::introspect::Ty>"
            },
            {
              "name": "ByteArray",
              "type": "()"
            }
          ]
        },
        {
          "type": "interface",
          "name": "dojo::model::IModel",
          "items": [
            {
              "type": "function",
              "name": "selector",
              "inputs": [],
              "outputs": [
                {
                  "type": "core::felt252"
                }
              ],
              "state_mutability": "view"
            },
            {
              "type": "function",
              "name": "name",
              "inputs": [],
              "outputs": [
                {
                  "type": "core::byte_array::ByteArray"
                }
              ],
              "state_mutability": "view"
            },
            {
              "type": "function",
              "name": "version",
              "inputs": [],
              "outputs": [
                {
                  "type": "core::integer::u8"
                }
              ],
              "state_mutability": "view"
            },
            {
              "type": "function",
              "name": "unpacked_size",
              "inputs": [],
              "outputs": [
                {
                  "type": "core::option::Option::<core::integer::u32>"
                }
              ],
              "state_mutability": "view"
            },
            {
              "type": "function",
              "name": "packed_size",
              "inputs": [],
              "outputs": [
                {
                  "type": "core::option::Option::<core::integer::u32>"
                }
              ],
              "state_mutability": "view"
            },
            {
              "type": "function",
              "name": "layout",
              "inputs": [],
              "outputs": [
                {
                  "type": "dojo::database::introspect::Layout"
                }
              ],
              "state_mutability": "view"
            },
            {
              "type": "function",
              "name": "schema",
              "inputs": [],
              "outputs": [
                {
                  "type": "dojo::database::introspect::Ty"
                }
              ],
              "state_mutability": "view"
            }
          ]
        },
        {
          "type": "impl",
          "name": "positionImpl",
          "interface_name": "dojo_examples::models::Iposition"
        },
        {
          "type": "struct",
          "name": "dojo_examples::models::Vec2",
          "members": [
            {
              "name": "x",
              "type": "core::integer::u32"
            },
            {
              "name": "y",
              "type": "core::integer::u32"
            }
          ]
        },
        {
          "type": "struct",
          "name": "dojo_examples::models::Position",
          "members": [
            {
              "name": "player",
              "type": "core::starknet::contract_address::ContractAddress"
            },
            {
              "name": "vec",
              "type": "dojo_examples::models::Vec2"
            }
          ]
        },
        {
          "type": "interface",
          "name": "dojo_examples::models::Iposition",
          "items": [
            {
              "type": "function",
              "name": "ensure_abi",
              "inputs": [
                {
                  "name": "model",
                  "type": "dojo_examples::models::Position"
                }
              ],
              "outputs": [],
              "state_mutability": "view"
            }
          ]
        },
        {
          "type": "event",
          "name": "dojo_examples::models::position::Event",
          "kind": "enum",
          "variants": []
        }
      ],
      "name": "dojo_examples::models::position"
    },
    {
      "kind": "DojoModel",
      "members": [
        {
          "name": "contract_address",
          "type": "ContractAddress",
          "key": true
        },
        {
          "name": "contract_class",
          "type": "ClassHash",
          "key": false
        },
        {
          "name": "value",
          "type": "u8",
          "key": false
        }
      ],
      "class_hash": "0x747bc3a0f7b92c9a5232a1ae9f66ab433cf45ac1b30889e955d87b6183c17f5",
      "original_class_hash": "0x747bc3a0f7b92c9a5232a1ae9f66ab433cf45ac1b30889e955d87b6183c17f5",
      "abi": [
        {
          "type": "impl",
          "name": "DojoModelImpl",
          "interface_name": "dojo::model::IDojoModel"
        },
        {
          "type": "struct",
          "name": "core::array::Span::<core::integer::u8>",
          "members": [
            {
              "name": "snapshot",
              "type": "@core::array::Array::<core::integer::u8>"
            }
          ]
        },
        {
          "type": "struct",
          "name": "core::array::Span::<core::felt252>",
          "members": [
            {
              "name": "snapshot",
              "type": "@core::array::Array::<core::felt252>"
            }
          ]
        },
        {
          "type": "struct",
          "name": "core::array::Span::<core::array::Span::<core::felt252>>",
          "members": [
            {
              "name": "snapshot",
              "type": "@core::array::Array::<core::array::Span::<core::felt252>>"
            }
          ]
        },
        {
          "type": "struct",
          "name": "dojo::database::introspect::Struct",
          "members": [
            {
              "name": "name",
              "type": "core::felt252"
            },
            {
              "name": "attrs",
              "type": "core::array::Span::<core::felt252>"
            },
            {
              "name": "children",
              "type": "core::array::Span::<core::array::Span::<core::felt252>>"
            }
          ]
        },
        {
          "type": "struct",
          "name": "core::array::Span::<(core::felt252, core::array::Span::<core::felt252>)>",
          "members": [
            {
              "name": "snapshot",
              "type": "@core::array::Array::<(core::felt252, core::array::Span::<core::felt252>)>"
            }
          ]
        },
        {
          "type": "struct",
          "name": "dojo::database::introspect::Enum",
          "members": [
            {
              "name": "name",
              "type": "core::felt252"
            },
            {
              "name": "attrs",
              "type": "core::array::Span::<core::felt252>"
            },
            {
              "name": "children",
              "type": "core::array::Span::<(core::felt252, core::array::Span::<core::felt252>)>"
            }
          ]
        },
        {
          "type": "enum",
          "name": "dojo::database::introspect::Ty",
          "variants": [
            {
              "name": "Primitive",
              "type": "core::felt252"
            },
            {
              "name": "Struct",
              "type": "dojo::database::introspect::Struct"
            },
            {
              "name": "Enum",
              "type": "dojo::database::introspect::Enum"
            },
            {
              "name": "Tuple",
              "type": "core::array::Span::<core::array::Span::<core::felt252>>"
            },
            {
              "name": "Array",
              "type": "core::integer::u32"
            }
          ]
        },
        {
          "type": "interface",
          "name": "dojo::model::IDojoModel",
          "items": [
            {
              "type": "function",
              "name": "name",
              "inputs": [],
              "outputs": [
                {
                  "type": "core::felt252"
                }
              ],
              "state_mutability": "view"
            },
            {
              "type": "function",
              "name": "unpacked_size",
              "inputs": [],
              "outputs": [
                {
                  "type": "core::integer::u32"
                }
              ],
              "state_mutability": "view"
            },
            {
              "type": "function",
              "name": "packed_size",
              "inputs": [],
              "outputs": [
                {
                  "type": "core::integer::u32"
                }
              ],
              "state_mutability": "view"
            },
            {
              "type": "function",
              "name": "layout",
              "inputs": [],
              "outputs": [
                {
                  "type": "core::array::Span::<core::integer::u8>"
                }
              ],
              "state_mutability": "view"
            },
            {
              "type": "function",
              "name": "schema",
              "inputs": [],
              "outputs": [
                {
                  "type": "dojo::database::introspect::Ty"
                }
              ],
              "state_mutability": "view"
            }
          ]
        },
        {
          "type": "impl",
          "name": "contract_initializedImpl",
          "interface_name": "dojo_examples::others::others::Icontract_initialized"
        },
        {
          "type": "struct",
          "name": "dojo_examples::others::others::ContractInitialized",
          "members": [
            {
              "name": "contract_address",
              "type": "core::starknet::contract_address::ContractAddress"
            },
            {
              "name": "contract_class",
              "type": "core::starknet::class_hash::ClassHash"
            },
            {
              "name": "value",
              "type": "core::integer::u8"
            }
          ]
        },
        {
          "type": "interface",
          "name": "dojo_examples::others::others::Icontract_initialized",
          "items": [
            {
              "type": "function",
              "name": "ensure_abi",
              "inputs": [
                {
                  "name": "model",
                  "type": "dojo_examples::others::others::ContractInitialized"
                }
              ],
              "outputs": [],
              "state_mutability": "view"
            }
          ]
        },
        {
          "type": "event",
          "name": "dojo_examples::others::others::contract_initialized::Event",
          "kind": "enum",
          "variants": []
        }
      ],
      "name": "dojo_examples::others::others::contract_initialized"
    }
  ]
}<|MERGE_RESOLUTION|>--- conflicted
+++ resolved
@@ -1,13 +1,8 @@
 {
   "world": {
     "kind": "WorldContract",
-<<<<<<< HEAD
-    "class_hash": "0x59b5c57a4002a1eeb4b7521a6da10a85ec78f7ead8c30ed59a91509ac041ffd",
-    "original_class_hash": "0x59b5c57a4002a1eeb4b7521a6da10a85ec78f7ead8c30ed59a91509ac041ffd",
-=======
-    "class_hash": "0x64728e0c0713811c751930f8d3292d683c23f107c89b0a101425d9e80adb1c0",
-    "original_class_hash": "0x64728e0c0713811c751930f8d3292d683c23f107c89b0a101425d9e80adb1c0",
->>>>>>> 35ca9745
+    "class_hash": "0x60f13ff2864f622ee0ec0cbcb67ed68d30bc90abf679c5e6e450b53708cf3e8",
+    "original_class_hash": "0x60f13ff2864f622ee0ec0cbcb67ed68d30bc90abf679c5e6e450b53708cf3e8",
     "abi": [
       {
         "type": "impl",
@@ -960,13 +955,8 @@
         ]
       }
     ],
-<<<<<<< HEAD
-    "address": "0x587a2d65e50c44dc5491e7ce69b7d7be1e9bc8a67c25d79bb575339af160cc7",
-    "transaction_hash": "0x74e7ad7eafea58a8cdbadcd131826a34569010e38cf4c6e4b1b373a81f83168",
-=======
-    "address": "0x1c958955aedbc7b8e2f051767d3369168e88bc5074b0f39e5f8cd2539138281",
-    "transaction_hash": "0x703e38b6957635cccc0f9ddddd43356025f260de7f3593523157838e4443281",
->>>>>>> 35ca9745
+    "address": "0x74bac9265125778d23f9c6513aad456dc0d4db900657aedaccb3e76a9070d87",
+    "transaction_hash": "0x11a6415f3bfe5ec61876d74e30b1513cb7f0326386f9ccdf9c6a7da2cf9a029",
     "block_number": 3,
     "seed": "dojo_examples",
     "metadata": {
@@ -985,15 +975,9 @@
   "contracts": [
     {
       "kind": "DojoContract",
-<<<<<<< HEAD
-      "address": "0x639138ace1765fdb3b57979218cda4a9f7af802ed898f45677cedcdec7aa721",
-      "class_hash": "0x726445fa6e748111e29f6fa824f83d10bcd3bf65749a4cd5b8fbabb0c5c948e",
-      "original_class_hash": "0x726445fa6e748111e29f6fa824f83d10bcd3bf65749a4cd5b8fbabb0c5c948e",
-=======
-      "address": "0x21d87b58131a6879752e3b658d658fe3a80a42d85228ba8aec5220c4a5c364c",
-      "class_hash": "0x5b617d120767e91d40621dd939b092f48975a8fa1c5236ac68f97a4ffaf45b",
-      "original_class_hash": "0x5b617d120767e91d40621dd939b092f48975a8fa1c5236ac68f97a4ffaf45b",
->>>>>>> 35ca9745
+      "address": "0xa41155dce8ef5bb766dddde7a667ff6b6a88fb4b8bedca2493e8381b5cba5d",
+      "class_hash": "0x44838b88a31f6cf954408395e5d4256d53640ca48a46658d08400ddf11790f5",
+      "original_class_hash": "0x44838b88a31f6cf954408395e5d4256d53640ca48a46658d08400ddf11790f5",
       "base_class_hash": "0x22f3e55b61d86c2ac5239fa3b3b8761f26b9a5c0b5f61ddbd5d756ced498b46",
       "abi": [
         {
@@ -1296,7 +1280,7 @@
     },
     {
       "kind": "DojoContract",
-      "address": "0x3322d4bfee84450d998d5665d65a647ffc515b43b142af49dea0500dd0fb07",
+      "address": "0x7bea8e223d391eafaba74e7782c59afd3ba50d715a8ab536510ead448e68de2",
       "class_hash": "0x3ee016157303a7ce35a9fecdb5b8519159df620c5780527d61443636aaa3c3a",
       "original_class_hash": "0x3ee016157303a7ce35a9fecdb5b8519159df620c5780527d61443636aaa3c3a",
       "base_class_hash": "0x22f3e55b61d86c2ac5239fa3b3b8761f26b9a5c0b5f61ddbd5d756ced498b46",
@@ -3515,13 +3499,45 @@
           "key": false
         }
       ],
-      "class_hash": "0x747bc3a0f7b92c9a5232a1ae9f66ab433cf45ac1b30889e955d87b6183c17f5",
-      "original_class_hash": "0x747bc3a0f7b92c9a5232a1ae9f66ab433cf45ac1b30889e955d87b6183c17f5",
+      "class_hash": "0x6b54d690f4f43e3011fe05fabf3e5f1807b3a026430eb175534336e9a90d5a5",
+      "original_class_hash": "0x6b54d690f4f43e3011fe05fabf3e5f1807b3a026430eb175534336e9a90d5a5",
       "abi": [
         {
           "type": "impl",
           "name": "DojoModelImpl",
-          "interface_name": "dojo::model::IDojoModel"
+          "interface_name": "dojo::model::IModel"
+        },
+        {
+          "type": "struct",
+          "name": "core::byte_array::ByteArray",
+          "members": [
+            {
+              "name": "data",
+              "type": "core::array::Array::<core::bytes_31::bytes31>"
+            },
+            {
+              "name": "pending_word",
+              "type": "core::felt252"
+            },
+            {
+              "name": "pending_word_len",
+              "type": "core::integer::u32"
+            }
+          ]
+        },
+        {
+          "type": "enum",
+          "name": "core::option::Option::<core::integer::u32>",
+          "variants": [
+            {
+              "name": "Some",
+              "type": "core::integer::u32"
+            },
+            {
+              "name": "None",
+              "type": "()"
+            }
+          ]
         },
         {
           "type": "struct",
@@ -3535,6 +3551,70 @@
         },
         {
           "type": "struct",
+          "name": "dojo::database::introspect::FieldLayout",
+          "members": [
+            {
+              "name": "selector",
+              "type": "core::felt252"
+            },
+            {
+              "name": "layout",
+              "type": "dojo::database::introspect::Layout"
+            }
+          ]
+        },
+        {
+          "type": "struct",
+          "name": "core::array::Span::<dojo::database::introspect::FieldLayout>",
+          "members": [
+            {
+              "name": "snapshot",
+              "type": "@core::array::Array::<dojo::database::introspect::FieldLayout>"
+            }
+          ]
+        },
+        {
+          "type": "struct",
+          "name": "core::array::Span::<dojo::database::introspect::Layout>",
+          "members": [
+            {
+              "name": "snapshot",
+              "type": "@core::array::Array::<dojo::database::introspect::Layout>"
+            }
+          ]
+        },
+        {
+          "type": "enum",
+          "name": "dojo::database::introspect::Layout",
+          "variants": [
+            {
+              "name": "Fixed",
+              "type": "core::array::Span::<core::integer::u8>"
+            },
+            {
+              "name": "Struct",
+              "type": "core::array::Span::<dojo::database::introspect::FieldLayout>"
+            },
+            {
+              "name": "Tuple",
+              "type": "core::array::Span::<dojo::database::introspect::Layout>"
+            },
+            {
+              "name": "Array",
+              "type": "core::array::Span::<dojo::database::introspect::Layout>"
+            },
+            {
+              "name": "ByteArray",
+              "type": "()"
+            },
+            {
+              "name": "Enum",
+              "type": "core::array::Span::<dojo::database::introspect::FieldLayout>"
+            }
+          ]
+        },
+        {
+          "type": "struct",
           "name": "core::array::Span::<core::felt252>",
           "members": [
             {
@@ -3545,17 +3625,7 @@
         },
         {
           "type": "struct",
-          "name": "core::array::Span::<core::array::Span::<core::felt252>>",
-          "members": [
-            {
-              "name": "snapshot",
-              "type": "@core::array::Array::<core::array::Span::<core::felt252>>"
-            }
-          ]
-        },
-        {
-          "type": "struct",
-          "name": "dojo::database::introspect::Struct",
+          "name": "dojo::database::introspect::Member",
           "members": [
             {
               "name": "name",
@@ -3566,24 +3636,24 @@
               "type": "core::array::Span::<core::felt252>"
             },
             {
-              "name": "children",
-              "type": "core::array::Span::<core::array::Span::<core::felt252>>"
-            }
-          ]
-        },
-        {
-          "type": "struct",
-          "name": "core::array::Span::<(core::felt252, core::array::Span::<core::felt252>)>",
-          "members": [
-            {
-              "name": "snapshot",
-              "type": "@core::array::Array::<(core::felt252, core::array::Span::<core::felt252>)>"
-            }
-          ]
-        },
-        {
-          "type": "struct",
-          "name": "dojo::database::introspect::Enum",
+              "name": "ty",
+              "type": "dojo::database::introspect::Ty"
+            }
+          ]
+        },
+        {
+          "type": "struct",
+          "name": "core::array::Span::<dojo::database::introspect::Member>",
+          "members": [
+            {
+              "name": "snapshot",
+              "type": "@core::array::Array::<dojo::database::introspect::Member>"
+            }
+          ]
+        },
+        {
+          "type": "struct",
+          "name": "dojo::database::introspect::Struct",
           "members": [
             {
               "name": "name",
@@ -3595,7 +3665,45 @@
             },
             {
               "name": "children",
-              "type": "core::array::Span::<(core::felt252, core::array::Span::<core::felt252>)>"
+              "type": "core::array::Span::<dojo::database::introspect::Member>"
+            }
+          ]
+        },
+        {
+          "type": "struct",
+          "name": "core::array::Span::<(core::felt252, dojo::database::introspect::Ty)>",
+          "members": [
+            {
+              "name": "snapshot",
+              "type": "@core::array::Array::<(core::felt252, dojo::database::introspect::Ty)>"
+            }
+          ]
+        },
+        {
+          "type": "struct",
+          "name": "dojo::database::introspect::Enum",
+          "members": [
+            {
+              "name": "name",
+              "type": "core::felt252"
+            },
+            {
+              "name": "attrs",
+              "type": "core::array::Span::<core::felt252>"
+            },
+            {
+              "name": "children",
+              "type": "core::array::Span::<(core::felt252, dojo::database::introspect::Ty)>"
+            }
+          ]
+        },
+        {
+          "type": "struct",
+          "name": "core::array::Span::<dojo::database::introspect::Ty>",
+          "members": [
+            {
+              "name": "snapshot",
+              "type": "@core::array::Array::<dojo::database::introspect::Ty>"
             }
           ]
         },
@@ -3617,25 +3725,51 @@
             },
             {
               "name": "Tuple",
-              "type": "core::array::Span::<core::array::Span::<core::felt252>>"
+              "type": "core::array::Span::<dojo::database::introspect::Ty>"
             },
             {
               "name": "Array",
-              "type": "core::integer::u32"
+              "type": "core::array::Span::<dojo::database::introspect::Ty>"
+            },
+            {
+              "name": "ByteArray",
+              "type": "()"
             }
           ]
         },
         {
           "type": "interface",
-          "name": "dojo::model::IDojoModel",
+          "name": "dojo::model::IModel",
           "items": [
             {
               "type": "function",
+              "name": "selector",
+              "inputs": [],
+              "outputs": [
+                {
+                  "type": "core::felt252"
+                }
+              ],
+              "state_mutability": "view"
+            },
+            {
+              "type": "function",
               "name": "name",
               "inputs": [],
               "outputs": [
                 {
-                  "type": "core::felt252"
+                  "type": "core::byte_array::ByteArray"
+                }
+              ],
+              "state_mutability": "view"
+            },
+            {
+              "type": "function",
+              "name": "version",
+              "inputs": [],
+              "outputs": [
+                {
+                  "type": "core::integer::u8"
                 }
               ],
               "state_mutability": "view"
@@ -3646,7 +3780,7 @@
               "inputs": [],
               "outputs": [
                 {
-                  "type": "core::integer::u32"
+                  "type": "core::option::Option::<core::integer::u32>"
                 }
               ],
               "state_mutability": "view"
@@ -3657,7 +3791,7 @@
               "inputs": [],
               "outputs": [
                 {
-                  "type": "core::integer::u32"
+                  "type": "core::option::Option::<core::integer::u32>"
                 }
               ],
               "state_mutability": "view"
@@ -3668,7 +3802,7 @@
               "inputs": [],
               "outputs": [
                 {
-                  "type": "core::array::Span::<core::integer::u8>"
+                  "type": "dojo::database::introspect::Layout"
                 }
               ],
               "state_mutability": "view"
