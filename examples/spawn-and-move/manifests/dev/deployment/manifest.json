--- conflicted
+++ resolved
@@ -1,13 +1,8 @@
 {
   "world": {
     "kind": "WorldContract",
-<<<<<<< HEAD
-    "class_hash": "0x27845f1b684041a2dcbba9960206ab0be559dc6acbc324bd1cba7918887e813",
-    "original_class_hash": "0x27845f1b684041a2dcbba9960206ab0be559dc6acbc324bd1cba7918887e813",
-=======
-    "class_hash": "0x6b0d149db2010257b0c61ae99e8119a6c198efc2350ca0480715690770969f9",
-    "original_class_hash": "0x6b0d149db2010257b0c61ae99e8119a6c198efc2350ca0480715690770969f9",
->>>>>>> 998c6801
+    "class_hash": "0x73353335765851ca35cf9440782c48c50d15662afecbf352e38743c6a175e7b",
+    "original_class_hash": "0x73353335765851ca35cf9440782c48c50d15662afecbf352e38743c6a175e7b",
     "abi": [
       {
         "type": "impl",
@@ -222,6 +217,18 @@
           },
           {
             "type": "function",
+            "name": "register_namespace",
+            "inputs": [
+              {
+                "name": "namespace",
+                "type": "core::byte_array::ByteArray"
+              }
+            ],
+            "outputs": [],
+            "state_mutability": "external"
+          },
+          {
+            "type": "function",
             "name": "register_model",
             "inputs": [
               {
@@ -234,11 +241,11 @@
           },
           {
             "type": "function",
-            "name": "register_namespace",
+            "name": "upgrade_model",
             "inputs": [
               {
-                "name": "namespace",
-                "type": "core::byte_array::ByteArray"
+                "name": "class_hash",
+                "type": "core::starknet::class_hash::ClassHash"
               }
             ],
             "outputs": [],
@@ -855,6 +862,33 @@
             "kind": "data"
           },
           {
+            "name": "address",
+            "type": "core::starknet::contract_address::ContractAddress",
+            "kind": "data"
+          }
+        ]
+      },
+      {
+        "type": "event",
+        "name": "dojo::world::world_contract::world::ModelUpgraded",
+        "kind": "struct",
+        "members": [
+          {
+            "name": "name",
+            "type": "core::byte_array::ByteArray",
+            "kind": "data"
+          },
+          {
+            "name": "namespace",
+            "type": "core::byte_array::ByteArray",
+            "kind": "data"
+          },
+          {
+            "name": "class_hash",
+            "type": "core::starknet::class_hash::ClassHash",
+            "kind": "data"
+          },
+          {
             "name": "prev_class_hash",
             "type": "core::starknet::class_hash::ClassHash",
             "kind": "data"
@@ -1114,6 +1148,11 @@
             "kind": "nested"
           },
           {
+            "name": "ModelUpgraded",
+            "type": "dojo::world::world_contract::world::ModelUpgraded",
+            "kind": "nested"
+          },
+          {
             "name": "StoreSetRecord",
             "type": "dojo::world::world_contract::world::StoreSetRecord",
             "kind": "nested"
@@ -1156,13 +1195,8 @@
         ]
       }
     ],
-<<<<<<< HEAD
-    "address": "0x7ddf8574c8715a8e0ca352860099315a7a2f39597ff733f1df479760561a218",
-    "transaction_hash": "0x59bb050f12bdb14186e69c139e5da50a9f60b0d55acd349727b5ac847d2d706",
-=======
-    "address": "0x206bdc702aea32669b77006569c2fee6cac8c594d45ab7ec20912031981422d",
-    "transaction_hash": "0x3075c256ec66fb1d2c557b2eee74e11d6f3385ac1b64bea3dd6838f6c99bb7a",
->>>>>>> 998c6801
+    "address": "0x7d1b0c56b70f543f40cffb9e120316fc764fcc452e7c1636fee3330d564aa7f",
+    "transaction_hash": "0x3b0e941e0aa8d155983e7ccca8cba432c3ea67aa6d7e731f6e35dc993b6eac4",
     "block_number": 3,
     "seed": "dojo_examples",
     "metadata": {
@@ -1182,15 +1216,9 @@
   "contracts": [
     {
       "kind": "DojoContract",
-<<<<<<< HEAD
-      "address": "0x7f130e487fae5d3b9d947aa2f2002897361f957f3eb38a3c0ea4fa3b06f662c",
-      "class_hash": "0xc0a5037a6fdc0b374b270ca5e9f3bd76200d73d01f409749b7006b3cd6c03d",
-      "original_class_hash": "0xc0a5037a6fdc0b374b270ca5e9f3bd76200d73d01f409749b7006b3cd6c03d",
-=======
-      "address": "0x6bdaf6e9f57dad1c7b84c51242dd2a51100af3b084406ce5b72a13b015bbe0d",
+      "address": "0x5e134a1f1be001f48c5db8c1f69118ed58dcf919414dce44dc0033d42c88002",
       "class_hash": "0x61b852936c676b98c95d18b5719ca51c9e6a71a160e26b79cb1a9cd0ae4c161",
       "original_class_hash": "0x61b852936c676b98c95d18b5719ca51c9e6a71a160e26b79cb1a9cd0ae4c161",
->>>>>>> 998c6801
       "base_class_hash": "0x2427dd10a58850ac9a5ca6ce04b7771b05330fd18f2e481831ad903b969e6b2",
       "abi": [
         {
@@ -1585,7 +1613,9 @@
       "reads": [],
       "writes": [
         "dojo_examples-Moves",
-        "dojo_examples-Position"
+        "dojo_examples-Position",
+        "dojo_examples-PlayerConfig",
+        "dojo_examples-ServerProfile"
       ],
       "init_calldata": [],
       "tag": "dojo_examples-actions",
@@ -1593,11 +1623,7 @@
     },
     {
       "kind": "DojoContract",
-<<<<<<< HEAD
-      "address": "0x50edd2f7b372b0551edacf628064e4eb8ac44150697ae9159ee2a130a532fac",
-=======
-      "address": "0x5e8f7b8fcb9f84ca57925dd73f6aaa9ae8f71a1bc7e72d7ccb37c43003321e7",
->>>>>>> 998c6801
+      "address": "0x6df54d7384c6b22f2d93d6d20eaffa7b94acaf60cd0f24774972067e676ba9f",
       "class_hash": "0x45ad5a298db270a9c3ee439b7a7a008e3219b70937cfaa144589866442f3908",
       "original_class_hash": "0x45ad5a298db270a9c3ee439b7a7a008e3219b70937cfaa144589866442f3908",
       "base_class_hash": "0x2427dd10a58850ac9a5ca6ce04b7771b05330fd18f2e481831ad903b969e6b2",
@@ -1833,15 +1859,9 @@
     },
     {
       "kind": "DojoContract",
-<<<<<<< HEAD
-      "address": "0x2730055c4af418e11c058e318ac7668179b2ee60c814041d139f8784ea687cb",
+      "address": "0x73eb27f7448504c209ebffa6246350737b2d397a49dde7c530e51fc1ce8c596",
       "class_hash": "0x2cc02e47b1f2e767ced0fa64afcc481e7e2ad9fad7a8e66921f8452cc44071c",
       "original_class_hash": "0x2cc02e47b1f2e767ced0fa64afcc481e7e2ad9fad7a8e66921f8452cc44071c",
-=======
-      "address": "0x62c4f847ea9e88ce9974690001c677313acd68fa8de6fdd440f0efc26ce1931",
-      "class_hash": "0x3daab1621bba5f43f0d84f8f68ee7a5dfa4d83f98f746e2e9dcd3a848233e35",
-      "original_class_hash": "0x3daab1621bba5f43f0d84f8f68ee7a5dfa4d83f98f746e2e9dcd3a848233e35",
->>>>>>> 998c6801
       "base_class_hash": "0x2427dd10a58850ac9a5ca6ce04b7771b05330fd18f2e481831ad903b969e6b2",
       "abi": [
         {
@@ -2057,11 +2077,7 @@
     },
     {
       "kind": "DojoContract",
-<<<<<<< HEAD
-      "address": "0x263a9083ee28ba1b521b21b33b7588405b4dc484048ef1355c9e2e66a13e500",
-=======
-      "address": "0x13bec56f7a3903c473d642af9853d2a7821cec9d28b73bec9673c5f298e5d8b",
->>>>>>> 998c6801
+      "address": "0x4fa74e3a3dda5df9e61b6db8bf59bd06b6e4e54ff8c039181512531ed36b54",
       "class_hash": "0x647fc1b2d2e902e6304e127b36995d8f57fe45c38e38e15d8860db508dbf24a",
       "original_class_hash": "0x647fc1b2d2e902e6304e127b36995d8f57fe45c38e38e15d8860db508dbf24a",
       "base_class_hash": "0x2427dd10a58850ac9a5ca6ce04b7771b05330fd18f2e481831ad903b969e6b2",
