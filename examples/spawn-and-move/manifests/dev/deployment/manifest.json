--- conflicted
+++ resolved
@@ -1,13 +1,8 @@
 {
   "world": {
     "kind": "WorldContract",
-<<<<<<< HEAD
-    "class_hash": "0x7f23feadbceba77230179b470bc1744a616a0e115b476e1083989394e995493",
-    "original_class_hash": "0x7f23feadbceba77230179b470bc1744a616a0e115b476e1083989394e995493",
-=======
-    "class_hash": "0x71819175fb1971b65368cdbc486b7044ea1a15fe499296181c574e90d91adcd",
-    "original_class_hash": "0x71819175fb1971b65368cdbc486b7044ea1a15fe499296181c574e90d91adcd",
->>>>>>> 1d3318a9
+    "class_hash": "0x208166d33636680efa4d5fbd6932aeac19bfae490ab53fef734fd9389647967",
+    "original_class_hash": "0x208166d33636680efa4d5fbd6932aeac19bfae490ab53fef734fd9389647967",
     "abi": [
       {
         "type": "impl",
@@ -1194,13 +1189,8 @@
         ]
       }
     ],
-<<<<<<< HEAD
-    "address": "0x6b1ac2c37bf2ae38b2d87edbe7f13a9f3ca6b4f1b6a28b238c98564285b4125",
-    "transaction_hash": "0x9588ff66fda2db08d01f179631dff9cdc3555e2cce6a8223697764e645e585",
-=======
-    "address": "0x62c5e1e2ceab297dfaca3ef17ca6549635272f363bd5373c888bbacdc3d8548",
-    "transaction_hash": "0x30d768fa29fd2ba80734946a339118c1adfea82629458b054a4d4a35103db47",
->>>>>>> 1d3318a9
+    "address": "0x78dea259d3e75e94bb08961cbfe2c7fa2f9a085dced406b4dd848cbfa3fcba6",
+    "transaction_hash": "0x38ebffa1681a407b84f6f56dcac93b11a29d528280a511ea0b4d99198a70bc2",
     "block_number": 3,
     "seed": "dojo_examples",
     "metadata": {
@@ -1220,17 +1210,10 @@
   "contracts": [
     {
       "kind": "DojoContract",
-<<<<<<< HEAD
-      "address": "0x29e3247ce71faae82109595d236621ed67b5371d699f07d827cb28f2aa103f9",
-      "class_hash": "0x25eb5786230fd508925ddf57116c8150d3df46b916cbcc067459a2a54ed5dfc",
-      "original_class_hash": "0x25eb5786230fd508925ddf57116c8150d3df46b916cbcc067459a2a54ed5dfc",
+      "address": "0x705c2f5c5537ae4df71b01d5656b99b5cc82338b749a97e8d3c64912377fe13",
+      "class_hash": "0x562dc5e2a07016ab56ac97e72e5ce62a46caed41bb28d5aefdc6d1aafd3575e",
+      "original_class_hash": "0x562dc5e2a07016ab56ac97e72e5ce62a46caed41bb28d5aefdc6d1aafd3575e",
       "base_class_hash": "0x6178b645cecd0c483994e4e592dea2c71ed26b2083de2a3e0af55fcf62cb31b",
-=======
-      "address": "0x604bd94012befb403ad70472bcbae1504211b17c804373ea835aec77eb1ee1",
-      "class_hash": "0xb3f81618df8f1170864da1c68f565aafe192c30f9b73436af4823b293a7ea5",
-      "original_class_hash": "0xb3f81618df8f1170864da1c68f565aafe192c30f9b73436af4823b293a7ea5",
-      "base_class_hash": "0x26a4f5d2d9638877a2648297339275df5eaab0adb3cdf0010887c2dbf2be4",
->>>>>>> 1d3318a9
       "abi": [
         {
           "type": "impl",
@@ -1658,17 +1641,10 @@
     },
     {
       "kind": "DojoContract",
-<<<<<<< HEAD
-      "address": "0x5b94e08a47be8deb3c925cdc6e8afe6c29c4108ef04d8782d73c1d2cb1b3297",
+      "address": "0x3370dc9fcca83192a134093238a770a7d8363b4e9a0f4c87ea32f8f569569c",
       "class_hash": "0x11bb79f4255371bbd58715696ede661544e281ece752d783e52e73deb8948cf",
       "original_class_hash": "0x11bb79f4255371bbd58715696ede661544e281ece752d783e52e73deb8948cf",
       "base_class_hash": "0x6178b645cecd0c483994e4e592dea2c71ed26b2083de2a3e0af55fcf62cb31b",
-=======
-      "address": "0x7e7462000391d3084e3eabd1c28f027c06ad683c787cd8173ca33d906e9a082",
-      "class_hash": "0x14b3096b82a761f63dd47277c2b5ac18925dea43586418483939a2f1f57f674",
-      "original_class_hash": "0x14b3096b82a761f63dd47277c2b5ac18925dea43586418483939a2f1f57f674",
-      "base_class_hash": "0x26a4f5d2d9638877a2648297339275df5eaab0adb3cdf0010887c2dbf2be4",
->>>>>>> 1d3318a9
       "abi": [
         {
           "type": "impl",
@@ -1902,17 +1878,10 @@
     },
     {
       "kind": "DojoContract",
-<<<<<<< HEAD
-      "address": "0xb6e361b769b29aad8fa473f2d790c93483bf098ec4a9ce9b93229be183ab35",
+      "address": "0x17902b67280c276eb0ea7647b734877a20d148b4f09c9346dcca2083eb0ad1d",
       "class_hash": "0xc25acec255f081e3845b29c598a9b6eecc79d16445e2dd0baa740c92055213",
       "original_class_hash": "0xc25acec255f081e3845b29c598a9b6eecc79d16445e2dd0baa740c92055213",
       "base_class_hash": "0x6178b645cecd0c483994e4e592dea2c71ed26b2083de2a3e0af55fcf62cb31b",
-=======
-      "address": "0xcc6decf700ca5870865e95307c74cb531728f6d50670449fa33518e4a9c3c8",
-      "class_hash": "0x761d18a3557d98b3962ebb2c9ddae89ad586ce81de7e86c5fd1e1b4f9d0028",
-      "original_class_hash": "0x761d18a3557d98b3962ebb2c9ddae89ad586ce81de7e86c5fd1e1b4f9d0028",
-      "base_class_hash": "0x26a4f5d2d9638877a2648297339275df5eaab0adb3cdf0010887c2dbf2be4",
->>>>>>> 1d3318a9
       "abi": [
         {
           "type": "impl",
@@ -2128,17 +2097,10 @@
     },
     {
       "kind": "DojoContract",
-<<<<<<< HEAD
-      "address": "0x3c72859bb46e682605d22389a454cac8ede97818760fc7395cc8d9c3e422a40",
+      "address": "0x7e13a0ab522488f1809e657532fc69e3d2400aa649f9ae932b7e2b1fab3957d",
       "class_hash": "0x4990d14908bf4cee13d7cff8dde2ffd91772c8ba325b0f0f2af0bd3398e3634",
       "original_class_hash": "0x4990d14908bf4cee13d7cff8dde2ffd91772c8ba325b0f0f2af0bd3398e3634",
       "base_class_hash": "0x6178b645cecd0c483994e4e592dea2c71ed26b2083de2a3e0af55fcf62cb31b",
-=======
-      "address": "0x6cf6ece03c80fcddd4107270a52eab493534b8ccf8346ff17d451362a4e99d0",
-      "class_hash": "0x479bfb12dcba5398d77303e7a665fc3fedb16f2d7f9cb1f5d7e2beb3b7e2ba7",
-      "original_class_hash": "0x479bfb12dcba5398d77303e7a665fc3fedb16f2d7f9cb1f5d7e2beb3b7e2ba7",
-      "base_class_hash": "0x26a4f5d2d9638877a2648297339275df5eaab0adb3cdf0010887c2dbf2be4",
->>>>>>> 1d3318a9
       "abi": [
         {
           "type": "impl",
