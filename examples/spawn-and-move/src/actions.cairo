use dojo_examples::models::{Direction, Position};

// Interface of a self-managed external contract "ns-Hello"
#[starknet::interface]
pub trait IHello<T> {
    fn say_hello(self: @T, name: ByteArray) -> ByteArray;
}

#[starknet::interface]
pub trait IActions<T> {
    fn spawn(ref self: T);
    fn move(ref self: T, direction: Direction);
    fn set_player_config(ref self: T, name: ByteArray);
    fn update_player_config_items(ref self: T);
    fn update_player_config_name(ref self: T, name: ByteArray);
    fn get_player_position(self: @T) -> Position;
    fn reset_player_config(ref self: T);
    fn set_player_server_profile(ref self: T, server_id: u32, name: ByteArray);
    fn set_models(ref self: T, seed: felt252, n_models: u32);
    #[cfg(feature: 'dungeon')]
    fn enter_dungeon(ref self: T, dungeon_address: starknet::ContractAddress);
    fn say_hello(self: @T, name: ByteArray) -> ByteArray;
}

#[dojo::contract]
pub mod actions {
    #[cfg(feature: 'dungeon')]
    use armory::Flatbow;
    #[cfg(feature: 'dungeon')]
    use bestiary::RiverSkale;
    use dojo::event::EventStorage;
    use dojo::model::{Model, ModelStorage, ModelValueStorage};
    use dojo::world::{WorldStorage, WorldStorageTrait};

    // Features can be used on modules, structs, trait and `use`. Not inside
    // a function.
    #[cfg(feature: 'dungeon')]
    use dojo_examples::dungeon::{IDungeonDispatcher, IDungeonDispatcherTrait};
    use dojo_examples::lib_math::{SimpleMathDispatcherTrait, SimpleMathLibraryDispatcher};
    use dojo_examples::models::{
<<<<<<< HEAD
        Direction, Moves, MovesValue, PlayerConfig, PlayerConfigItems, PlayerItem, Position,
        ServerProfile, Vec2,
    };
    use dojo_examples::utils::next_position;
    use starknet::{ContractAddress, get_caller_address};
    use super::IActions;
=======
        Direction, Moves, MovesValue, PlayerConfig, PlayerItem, Position, ServerProfile, Vec2,
    };
    use dojo_examples::utils::next_position;
    use starknet::{ContractAddress, get_caller_address};
    use super::{IActions, IHelloDispatcherTrait};
>>>>>>> 1a93f26b

    #[derive(Copy, Drop, Serde)]
    #[dojo::event]
    pub struct Moved {
        #[key]
        pub player: ContractAddress,
        pub direction: Direction,
    }

    // impl: implement functions specified in trait
    #[abi(embed_v0)]
    impl ActionsImpl of IActions<ContractState> {
        // Set some models randomly.
        fn set_models(ref self: ContractState, seed: felt252, n_models: u32) {
            let uint: u256 = seed.into();
            let prng: u32 = (uint % 4_294_967_000).try_into().unwrap();
            let byte: u8 = (uint % 255).try_into().unwrap();

            let moves = Moves {
                player: seed.try_into().unwrap(), remaining: byte, last_direction: Direction::None,
            };
            let position = Position {
                player: seed.try_into().unwrap(), vec: Vec2 { x: prng, y: prng },
            };
            let server_profile = ServerProfile {
                player: seed.try_into().unwrap(), server_id: prng, name: "hello",
            };
            let player_config = PlayerConfig {
                player: seed.try_into().unwrap(),
                name: "hello",
                items: array![],
                favorite_item: Option::None,
            };

            let mut world = self.world_default();

            if n_models == 4 {
                world.write_model(@moves);
                world.write_model(@position);
                world.write_model(@server_profile);
                world.write_model(@player_config);
            } else if n_models == 3 {
                world.write_model(@moves);
                world.write_model(@position);
                world.write_model(@server_profile);
            } else if n_models == 2 {
                world.write_model(@moves);
                world.write_model(@position);
            } else {
                world.write_model(@moves);
            }
        }

        // ContractState is defined by system decorator expansion
        fn spawn(ref self: ContractState) {
            let player = get_caller_address();
            self.set_default_position(player);
        }

        fn move(ref self: ContractState, direction: Direction) {
            let player = get_caller_address();
            let mut world = self.world_default();

            // instead of using the `get!` macro, you can directly use
            // the <ModelName>Store::get method
            let mut position: Position = world.read_model(player);

            // You can get the entity ID in different ways.
            // Using the `Model` Model::<YOUR_TYPE>::entity_id(@model).
            // Or using `dojo::utils::entity_id_from_serialized_keys([player].span())`.
            let player_felt: felt252 = player.into();
            let move_id = dojo::utils::entity_id_from_serialized_keys([player_felt].span());

            let mut moves: MovesValue = world.read_value_from_id(move_id);

            let simple_math = self.simple_math_dispatcher(@world);
            moves.remaining = simple_math.decrement_saturating(moves.remaining);
            moves.last_direction = direction;
            world.write_value_from_id(move_id, @moves);

            let next = next_position(position, direction);
            world.write_model(@next);

            world.emit_event(@Moved { player, direction });
        }

        fn set_player_config(ref self: ContractState, name: ByteArray) {
            let mut world = self.world_default();

            let player = get_caller_address();

            let items = array![
                PlayerItem { item_id: 1, quantity: 100, score: 150 },
                PlayerItem { item_id: 2, quantity: 50, score: -32 },
            ];

            let config = PlayerConfig { player, name, items, favorite_item: Option::Some(1) };
            world.write_model(@config);
        }

        fn update_player_config_items(ref self: ContractState) {
            let mut world = self.world_default();
            let player = get_caller_address();
            let items = array![
                PlayerItem { item_id: 1, quantity: 12, score: 8 },
                PlayerItem { item_id: 2, quantity: 42, score: -123 },
            ];
            let favorite_item = Option::Some(2);
            let player_items = PlayerConfigItems { items, favorite_item };

            // Don't need to read the model here, we directly overwrite the member "items".
            world.write_schema(Model::<PlayerConfig>::ptr_from_keys(player), @player_items);
        }

        fn update_player_config_name(ref self: ContractState, name: ByteArray) {
            let mut world = self.world_default();
            let player = get_caller_address();

            // Don't need to read the model here, we directly overwrite the member "name".
            world
                .write_member(
                    Model::<PlayerConfig>::ptr_from_keys(player), selector!("name"), name,
                );
        }

        fn reset_player_config(ref self: ContractState) {
            let player = get_caller_address();
            let mut world = self.world_default();

            let position: Position = world.read_model(player);
            let moves: Moves = world.read_model(player);
            let config: PlayerConfig = world.read_model(player);

            world.erase_model(@position);
            world.erase_model(@moves);
            world.erase_model(@config);

            let position: Position = world.read_model(player);
            let moves: Moves = world.read_model(player);
            let config: PlayerConfig = world.read_model(player);

            assert(moves.remaining == 0, 'bad remaining');
            assert(moves.last_direction == Direction::None, 'bad last direction');

            assert(position.vec.x == 0, 'bad x');
            assert(position.vec.y == 0, 'bad y');

            assert(config.items.len() == 0, 'bad items');
            assert(config.favorite_item == Option::Some(0), 'bad favorite item');
            let empty_string: ByteArray = "";
            assert(config.name == empty_string, 'bad name');
        }

        fn set_player_server_profile(ref self: ContractState, server_id: u32, name: ByteArray) {
            let player = get_caller_address();
            let mut world = self.world_default();

            let profile = ServerProfile { player, server_id, name };
            world.write_model(@profile);
        }

        fn get_player_position(self: @ContractState) -> Position {
            let player = get_caller_address();
            let mut world = self.world_default();
            world.read_model(player)
        }

        #[cfg(feature: 'dungeon')]
        fn enter_dungeon(ref self: ContractState, dungeon_address: ContractAddress) {
            let mut world = self.world_default();

            let flatbow = Flatbow { id: 1, atk_speek: 2, range: 1 };
            let river_skale = RiverSkale { id: 1, health: 5, armor: 3, attack: 2 };

            world.write_model(@flatbow);
            world.write_model(@river_skale);

            IDungeonDispatcher { contract_address: dungeon_address }.enter();
        }

        // call a self-managed external contract ("ns-Hello") if it has
        // been registered into the world.
        fn say_hello(self: @ContractState, name: ByteArray) -> ByteArray {
            let mut world = self.world_default();

            match world.dns_address(@"Hello") {
                Some(contract_address) => {
                    let dispatcher = super::IHelloDispatcher { contract_address };
                    dispatcher.say_hello(name)
                },
                None => "Hello world!",
            }
        }
    }

    // The `generate_trait` attribute is not compatible with `world` parameter expansion.
    // Hence, the use of `self` to access the contract state.
    #[generate_trait]
    impl InternalImpl of InternalUtils {
        fn set_default_position(self: @ContractState, player: ContractAddress) {
            let mut world = self.world_default();

            world.write_model(@Moves { player, remaining: 99, last_direction: Direction::None });
            world.write_model(@Position { player, vec: Vec2 { x: 10, y: 10 } });
        }

        /// Use the default namespace "ns". A function is handy since the ByteArray
        /// can't be const.
        fn world_default(self: @ContractState) -> WorldStorage {
            self.world(@"ns")
        }

        /// A gas optimized version of `world_default`, where hash is computed at compile time.
        /// Can make a difference if switching between namespaces is frequent.
        fn world_default_ns_hash(self: @ContractState) -> WorldStorage {
            self.world_ns_hash(bytearray_hash!("ns"))
        }

        /// Example of how to get a dispatcher from a declared dojo library.
        /// `{library_module_name}_v{version}`.
        fn simple_math_dispatcher(
            self: @ContractState, world: @WorldStorage,
        ) -> SimpleMathLibraryDispatcher {
            let (_, class_hash) = world.dns(@"simple_math_v0_1_0").expect('simple_math not found');

            SimpleMathLibraryDispatcher { class_hash }
        }
    }
}

#[cfg(test)]
mod tests {
    use dojo::model::{ModelStorage, ModelStorageTest, ModelValueStorage};
    use dojo::world::WorldStorageTrait;
<<<<<<< HEAD
    use dojo_cairo_test::{
        ContractDef, ContractDefTrait, NamespaceDef, TestResource, WorldStorageTestTrait,
        spawn_test_world,
    };
    use dojo_examples::lib_math::simple_math;
    use dojo_examples::models::{Direction, Moves, Position, PositionValue, m_Moves, m_Position};
    use crate::dungeon::dungeon;
    use super::{IActionsDispatcher, IActionsDispatcherTrait, actions};
=======
    use dojo_examples::models::{Direction, Moves, Position, PositionValue};
    use dojo_snf_test::{
        ContractDef, ContractDefTrait, NamespaceDef, TestResource, WorldStorageTestTrait,
        spawn_test_world,
    };
    use starknet::ContractAddress;
    use super::{IActionsDispatcher, IActionsDispatcherTrait};

    const NULL_ADDRESS: ContractAddress = 0.try_into().unwrap();

    #[dojo::contract]
    pub mod dojo_caller_contract {}
>>>>>>> 1a93f26b

    fn namespace_def() -> NamespaceDef {
        let ndef = NamespaceDef {
            namespace: "ns",
            resources: [
                TestResource::Model("Position"), TestResource::Model("Moves"),
                TestResource::Event("Moved"), TestResource::Contract("actions"),
                TestResource::Library(("simple_math", "0_1_0")),
            ]
                .span(),
        };

        ndef
    }

    fn contract_defs() -> Span<ContractDef> {
        [
            ContractDefTrait::new(@"ns", @"actions")
                .with_writer_of([dojo::utils::bytearray_hash(@"ns")].span())
        ]
            .span()
    }

    #[test]
    fn test_world_test_set() {
        let caller = NULL_ADDRESS;

        let ndef = namespace_def();
        let mut world = spawn_test_world([ndef].span());

        world.sync_perms_and_inits(contract_defs());

        // Without having the permission, we can set data into the dojo database for the given
        // models.
        let mut position: Position = world.read_model(caller);
        assert(position.vec.x == 0 && position.vec.y == 0, 'bad x');

        position.vec.x = 122;
        // `write_model_test` and `erase_model_test` are available to bypass permissions.
        world.write_model_test(@position);

        // Example using the entity id.
        let caller_felt: felt252 = caller.into();
        let id = dojo::utils::entity_id_from_serialized_keys([caller_felt].span());
        let mut position: PositionValue = world.read_value_from_id(id);
        assert(position.vec.x == 122, 'bad x');

        position.vec.y = 88;
        world.write_value_from_id(id, @position);

        let mut position: Position = world.read_model(caller);
        assert(position.vec.y == 88, 'bad y');

        world.erase_model(@position);

        let position: Position = world.read_model(caller);
        assert(position.vec.x == 0 && position.vec.y == 0, 'bad delete');
    }

    #[test]
    #[available_gas(l2_gas: 30000000)]
    fn test_move() {
        let caller = dojo_snf_test::get_default_caller_address();

        let ndef = namespace_def();
        let mut world = spawn_test_world([ndef].span());
        world.sync_perms_and_inits(contract_defs());

        let (actions_system_addr, _) = world.dns(@"actions").unwrap();
        let actions_system = IActionsDispatcher { contract_address: actions_system_addr };

        starknet::testing::set_contract_address(caller);

        actions_system.spawn();
        let initial_moves: Moves = world.read_model(caller);
        let initial_position: Position = world.read_model(caller);

        assert(
            initial_position.vec.x == 10 && initial_position.vec.y == 10, 'wrong initial position',
        );
        assert(initial_moves.remaining == 99, 'wrong initial moves');

        actions_system.move(Direction::Right);

        let moves: Moves = world.read_model(caller);
        let right_dir_felt: felt252 = Direction::Right.into();

        assert(moves.remaining == initial_moves.remaining - 1, 'moves is wrong');
        assert(moves.last_direction.into() == right_dir_felt, 'last direction is wrong');

        let new_position: Position = world.read_model(caller);
        assert(new_position.vec.x == initial_position.vec.x + 1, 'position x is wrong');
        assert(new_position.vec.y == initial_position.vec.y, 'position y is wrong');
    }

    #[test]
    #[available_gas(l2_gas: 30000000)]
    fn test_world_from_hash() {
        let ndef = namespace_def();
        let mut world = spawn_test_world([ndef].span());
        world.sync_perms_and_inits(contract_defs());
        let hash: felt252 = bytearray_hash!("ns");
        let storage = dojo::world::WorldStorageTrait::new_from_hash(world.dispatcher, hash);
        assert_eq!(storage.namespace_hash, world.namespace_hash);
        assert_eq!(storage.dispatcher.contract_address, world.dispatcher.contract_address);
    }

    #[test]
    #[available_gas(l2_gas: 30000000)]
    #[cfg(feature: 'dungeon')]
    fn test_feature_dungeon() {
        let ndef = NamespaceDef {
            namespace: "ns",
            resources: [
                TestResource::Model("Flatbow"), TestResource::Model("RiverSkale"),
                TestResource::Contract("actions"), TestResource::Contract("dungeon"),
                TestResource::Contract("dojo_caller_contract"),
            ]
                .span(),
        };

        let contract_defs = [
            ContractDefTrait::new(@"ns", @"actions")
                .with_writer_of([dojo::utils::bytearray_hash(@"ns")].span()),
            ContractDefTrait::new(@"ns", @"dungeon")
                .with_writer_of([dojo::utils::bytearray_hash(@"ns")].span()),
            ContractDefTrait::new(@"ns", @"dojo_caller_contract")
                .with_writer_of([dojo::utils::bytearray_hash(@"ns")].span()),
        ]
            .span();

        let mut world = spawn_test_world([ndef].span());
        world.sync_perms_and_inits(contract_defs);

        let (caller_contract, _) = world.dns(@"dojo_caller_contract").unwrap();
        dojo_snf_test::set_caller_address(caller_contract);

        let (dungeon_addr, _) = world.dns(@"dungeon").unwrap();

        let (actions_system_addr, _) = world.dns(@"actions").unwrap();
        let actions_system = IActionsDispatcher { contract_address: actions_system_addr };

        actions_system.enter_dungeon(dungeon_addr);
    }
}<|MERGE_RESOLUTION|>--- conflicted
+++ resolved
@@ -38,20 +38,11 @@
     use dojo_examples::dungeon::{IDungeonDispatcher, IDungeonDispatcherTrait};
     use dojo_examples::lib_math::{SimpleMathDispatcherTrait, SimpleMathLibraryDispatcher};
     use dojo_examples::models::{
-<<<<<<< HEAD
-        Direction, Moves, MovesValue, PlayerConfig, PlayerConfigItems, PlayerItem, Position,
-        ServerProfile, Vec2,
-    };
-    use dojo_examples::utils::next_position;
-    use starknet::{ContractAddress, get_caller_address};
-    use super::IActions;
-=======
         Direction, Moves, MovesValue, PlayerConfig, PlayerItem, Position, ServerProfile, Vec2,
     };
     use dojo_examples::utils::next_position;
     use starknet::{ContractAddress, get_caller_address};
     use super::{IActions, IHelloDispatcherTrait};
->>>>>>> 1a93f26b
 
     #[derive(Copy, Drop, Serde)]
     #[dojo::event]
@@ -286,16 +277,6 @@
 mod tests {
     use dojo::model::{ModelStorage, ModelStorageTest, ModelValueStorage};
     use dojo::world::WorldStorageTrait;
-<<<<<<< HEAD
-    use dojo_cairo_test::{
-        ContractDef, ContractDefTrait, NamespaceDef, TestResource, WorldStorageTestTrait,
-        spawn_test_world,
-    };
-    use dojo_examples::lib_math::simple_math;
-    use dojo_examples::models::{Direction, Moves, Position, PositionValue, m_Moves, m_Position};
-    use crate::dungeon::dungeon;
-    use super::{IActionsDispatcher, IActionsDispatcherTrait, actions};
-=======
     use dojo_examples::models::{Direction, Moves, Position, PositionValue};
     use dojo_snf_test::{
         ContractDef, ContractDefTrait, NamespaceDef, TestResource, WorldStorageTestTrait,
@@ -308,7 +289,6 @@
 
     #[dojo::contract]
     pub mod dojo_caller_contract {}
->>>>>>> 1a93f26b
 
     fn namespace_def() -> NamespaceDef {
         let ndef = NamespaceDef {
