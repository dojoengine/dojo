use dojo_examples::models::{Direction, Position};

// Interface of a self-managed external contract "ns-Hello"
#[starknet::interface]
pub trait IHello<T> {
    fn say_hello(self: @T, name: ByteArray) -> ByteArray;
}

#[starknet::interface]
pub trait IActions<T> {
    fn spawn(ref self: T);
    fn move(ref self: T, direction: Direction);
    fn set_player_config(ref self: T, name: ByteArray);
    fn update_player_config_name(ref self: T, name: ByteArray);
    fn get_player_position(self: @T) -> Position;
    fn reset_player_config(ref self: T);
    fn set_player_server_profile(ref self: T, server_id: u32, name: ByteArray);
    fn set_models(ref self: T, seed: felt252, n_models: u32);
    #[cfg(feature: 'dungeon')]
    fn enter_dungeon(ref self: T, dungeon_address: starknet::ContractAddress);
    fn say_hello(self: @T, name: ByteArray) -> ByteArray;
}

#[dojo::contract]
pub mod actions {
    #[cfg(feature: 'dungeon')]
    use armory::Flatbow;
    #[cfg(feature: 'dungeon')]
    use bestiary::RiverSkale;
    use dojo::event::EventStorage;
    use dojo::model::{Model, ModelStorage, ModelValueStorage};
    use dojo::world::{WorldStorage, WorldStorageTrait};

    // Features can be used on modules, structs, trait and `use`. Not inside
    // a function.
    #[cfg(feature: 'dungeon')]
    use dojo_examples::dungeon::{IDungeonDispatcher, IDungeonDispatcherTrait};
    use dojo_examples::lib_math::{SimpleMathDispatcherTrait, SimpleMathLibraryDispatcher};
    use dojo_examples::models::{
        Direction, Moves, MovesValue, PlayerConfig, PlayerItem, Position, ServerProfile, Vec2,
    };
    use dojo_examples::utils::next_position;
    use starknet::{ContractAddress, get_caller_address};
    use super::{IActions, IHelloDispatcherTrait};

    #[derive(Copy, Drop, Serde)]
    #[dojo::event]
    pub struct Moved {
        #[key]
        pub player: ContractAddress,
        pub direction: Direction,
    }

    // impl: implement functions specified in trait
    #[abi(embed_v0)]
    impl ActionsImpl of IActions<ContractState> {
        // Set some models randomly.
        fn set_models(ref self: ContractState, seed: felt252, n_models: u32) {
            let uint: u256 = seed.into();
            let prng: u32 = (uint % 4_294_967_000).try_into().unwrap();
            let byte: u8 = (uint % 255).try_into().unwrap();

            let moves = Moves {
                player: seed.try_into().unwrap(), remaining: byte, last_direction: Direction::None,
            };
            let position = Position {
                player: seed.try_into().unwrap(), vec: Vec2 { x: prng, y: prng },
            };
            let server_profile = ServerProfile {
                player: seed.try_into().unwrap(), server_id: prng, name: "hello",
            };
            let player_config = PlayerConfig {
                player: seed.try_into().unwrap(),
                name: "hello",
                items: array![],
                favorite_item: Option::None,
            };

            let mut world = self.world_default();

            if n_models == 4 {
                world.write_model(@moves);
                world.write_model(@position);
                world.write_model(@server_profile);
                world.write_model(@player_config);
            } else if n_models == 3 {
                world.write_model(@moves);
                world.write_model(@position);
                world.write_model(@server_profile);
            } else if n_models == 2 {
                world.write_model(@moves);
                world.write_model(@position);
            } else {
                world.write_model(@moves);
            }
        }

        // ContractState is defined by system decorator expansion
        fn spawn(ref self: ContractState) {
            let player = get_caller_address();
            self.set_default_position(player);
        }

        fn move(ref self: ContractState, direction: Direction) {
            let player = get_caller_address();
            let mut world = self.world_default();

            // instead of using the `get!` macro, you can directly use
            // the <ModelName>Store::get method
            let mut position: Position = world.read_model(player);

            // You can get the entity ID in different ways.
            // Using the `Model` Model::<YOUR_TYPE>::entity_id(@model).
            // Or using `dojo::utils::entity_id_from_serialized_keys([player].span())`.
            let player_felt: felt252 = player.into();
            let move_id = dojo::utils::entity_id_from_serialized_keys([player_felt].span());

            let mut moves: MovesValue = world.read_value_from_id(move_id);

            let simple_math = self.simple_math_dispatcher(@world);
            moves.remaining = simple_math.decrement_saturating(moves.remaining);
            moves.last_direction = direction;
            world.write_value_from_id(move_id, @moves);

            let next = next_position(position, direction);
            world.write_model(@next);

            world.emit_event(@Moved { player, direction });
        }

        fn set_player_config(ref self: ContractState, name: ByteArray) {
            let mut world = self.world_default();

            let player = get_caller_address();

            let items = array![
                PlayerItem { item_id: 1, quantity: 100, score: 150 },
                PlayerItem { item_id: 2, quantity: 50, score: -32 },
            ];

            let config = PlayerConfig { player, name, items, favorite_item: Option::Some(1) };
            world.write_model(@config);
        }

        fn update_player_config_name(ref self: ContractState, name: ByteArray) {
            let mut world = self.world_default();
            let player = get_caller_address();

            // Don't need to read the model here, we directly overwrite the member "name".
            world
                .write_member(
                    Model::<PlayerConfig>::ptr_from_keys(player), selector!("name"), name,
                );
        }

        fn reset_player_config(ref self: ContractState) {
            let player = get_caller_address();
            let mut world = self.world_default();

            let position: Position = world.read_model(player);
            let moves: Moves = world.read_model(player);
            let config: PlayerConfig = world.read_model(player);

            world.erase_model(@position);
            world.erase_model(@moves);
            world.erase_model(@config);

            let position: Position = world.read_model(player);
            let moves: Moves = world.read_model(player);
            let config: PlayerConfig = world.read_model(player);

            assert(moves.remaining == 0, 'bad remaining');
            assert(moves.last_direction == Direction::None, 'bad last direction');

            assert(position.vec.x == 0, 'bad x');
            assert(position.vec.y == 0, 'bad y');

            assert(config.items.len() == 0, 'bad items');
            assert(config.favorite_item == Option::Some(0), 'bad favorite item');
            let empty_string: ByteArray = "";
            assert(config.name == empty_string, 'bad name');
        }

        fn set_player_server_profile(ref self: ContractState, server_id: u32, name: ByteArray) {
            let player = get_caller_address();
            let mut world = self.world_default();

            let profile = ServerProfile { player, server_id, name };
            world.write_model(@profile);
        }

        fn get_player_position(self: @ContractState) -> Position {
            let player = get_caller_address();
            let mut world = self.world_default();
            world.read_model(player)
        }

        #[cfg(feature: 'dungeon')]
        fn enter_dungeon(ref self: ContractState, dungeon_address: ContractAddress) {
            let mut world = self.world_default();

            let flatbow = Flatbow { id: 1, atk_speek: 2, range: 1 };
            let river_skale = RiverSkale { id: 1, health: 5, armor: 3, attack: 2 };

            world.write_model(@flatbow);
            world.write_model(@river_skale);

            IDungeonDispatcher { contract_address: dungeon_address }.enter();
        }

        // call a self-managed external contract ("ns-Hello") if it has
        // been registered into the world.
        fn say_hello(self: @ContractState, name: ByteArray) -> ByteArray {
            let mut world = self.world_default();

            match world.dns_address(@"Hello") {
                Some(contract_address) => {
                    let dispatcher = super::IHelloDispatcher { contract_address };
                    dispatcher.say_hello(name)
                },
                None => "Hello world!",
            }
        }
    }

    // The `generate_trait` attribute is not compatible with `world` parameter expansion.
    // Hence, the use of `self` to access the contract state.
    #[generate_trait]
    impl InternalImpl of InternalUtils {
        fn set_default_position(self: @ContractState, player: ContractAddress) {
            let mut world = self.world_default();

            world.write_model(@Moves { player, remaining: 99, last_direction: Direction::None });
            world.write_model(@Position { player, vec: Vec2 { x: 10, y: 10 } });
        }

        /// Use the default namespace "ns". A function is handy since the ByteArray
        /// can't be const.
        fn world_default(self: @ContractState) -> WorldStorage {
            self.world(@"ns")
        }

        /// A gas optimized version of `world_default`, where hash is computed at compile time.
        /// Can make a difference if switching between namespaces is frequent.
        fn world_default_ns_hash(self: @ContractState) -> WorldStorage {
            self.world_ns_hash(bytearray_hash!("ns"))
        }

        /// Example of how to get a dispatcher from a declared dojo library.
        /// `{library_module_name}_v{version}`.
        fn simple_math_dispatcher(
            self: @ContractState, world: @WorldStorage,
        ) -> SimpleMathLibraryDispatcher {
            let (_, class_hash) = world.dns(@"simple_math_v0_1_0").expect('simple_math not found');

            SimpleMathLibraryDispatcher { class_hash }
        }
    }
}

#[cfg(test)]
mod tests {
    use dojo::model::{ModelStorage, ModelStorageTest, ModelValueStorage};
    use dojo::world::WorldStorageTrait;
    use dojo_examples::models::{Direction, Moves, Position, PositionValue};
    use dojo_snf_test::{
        ContractDef, ContractDefTrait, NamespaceDef, TestResource, WorldStorageTestTrait,
        spawn_test_world,
    };
    use starknet::ContractAddress;
    use super::{IActionsDispatcher, IActionsDispatcherTrait};

    const NULL_ADDRESS: ContractAddress = 0.try_into().unwrap();

    #[dojo::contract]
    pub mod dojo_caller_contract {}

    fn namespace_def() -> NamespaceDef {
        let ndef = NamespaceDef {
            namespace: "ns",
            resources: [
                TestResource::Model("Position"), TestResource::Model("Moves"),
                TestResource::Event("Moved"), TestResource::Contract("actions"),
                TestResource::Library(("simple_math", "0_1_0")),
            ]
                .span(),
        };

        ndef
    }

    fn contract_defs() -> Span<ContractDef> {
        [
            ContractDefTrait::new(@"ns", @"actions")
                .with_writer_of([dojo::utils::bytearray_hash(@"ns")].span())
        ]
            .span()
    }

    #[test]
    fn test_world_test_set() {
<<<<<<< HEAD
        let caller = NULL_ADDRESS;
=======
        let caller = starknet::contract_address_const::<0xb0b>();
>>>>>>> db88739f

        let ndef = namespace_def();
        let mut world = spawn_test_world([ndef].span());

        world.sync_perms_and_inits(contract_defs());

        // Without having the permission, we can set data into the dojo database for the given
        // models.
        let mut position: Position = world.read_model(caller);
        assert(position.vec.x == 0 && position.vec.y == 0, 'bad x');

        position.vec.x = 122;
        // `write_model_test` and `erase_model_test` are available to bypass permissions.
        world.write_model_test(@position);

        // Example using the entity id.
        let caller_felt: felt252 = caller.into();
        let id = dojo::utils::entity_id_from_serialized_keys([caller_felt].span());
        let mut position: PositionValue = world.read_value_from_id(id);
        assert(position.vec.x == 122, 'bad x');

        position.vec.y = 88;
        world.write_value_from_id(id, @position);

        let mut position: Position = world.read_model(caller);
        assert(position.vec.y == 88, 'bad y');

        world.erase_model(@position);

        let position: Position = world.read_model(caller);
        assert(position.vec.x == 0 && position.vec.y == 0, 'bad delete');
    }

    #[test]
    #[available_gas(l2_gas: 30000000)]
    fn test_move() {
<<<<<<< HEAD
        let caller = dojo_snf_test::get_default_caller_address();
=======
        let caller = starknet::contract_address_const::<0xb0b>();
>>>>>>> db88739f

        let ndef = namespace_def();
        let mut world = spawn_test_world([ndef].span());
        world.sync_perms_and_inits(contract_defs());

        let (actions_system_addr, _) = world.dns(@"actions").unwrap();
        let actions_system = IActionsDispatcher { contract_address: actions_system_addr };

        starknet::testing::set_contract_address(caller);

        actions_system.spawn();
        let initial_moves: Moves = world.read_model(caller);
        let initial_position: Position = world.read_model(caller);

        assert(
            initial_position.vec.x == 10 && initial_position.vec.y == 10, 'wrong initial position',
        );
        assert(initial_moves.remaining == 99, 'wrong initial moves');

        actions_system.move(Direction::Right);

        let moves: Moves = world.read_model(caller);
        let right_dir_felt: felt252 = Direction::Right.into();

        assert(moves.remaining == initial_moves.remaining - 1, 'moves is wrong');
        assert(moves.last_direction.into() == right_dir_felt, 'last direction is wrong');

        let new_position: Position = world.read_model(caller);
        assert(new_position.vec.x == initial_position.vec.x + 1, 'position x is wrong');
        assert(new_position.vec.y == initial_position.vec.y, 'position y is wrong');
    }

    #[test]
    #[available_gas(l2_gas: 30000000)]
    fn test_world_from_hash() {
        let ndef = namespace_def();
        let mut world = spawn_test_world([ndef].span());
        world.sync_perms_and_inits(contract_defs());
        let hash: felt252 = bytearray_hash!("ns");
        let storage = dojo::world::WorldStorageTrait::new_from_hash(world.dispatcher, hash);
        assert_eq!(storage.namespace_hash, world.namespace_hash);
        assert_eq!(storage.dispatcher.contract_address, world.dispatcher.contract_address);
    }

    #[test]
    #[available_gas(l2_gas: 30000000)]
    #[cfg(feature: 'dungeon')]
    fn test_feature_dungeon() {
        let ndef = NamespaceDef {
            namespace: "ns",
            resources: [
                TestResource::Model("Flatbow"), TestResource::Model("RiverSkale"),
                TestResource::Contract("actions"), TestResource::Contract("dungeon"),
                TestResource::Contract("dojo_caller_contract"),
            ]
                .span(),
        };

        let contract_defs = [
            ContractDefTrait::new(@"ns", @"actions")
                .with_writer_of([dojo::utils::bytearray_hash(@"ns")].span()),
            ContractDefTrait::new(@"ns", @"dungeon")
                .with_writer_of([dojo::utils::bytearray_hash(@"ns")].span()),
            ContractDefTrait::new(@"ns", @"dojo_caller_contract")
                .with_writer_of([dojo::utils::bytearray_hash(@"ns")].span()),
        ]
            .span();

        let mut world = spawn_test_world([ndef].span());
        world.sync_perms_and_inits(contract_defs);

        let (caller_contract, _) = world.dns(@"dojo_caller_contract").unwrap();
        dojo_snf_test::set_caller_address(caller_contract);

        let (dungeon_addr, _) = world.dns(@"dungeon").unwrap();

        let (actions_system_addr, _) = world.dns(@"actions").unwrap();
        let actions_system = IActionsDispatcher { contract_address: actions_system_addr };

        actions_system.enter_dungeon(dungeon_addr);
    }
}<|MERGE_RESOLUTION|>--- conflicted
+++ resolved
@@ -299,11 +299,7 @@
 
     #[test]
     fn test_world_test_set() {
-<<<<<<< HEAD
         let caller = NULL_ADDRESS;
-=======
-        let caller = starknet::contract_address_const::<0xb0b>();
->>>>>>> db88739f
 
         let ndef = namespace_def();
         let mut world = spawn_test_world([ndef].span());
@@ -340,11 +336,7 @@
     #[test]
     #[available_gas(l2_gas: 30000000)]
     fn test_move() {
-<<<<<<< HEAD
         let caller = dojo_snf_test::get_default_caller_address();
-=======
-        let caller = starknet::contract_address_const::<0xb0b>();
->>>>>>> db88739f
 
         let ndef = namespace_def();
         let mut world = spawn_test_world([ndef].span());
