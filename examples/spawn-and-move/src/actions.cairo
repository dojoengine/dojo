--- conflicted
+++ resolved
@@ -228,12 +228,8 @@
     };
 
     use super::{actions, IActionsDispatcher, IActionsDispatcherTrait};
-<<<<<<< HEAD
     use crate::dungeon::dungeon;
-    use dojo_examples::models::{Position, PositionValue, m_Position, Moves, m_Moves, Direction,};
-=======
     use dojo_examples::models::{Position, PositionValue, m_Position, Moves, m_Moves, Direction};
->>>>>>> 30e574cb
 
     fn namespace_def() -> NamespaceDef {
         let ndef = NamespaceDef {
@@ -332,12 +328,14 @@
     #[cfg(feature: 'dungeon')]
     fn test_feature_dungeon() {
         let ndef = NamespaceDef {
-            namespace: "ns", resources: [
+            namespace: "ns",
+            resources: [
                 TestResource::Model(armory::m_Flatbow::TEST_CLASS_HASH),
                 TestResource::Model(bestiary::m_RiverSkale::TEST_CLASS_HASH),
                 TestResource::Contract(actions::TEST_CLASS_HASH),
                 TestResource::Contract(dungeon::TEST_CLASS_HASH),
-            ].span()
+            ]
+                .span(),
         };
 
         let contract_defs = [
@@ -345,7 +343,8 @@
                 .with_writer_of([dojo::utils::bytearray_hash(@"ns")].span()),
             ContractDefTrait::new(@"ns", @"dungeon")
                 .with_writer_of([dojo::utils::bytearray_hash(@"ns")].span()),
-        ].span();
+        ]
+            .span();
 
         let mut world = spawn_test_world([ndef].span());
         world.sync_perms_and_inits(contract_defs);
