--- conflicted
+++ resolved
@@ -1,13 +1,7 @@
 [package]
 name = "dojo_examples"
-<<<<<<< HEAD
 description = "Dojo example to showcase Dojo features."
-version = "1.6.0"
-=======
 version = "1.6.0-alpha.0"
-# Use the prelude with the less imports as possible
-# from corelib.
->>>>>>> db88739f
 edition = "2024_07"
 cairo-version = "=2.11.4"
 
