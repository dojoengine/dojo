# Dojo release workflow.
#
# The main goal of this workflow is to build in release mode the Dojo binaries for all supported platforms.
# Those binaries are then uploaded to be available in `assets` section of the release.
#
# At the end of this workflow, a draft release is created on GitHub, which must be manually published by a maintainer.
# This ensure the release can be reviewed before it is published.
#
# The Dojo docker image is not built during this workflow, to decouple the release of the binaries from the docker image,
# which happens in the `docker.yml` workflow.
#
name: release

on:
  workflow_dispatch:
  pull_request:
    types: [closed]
    branches:
      - main

env:
  CARGO_TERM_COLOR: always
  RUST_VERSION: 1.85.0
  REGISTRY_IMAGE: ghcr.io/${{ github.repository }}

jobs:
  prepare:
    if: (github.event.pull_request.merged == true && github.event.pull_request.head.ref == 'prepare-release') || github.event_name == 'workflow_dispatch'
    runs-on: ubuntu-latest
    outputs:
      tag_name: ${{ steps.release_info.outputs.tag_name }}
    steps:
      - uses: actions/checkout@v4
      - name: Get version
        id: release_info
        run: |
          cargo install cargo-get
          echo "tag_name=v$(cargo get workspace.package.version)" >> $GITHUB_OUTPUT

  release:
    name: ${{ matrix.job.target }} (${{ matrix.job.os }})
    needs: prepare
    runs-on: ${{ matrix.job.os }}
    env:
      PLATFORM_NAME: ${{ matrix.job.platform }}
      TARGET: ${{ matrix.job.target }}
      ARCH: ${{ matrix.job.arch }}
    strategy:
      matrix:
        job:
          # The OS is used for the runner
          # The platform is a generic platform name
          # The target is used by Cargo
          # The arch is either 386, arm64 or amd64
          # The svm target platform to use for the binary https://github.com/roynalnaruto/svm-rs/blob/84cbe0ac705becabdc13168bae28a45ad2299749/svm-builds/build.rs#L4-L24
          - os: ubuntu-latest-8-cores
            platform: linux
            target: x86_64-unknown-linux-gnu
            arch: amd64
          - os: ubuntu-latest-8-cores-arm64
            platform: linux
            target: aarch64-unknown-linux-gnu
            arch: arm64
            svm_target_platform: linux-aarch64
          - os: macos-latest-xlarge
            platform: darwin
            target: x86_64-apple-darwin
            arch: amd64
          - os: macos-latest
            platform: darwin
            target: aarch64-apple-darwin
            arch: arm64
          - os: windows-latest
            platform: win32
            target: x86_64-pc-windows-msvc
            arch: amd64

    steps:
      - uses: actions/checkout@v4

      - uses: dtolnay/rust-toolchain@master
        name: Rust Toolchain Setup
        with:
          targets: ${{ matrix.job.target }}
          toolchain: ${{ env.RUST_VERSION }}

      - uses: Swatinem/rust-cache@v1
        with:
          cache-on-failure: true

      - name: Build binaries
        run: cargo build --release --bin sozo --bin dojo-language-server --target ${{ matrix.job.target }}

      - name: Archive binaries
        id: artifacts
        env:
          VERSION_NAME: ${{ needs.prepare.outputs.tag_name }}
        run: |
          if [ "$PLATFORM_NAME" == "linux" ]; then
            tar -czvf "dojo_${VERSION_NAME}_${PLATFORM_NAME}_${ARCH}.tar.gz" -C ./target/${TARGET}/release sozo dojo-language-server
            echo "file_name=dojo_${VERSION_NAME}_${PLATFORM_NAME}_${ARCH}.tar.gz" >> $GITHUB_OUTPUT
          elif [ "$PLATFORM_NAME" == "darwin" ]; then
            # We need to use gtar here otherwise the archive is corrupt.
            # See: https://github.com/actions/virtual-environments/issues/2619
            gtar -czvf "dojo_${VERSION_NAME}_${PLATFORM_NAME}_${ARCH}.tar.gz" -C ./target/${TARGET}/release sozo dojo-language-server
            echo "file_name=dojo_${VERSION_NAME}_${PLATFORM_NAME}_${ARCH}.tar.gz" >> $GITHUB_OUTPUT
          else
            cd ./target/${TARGET}/release
            7z a -tzip "dojo_${VERSION_NAME}_${PLATFORM_NAME}_${ARCH}.zip" sozo.exe dojo-language-server.exe
            mv "dojo_${VERSION_NAME}_${PLATFORM_NAME}_${ARCH}.zip" ../../../
            echo "file_name=dojo_${VERSION_NAME}_${PLATFORM_NAME}_${ARCH}.zip" >> $GITHUB_OUTPUT
          fi
        shell: bash

      - name: Upload release artifacts
        uses: actions/upload-artifact@v4
        with:
          name: artifacts-${{ matrix.job.target }}
          path: ${{ steps.artifacts.outputs.file_name }}
          retention-days: 1

  create-draft-release:
<<<<<<< HEAD
    runs-on: ubuntu-latest-32-cores
=======
    runs-on: ubuntu-latest
>>>>>>> 10e8e4dc
    needs: [prepare, release]
    env:
      GITHUB_USER: ${{ github.repository_owner }}
      GITHUB_TOKEN: ${{ secrets.GITHUB_TOKEN }}
    steps:
      - uses: actions/checkout@v4
      - uses: actions/download-artifact@v4
        with:
          pattern: artifacts-*
          path: artifacts
          merge-multiple: true
      - id: version_info
        run: |
          cargo install cargo-get
          echo "version=v$(cargo get workspace.package.version)" >> $GITHUB_OUTPUT
      - name: Display structure of downloaded files
        run: ls -R artifacts
<<<<<<< HEAD
      - run: gh release create ${{ steps.version_info.outputs.version }} ./artifacts/*.{gz,zip} --generate-notes --draft

  docker-build-and-push:
    runs-on: ubuntu-latest-32-cores
    needs: [prepare, release]

    steps:
      - name: Checkout repository
        uses: actions/checkout@v2

      - name: Download binaries
        uses: actions/download-artifact@v4
        with:
          pattern: binaries-*
          path: artifacts/linux
          merge-multiple: true

      - name: Set up Docker Buildx
        uses: docker/setup-buildx-action@v1

      - name: Login to GitHub Container Registry
        uses: docker/login-action@v1
        with:
          registry: ghcr.io
          username: ${{ github.actor }}
          password: ${{ secrets.GITHUB_TOKEN }}

      - name: Build and push docker image
        if: ${{ contains(needs.prepare.outputs.tag_name, 'preview') }}
        uses: docker/build-push-action@v3
        with:
          push: true
          tags: ghcr.io/${{ github.repository }}:${{ needs.prepare.outputs.tag_name }}
          platforms: linux/amd64,linux/arm64
          build-contexts: |
            artifacts=artifacts

      - name: Build and push docker image
        if: ${{ !contains(needs.prepare.outputs.tag_name, 'preview') }}
        uses: docker/build-push-action@v3
        with:
          push: true
          tags: ghcr.io/${{ github.repository }}:latest,ghcr.io/${{ github.repository }}:${{ needs.prepare.outputs.tag_name }}
          platforms: linux/amd64,linux/arm64
          build-contexts: |
            artifacts=artifacts
=======
      - run: gh release create ${{ steps.version_info.outputs.version }} ./artifacts/*.{gz,zip} --generate-notes --draft
>>>>>>> 10e8e4dc
<|MERGE_RESOLUTION|>--- conflicted
+++ resolved
@@ -120,11 +120,7 @@
           retention-days: 1
 
   create-draft-release:
-<<<<<<< HEAD
-    runs-on: ubuntu-latest-32-cores
-=======
     runs-on: ubuntu-latest
->>>>>>> 10e8e4dc
     needs: [prepare, release]
     env:
       GITHUB_USER: ${{ github.repository_owner }}
@@ -142,53 +138,4 @@
           echo "version=v$(cargo get workspace.package.version)" >> $GITHUB_OUTPUT
       - name: Display structure of downloaded files
         run: ls -R artifacts
-<<<<<<< HEAD
-      - run: gh release create ${{ steps.version_info.outputs.version }} ./artifacts/*.{gz,zip} --generate-notes --draft
-
-  docker-build-and-push:
-    runs-on: ubuntu-latest-32-cores
-    needs: [prepare, release]
-
-    steps:
-      - name: Checkout repository
-        uses: actions/checkout@v2
-
-      - name: Download binaries
-        uses: actions/download-artifact@v4
-        with:
-          pattern: binaries-*
-          path: artifacts/linux
-          merge-multiple: true
-
-      - name: Set up Docker Buildx
-        uses: docker/setup-buildx-action@v1
-
-      - name: Login to GitHub Container Registry
-        uses: docker/login-action@v1
-        with:
-          registry: ghcr.io
-          username: ${{ github.actor }}
-          password: ${{ secrets.GITHUB_TOKEN }}
-
-      - name: Build and push docker image
-        if: ${{ contains(needs.prepare.outputs.tag_name, 'preview') }}
-        uses: docker/build-push-action@v3
-        with:
-          push: true
-          tags: ghcr.io/${{ github.repository }}:${{ needs.prepare.outputs.tag_name }}
-          platforms: linux/amd64,linux/arm64
-          build-contexts: |
-            artifacts=artifacts
-
-      - name: Build and push docker image
-        if: ${{ !contains(needs.prepare.outputs.tag_name, 'preview') }}
-        uses: docker/build-push-action@v3
-        with:
-          push: true
-          tags: ghcr.io/${{ github.repository }}:latest,ghcr.io/${{ github.repository }}:${{ needs.prepare.outputs.tag_name }}
-          platforms: linux/amd64,linux/arm64
-          build-contexts: |
-            artifacts=artifacts
-=======
-      - run: gh release create ${{ steps.version_info.outputs.version }} ./artifacts/*.{gz,zip} --generate-notes --draft
->>>>>>> 10e8e4dc
+      - run: gh release create ${{ steps.version_info.outputs.version }} ./artifacts/*.{gz,zip} --generate-notes --draft