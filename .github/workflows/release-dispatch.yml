name: release-dispatch
on:
  workflow_dispatch:
    inputs:
      version:
        description: Version to release
        required: true
        type: string

jobs:
  propose-release:
    permissions:
      pull-requests: write
      contents: write
    runs-on: ubuntu-latest
    container:
<<<<<<< HEAD
      image: ghcr.io/dojoengine/dojo-dev:3153a80
=======
      image: ghcr.io/dojoengine/dojo-dev:8d66222
    env:
      VERSION: ""
>>>>>>> b7eab85a
    steps:
      # Workaround described here: https://github.com/actions/checkout/issues/760
      - uses: actions/checkout@v3
      - run: git config --global --add safe.directory "$GITHUB_WORKSPACE"
      - run: |
          VERSION=${{ inputs.version }}
          VERSION=${VERSION#v}
          cargo release version $VERSION --execute --no-confirm && cargo release replace --execute --no-confirm
      - id: version_info
        run: |
          cargo install cargo-get
          echo "version=$(cargo get workspace.package.version)" >> $GITHUB_OUTPUT
      - uses: peter-evans/create-pull-request@v5
        with:
          # We have to use a PAT in order to trigger ci
          token: ${{ secrets.CREATE_PR_TOKEN }}
          title: "Prepare release: v${{ steps.version_info.outputs.version }}"
          commit-message: "Prepare release: v${{ steps.version_info.outputs.version }}"
          branch: prepare-release
          base: main
          delete-branch: true<|MERGE_RESOLUTION|>--- conflicted
+++ resolved
@@ -14,13 +14,9 @@
       contents: write
     runs-on: ubuntu-latest
     container:
-<<<<<<< HEAD
       image: ghcr.io/dojoengine/dojo-dev:3153a80
-=======
-      image: ghcr.io/dojoengine/dojo-dev:8d66222
     env:
       VERSION: ""
->>>>>>> b7eab85a
     steps:
       # Workaround described here: https://github.com/actions/checkout/issues/760
       - uses: actions/checkout@v3
