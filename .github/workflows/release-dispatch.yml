# Dojo release dispatch workflow.
#
# This workflow is used to manually trigger a release.
#
# The workflow will propose a release with the same version as the one passed as input to the workflow, taking care of updating Cargo.toml versions.
#
# The workflow will create a PR, which must be manually merged to trigger the release.
# If the release triggered by the merged of this PR fails, the `release.yml` workflow can be used to be triggered again on main.
#
name: release-dispatch

on:
  workflow_dispatch:
    inputs:
      version:
        description: Version to release
        required: true
        type: string

jobs:
  propose-release:
    permissions:
      pull-requests: write
      contents: write
    runs-on: ubuntu-latest
    container:
<<<<<<< HEAD
      image: ghcr.io/dojoengine/dojo-dev:v1.6.0-alpha.0
=======
      image: ghcr.io/dojoengine/dojo-dev:v1.6.0-alpha.1
>>>>>>> e076482a
    env:
      VERSION: ""
    steps:
      # Workaround described here: https://github.com/actions/checkout/issues/760
      - uses: actions/checkout@v3
      - run: git config --global --add safe.directory "$GITHUB_WORKSPACE"
      - run: |
          VERSION=${{ inputs.version }}
          VERSION=${VERSION#v}
          cargo release version $VERSION --execute --no-confirm && cargo release replace --execute --no-confirm
      - uses: peter-evans/create-pull-request@v5
        with:
          # We have to use a PAT in order to trigger ci
          token: ${{ secrets.CREATE_PR_TOKEN }}
          title: "release(prepare): v${{ inputs.version }}"
          commit-message: "Prepare release: v${{ inputs.version }}"
          branch: prepare-release
          base: main
          delete-branch: true<|MERGE_RESOLUTION|>--- conflicted
+++ resolved
@@ -24,11 +24,7 @@
       contents: write
     runs-on: ubuntu-latest
     container:
-<<<<<<< HEAD
-      image: ghcr.io/dojoengine/dojo-dev:v1.6.0-alpha.0
-=======
       image: ghcr.io/dojoengine/dojo-dev:v1.6.0-alpha.1
->>>>>>> e076482a
     env:
       VERSION: ""
     steps:
