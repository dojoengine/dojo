#!/bin/bash
set -euxo pipefail

<<<<<<< HEAD
cargo +nightly-2022-11-03 run --bin dojo-test -- -p crates/dojo-core
cargo +nightly-2022-11-03 run --bin dojo-test -- -p crates/dojo-erc
cargo +nightly-2022-11-03 run --bin dojo-test -- -p crates/dojo-physics
cargo +nightly-2022-11-03 run --bin dojo-test -- -p examples
=======
cargo +nightly-2022-11-03 run --bin dojo-test -- crates/dojo-core
cargo +nightly-2022-11-03 run --bin dojo-test -- crates/dojo-erc
cargo +nightly-2022-11-03 run --bin dojo-test -- crates/dojo-physics
cargo +nightly-2022-11-03 run --bin dojo-test -- examples
>>>>>>> f31324a6
<|MERGE_RESOLUTION|>--- conflicted
+++ resolved
@@ -1,14 +1,7 @@
 #!/bin/bash
 set -euxo pipefail
 
-<<<<<<< HEAD
-cargo +nightly-2022-11-03 run --bin dojo-test -- -p crates/dojo-core
-cargo +nightly-2022-11-03 run --bin dojo-test -- -p crates/dojo-erc
-cargo +nightly-2022-11-03 run --bin dojo-test -- -p crates/dojo-physics
-cargo +nightly-2022-11-03 run --bin dojo-test -- -p examples
-=======
 cargo +nightly-2022-11-03 run --bin dojo-test -- crates/dojo-core
 cargo +nightly-2022-11-03 run --bin dojo-test -- crates/dojo-erc
 cargo +nightly-2022-11-03 run --bin dojo-test -- crates/dojo-physics
-cargo +nightly-2022-11-03 run --bin dojo-test -- examples
->>>>>>> f31324a6
+cargo +nightly-2022-11-03 run --bin dojo-test -- examples