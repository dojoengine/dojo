#!/bin/bash
set -euxo pipefail

cargo +nightly-2022-11-03 run --bin dojo-test -- crates/dojo-core
cargo +nightly-2022-11-03 run --bin dojo-test -- crates/dojo-erc
cargo +nightly-2022-11-03 run --bin dojo-test -- crates/dojo-physics
<<<<<<< HEAD
=======
cargo +nightly-2022-11-03 run --bin dojo-test -- crates/dojo-core/tests
cargo +nightly-2022-11-03 run --bin dojo-test -- crates/dojo-defi
>>>>>>> 36b7889e
cargo +nightly-2022-11-03 run --bin dojo-test -- examples<|MERGE_RESOLUTION|>--- conflicted
+++ resolved
@@ -4,9 +4,6 @@
 cargo +nightly-2022-11-03 run --bin dojo-test -- crates/dojo-core
 cargo +nightly-2022-11-03 run --bin dojo-test -- crates/dojo-erc
 cargo +nightly-2022-11-03 run --bin dojo-test -- crates/dojo-physics
-<<<<<<< HEAD
-=======
 cargo +nightly-2022-11-03 run --bin dojo-test -- crates/dojo-core/tests
 cargo +nightly-2022-11-03 run --bin dojo-test -- crates/dojo-defi
->>>>>>> 36b7889e
 cargo +nightly-2022-11-03 run --bin dojo-test -- examples