--- conflicted
+++ resolved
@@ -2,14 +2,8 @@
 set -euxo pipefail
 
 cargo +nightly-2023-05-28 run --bin sozo -- --manifest-path crates/dojo-core/Scarb.toml test
-<<<<<<< HEAD
-# cargo +nightly-2023-05-28 run --bin sozo -- --manifest-path crates/dojo-erc/Scarb.toml test
 # cargo +nightly-2023-05-28 run --bin sozo -- test crates/dojo-physics
 cargo +nightly-2023-05-28 run --bin sozo -- --manifest-path crates/dojo-core/tests/Scarb.toml test
-=======
-cargo +nightly-2023-05-28 run --bin sozo -- --manifest-path crates/dojo-core/tests/Scarb.toml test
 cargo +nightly-2023-05-28 run --bin sozo -- --manifest-path crates/dojo-erc/Scarb.toml test
-#cargo +nightly-2023-05-28 run --bin sozo -- test crates/dojo-physics
->>>>>>> dab0367c
 # cargo +nightly-2023-05-28 run --bin sozo -- test crates/dojo-defi
 cargo +nightly-2023-05-28 run --bin sozo -- --manifest-path examples/ecs/Scarb.toml test