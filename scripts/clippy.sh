#!/bin/bash

# Tells the shell to exit immediately if a command exits with a non-zero status
set -e
# Enables tracing of the commands as they are executed, showing the commands and their arguments
set -x
# Causes a pipeline to return a failure status if any command in the pipeline fails
set -o pipefail

run_clippy() {
<<<<<<< HEAD
  cargo +nightly-2025-04-15 clippy --all-targets "$@" -- -D warnings -D future-incompatible -D nonstandard-style -D rust-2018-idioms -D unused -D missing-debug-implementations
=======
  cargo +nightly-2025-02-20 clippy --all-targets "$@" -- -D warnings -D future-incompatible -D nonstandard-style -D rust-2018-idioms -D unused -D missing-debug-implementations
>>>>>>> e076482a
}

run_clippy --all-features --workspace<|MERGE_RESOLUTION|>--- conflicted
+++ resolved
@@ -8,11 +8,7 @@
 set -o pipefail
 
 run_clippy() {
-<<<<<<< HEAD
-  cargo +nightly-2025-04-15 clippy --all-targets "$@" -- -D warnings -D future-incompatible -D nonstandard-style -D rust-2018-idioms -D unused -D missing-debug-implementations
-=======
   cargo +nightly-2025-02-20 clippy --all-targets "$@" -- -D warnings -D future-incompatible -D nonstandard-style -D rust-2018-idioms -D unused -D missing-debug-implementations
->>>>>>> e076482a
 }
 
 run_clippy --all-features --workspace