--- conflicted
+++ resolved
@@ -9,11 +9,7 @@
 [dependencies]
 katana-primitives.workspace = true
 katana-provider.workspace = true
-<<<<<<< HEAD
-cairo-vm.workspace = true
-=======
 
->>>>>>> 1c6129e9
 convert_case.workspace = true
 futures.workspace = true
 parking_lot.workspace = true
@@ -32,10 +28,7 @@
 starknet-types-core = { version = "0.0.6", optional = true }
 
 [dev-dependencies]
-<<<<<<< HEAD
-=======
 cairo-vm.workspace = true
->>>>>>> 1c6129e9
 katana-provider.workspace = true
 katana-rpc-types.workspace = true
 rstest.workspace = true
