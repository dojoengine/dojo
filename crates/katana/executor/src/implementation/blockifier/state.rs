use std::collections::HashMap;
use std::sync::Arc;

<<<<<<< HEAD
use blockifier::state::cached_state::{self};
=======
use blockifier::state::cached_state;
>>>>>>> 1d3318a9
use blockifier::state::errors::StateError;
use blockifier::state::state_api::{StateReader, StateResult};
use katana_cairo::starknet_api::core::{ClassHash, CompiledClassHash, Nonce};
use katana_cairo::starknet_api::state::StorageKey;
use katana_primitives::class::{CompiledClass, FlattenedSierraClass};
use katana_primitives::FieldElement;
use katana_provider::error::ProviderError;
use katana_provider::traits::contract::ContractClassProvider;
use katana_provider::traits::state::StateProvider;
use katana_provider::ProviderResult;
use parking_lot::Mutex;

use super::utils::{self};
<<<<<<< HEAD
// use super::CACHE_SIZE;
=======
>>>>>>> 1d3318a9
use crate::StateProviderDb;

/// A helper trait to enforce that a type must implement both [StateProvider] and [StateReader].
pub(super) trait StateDb: StateProvider + StateReader {}

impl<T> StateDb for T where T: StateProvider + StateReader {}

impl<'a> StateReader for StateProviderDb<'a> {
    fn get_class_hash_at(
        &self,
        contract_address: katana_cairo::starknet_api::core::ContractAddress,
    ) -> StateResult<katana_cairo::starknet_api::core::ClassHash> {
        self.0
            .class_hash_of_contract(utils::to_address(contract_address))
            .map(|v| ClassHash(v.unwrap_or_default()))
            .map_err(|e| StateError::StateReadError(e.to_string()))
    }

    fn get_compiled_class_hash(
        &self,
        class_hash: katana_cairo::starknet_api::core::ClassHash,
    ) -> StateResult<katana_cairo::starknet_api::core::CompiledClassHash> {
        if let Some(hash) = self
            .0
            .compiled_class_hash_of_class_hash(class_hash.0)
            .map_err(|e| StateError::StateReadError(e.to_string()))?
        {
            Ok(CompiledClassHash(hash))
        } else {
            Err(StateError::UndeclaredClassHash(class_hash))
        }
    }

    fn get_compiled_contract_class(
        &self,
        class_hash: ClassHash,
    ) -> StateResult<blockifier::execution::contract_class::ContractClass> {
        if let Some(class) =
            self.0.class(class_hash.0).map_err(|e| StateError::StateReadError(e.to_string()))?
        {
            let class =
                utils::to_class(class).map_err(|e| StateError::StateReadError(e.to_string()))?;

            Ok(class.contract_class())
        } else {
            Err(StateError::UndeclaredClassHash(class_hash))
        }
    }

    fn get_nonce_at(
        &self,
        contract_address: katana_cairo::starknet_api::core::ContractAddress,
    ) -> StateResult<katana_cairo::starknet_api::core::Nonce> {
        self.0
            .nonce(utils::to_address(contract_address))
            .map(|n| Nonce(n.unwrap_or_default()))
            .map_err(|e| StateError::StateReadError(e.to_string()))
    }

    fn get_storage_at(
        &self,
        contract_address: katana_cairo::starknet_api::core::ContractAddress,
        key: katana_cairo::starknet_api::state::StorageKey,
    ) -> StateResult<katana_cairo::starknet_api::hash::StarkHash> {
        self.0
            .storage(utils::to_address(contract_address), *key.0.key())
            .map(|v| v.unwrap_or_default())
            .map_err(|e| StateError::StateReadError(e.to_string()))
    }
}

#[derive(Debug)]
pub(super) struct CachedState<S: StateDb>(pub(super) Arc<Mutex<CachedStateInner<S>>>);

impl<S: StateDb> Clone for CachedState<S> {
    fn clone(&self) -> Self {
        Self(Arc::clone(&self.0))
    }
}

type DeclaredClass = (CompiledClass, Option<FlattenedSierraClass>);

#[derive(Debug)]
pub(super) struct CachedStateInner<S: StateReader> {
    pub(super) inner: cached_state::CachedState<S>,
    pub(super) declared_classes: HashMap<katana_primitives::class::ClassHash, DeclaredClass>,
}

impl<S: StateDb> CachedState<S> {
    pub(super) fn new(state: S) -> Self {
        let declared_classes = HashMap::new();
        let cached_state = cached_state::CachedState::new(state);
        let inner = CachedStateInner { inner: cached_state, declared_classes };
        Self(Arc::new(Mutex::new(inner)))
    }
}

impl<S: StateDb> ContractClassProvider for CachedState<S> {
    fn class(
        &self,
        hash: katana_primitives::class::ClassHash,
    ) -> ProviderResult<Option<CompiledClass>> {
        let state = self.0.lock();
        if let Some((class, _)) = state.declared_classes.get(&hash) {
            Ok(Some(class.clone()))
        } else {
            state.inner.state.class(hash)
        }
    }

    fn compiled_class_hash_of_class_hash(
        &self,
        hash: katana_primitives::class::ClassHash,
    ) -> ProviderResult<Option<katana_primitives::class::CompiledClassHash>> {
<<<<<<< HEAD
        let Ok(hash) = dbg!(self.0.lock().inner.get_compiled_class_hash(ClassHash(hash))) else {
=======
        let Ok(hash) = self.0.lock().inner.get_compiled_class_hash(ClassHash(hash)) else {
>>>>>>> 1d3318a9
            return Ok(None);
        };

        if hash.0 == FieldElement::ZERO { Ok(None) } else { Ok(Some(hash.0)) }
    }
    fn sierra_class(
        &self,
        hash: katana_primitives::class::ClassHash,
    ) -> ProviderResult<Option<FlattenedSierraClass>> {
        let state = self.0.lock();
        if let Some((_, sierra)) = state.declared_classes.get(&hash) {
            Ok(sierra.clone())
        } else {
            state.inner.state.sierra_class(hash)
        }
    }
}

impl<S: StateDb> StateProvider for CachedState<S> {
    fn class_hash_of_contract(
        &self,
        address: katana_primitives::contract::ContractAddress,
    ) -> ProviderResult<Option<katana_primitives::class::ClassHash>> {
        let Ok(hash) = self.0.lock().inner.get_class_hash_at(utils::to_blk_address(address)) else {
            return Ok(None);
        };

        if hash.0 == FieldElement::ZERO { Ok(None) } else { Ok(Some(hash.0)) }
    }

    fn nonce(
        &self,
        address: katana_primitives::contract::ContractAddress,
    ) -> ProviderResult<Option<katana_primitives::contract::Nonce>> {
        // check if the contract is deployed
        if self.class_hash_of_contract(address)?.is_none() {
            return Ok(None);
        }

        match self.0.lock().inner.get_nonce_at(utils::to_blk_address(address)) {
            Ok(nonce) => Ok(Some(nonce.0)),
            Err(e) => Err(ProviderError::Other(e.to_string())),
        }
    }

    fn storage(
        &self,
        address: katana_primitives::contract::ContractAddress,
        storage_key: katana_primitives::contract::StorageKey,
    ) -> ProviderResult<Option<katana_primitives::contract::StorageValue>> {
        // check if the contract is deployed
        if self.class_hash_of_contract(address)?.is_none() {
            return Ok(None);
        }

        let address = utils::to_blk_address(address);
        let key =
            StorageKey(storage_key.try_into().expect("storage key is not a valid field element"));

        match self.0.lock().inner.get_storage_at(address, key) {
            Ok(value) => Ok(Some(value)),
            Err(e) => Err(ProviderError::Other(e.to_string())),
        }
    }
}

impl<S: StateDb> StateReader for CachedState<S> {
    fn get_class_hash_at(
        &self,
        contract_address: katana_cairo::starknet_api::core::ContractAddress,
    ) -> StateResult<ClassHash> {
        self.0.lock().inner.get_class_hash_at(contract_address)
    }

    fn get_compiled_class_hash(&self, class_hash: ClassHash) -> StateResult<CompiledClassHash> {
        self.0.lock().inner.get_compiled_class_hash(class_hash)
    }

    fn get_compiled_contract_class(
        &self,
        class_hash: ClassHash,
    ) -> StateResult<blockifier::execution::contract_class::ContractClass> {
        self.0.lock().inner.get_compiled_contract_class(class_hash)
    }

    fn get_nonce_at(
        &self,
        contract_address: katana_cairo::starknet_api::core::ContractAddress,
    ) -> StateResult<Nonce> {
        self.0.lock().inner.get_nonce_at(contract_address)
    }

    fn get_storage_at(
        &self,
        contract_address: katana_cairo::starknet_api::core::ContractAddress,
        key: StorageKey,
    ) -> StateResult<katana_cairo::starknet_api::hash::StarkHash> {
        self.0.lock().inner.get_storage_at(contract_address, key)
    }
}

#[cfg(test)]
mod tests {

    use blockifier::state::state_api::{State, StateReader};
    use katana_primitives::class::{CompiledClass, FlattenedSierraClass};
    use katana_primitives::contract::ContractAddress;
    use katana_primitives::genesis::constant::{
        DEFAULT_LEGACY_ERC20_CONTRACT_CASM, DEFAULT_LEGACY_UDC_CASM, DEFAULT_OZ_ACCOUNT_CONTRACT,
        DEFAULT_OZ_ACCOUNT_CONTRACT_CASM,
    };
    use katana_primitives::utils::class::{parse_compiled_class, parse_sierra_class};
    use katana_primitives::FieldElement;
    use katana_provider::providers::in_memory::InMemoryProvider;
    use katana_provider::traits::contract::ContractClassWriter;
    use katana_provider::traits::state::{StateFactoryProvider, StateProvider, StateWriter};
    use starknet::macros::felt;

    use super::{CachedState, *};
    use crate::StateProviderDb;

    fn new_sierra_class() -> (FlattenedSierraClass, CompiledClass) {
        let json = include_str!("../../../../contracts/compiled/cairo1_contract.json");
        let artifact = serde_json::from_str(json).unwrap();
        let compiled_class = parse_compiled_class(artifact).unwrap();
        let sierra_class = parse_sierra_class(json).unwrap().flatten().unwrap();
        (sierra_class, compiled_class)
    }

    fn state_provider() -> Box<dyn StateProvider> {
        let address = ContractAddress::from(felt!("0x67"));
        let nonce = felt!("0x7");
        let storage_key = felt!("0x1");
        let storage_value = felt!("0x2");
        let class_hash = felt!("0x123");
        let compiled_hash = felt!("0x456");
        let sierra_class = DEFAULT_OZ_ACCOUNT_CONTRACT.clone().flatten().unwrap();
        let class = DEFAULT_OZ_ACCOUNT_CONTRACT_CASM.clone();
        let legacy_class_hash = felt!("0x111");
        let legacy_class = DEFAULT_LEGACY_ERC20_CONTRACT_CASM.clone();

        let provider = InMemoryProvider::new();
        provider.set_nonce(address, nonce).unwrap();
        provider.set_class_hash_of_contract(address, class_hash).unwrap();
        provider.set_storage(address, storage_key, storage_value).unwrap();
        provider.set_compiled_class_hash_of_class_hash(class_hash, compiled_hash).unwrap();
        provider.set_class(class_hash, class).unwrap();
        provider.set_sierra_class(class_hash, sierra_class).unwrap();
        provider.set_class(legacy_class_hash, legacy_class).unwrap();

        provider.latest().unwrap()
    }

    #[test]
    fn can_fetch_from_inner_state_provider() -> anyhow::Result<()> {
        let state = state_provider();
        let cached_state = CachedState::new(StateProviderDb(state));

        let address = ContractAddress::from(felt!("0x67"));
        let legacy_class_hash = felt!("0x111");
        let storage_key = felt!("0x1");

        let api_address = utils::to_blk_address(address);
        let actual_class_hash = cached_state.get_class_hash_at(api_address)?;
        let actual_nonce = cached_state.get_nonce_at(api_address)?;
        let actual_storage_value = cached_state
            .get_storage_at(api_address, StorageKey(storage_key.try_into().unwrap()))?;
        let actual_compiled_hash = cached_state.get_compiled_class_hash(actual_class_hash)?;
        let actual_class = cached_state.get_compiled_contract_class(actual_class_hash)?;
        let actual_legacy_class =
            cached_state.get_compiled_contract_class(ClassHash(legacy_class_hash))?;

        assert_eq!(actual_nonce.0, felt!("0x7"));
        assert_eq!(actual_storage_value, felt!("0x2"));
        assert_eq!(actual_class_hash.0, felt!("0x123"));
        assert_eq!(actual_compiled_hash.0, felt!("0x456"));
        assert_eq!(
            actual_class,
            utils::to_class(DEFAULT_OZ_ACCOUNT_CONTRACT_CASM.clone()).unwrap().contract_class()
        );
        assert_eq!(
            actual_legacy_class,
            utils::to_class(DEFAULT_LEGACY_ERC20_CONTRACT_CASM.clone()).unwrap().contract_class()
        );

        Ok(())
    }

    #[test]
    fn can_fetch_as_state_provider() -> anyhow::Result<()> {
        let sp = state_provider();

        // cache_state native data
        let new_address = ContractAddress::from(felt!("0xdead"));
        let new_storage_key = felt!("0xf00");
        let new_storage_value = felt!("0xba");
        let new_legacy_class_hash = felt!("0x1234");
        let new_legacy_class = DEFAULT_LEGACY_UDC_CASM.clone();
        let new_legacy_compiled_hash = felt!("0x5678");
        let new_class_hash = felt!("0x777");
        let (new_sierra_class, new_compiled_sierra_class) = new_sierra_class();
        let new_compiled_hash = felt!("0xdead");

        // we're asserting that the underlying state provider doesnt have cache state native data

        let actual_new_nonce = sp.nonce(new_address)?;
        let actual_new_class_hash = sp.class_hash_of_contract(new_address)?;
        let actual_new_storage_value = sp.storage(new_address, new_storage_key)?;
        let actual_new_legacy_class = sp.class(new_legacy_class_hash)?;
        let actual_new_legacy_sierra_class = sp.class(new_legacy_class_hash)?;
        let actual_new_sierra_class = sp.sierra_class(new_class_hash)?;
        let actual_new_class = sp.class(new_class_hash)?;
        let actual_new_compiled_class_hash =
            sp.compiled_class_hash_of_class_hash(new_class_hash)?;
        let actual_new_legacy_compiled_hash =
            sp.compiled_class_hash_of_class_hash(new_legacy_class_hash)?;

        assert_eq!(actual_new_nonce, None, "data shouldn't exist");
        assert_eq!(actual_new_class_hash, None, "data shouldn't exist");
        assert_eq!(actual_new_storage_value, None, "data shouldn't exist");
        assert_eq!(actual_new_legacy_class, None, "data should'nt exist");
        assert_eq!(actual_new_legacy_sierra_class, None, "data shouldn't exist");
        assert_eq!(actual_new_sierra_class, None, "data shouldn't exist");
        assert_eq!(actual_new_class, None, "data shouldn't exist");
        assert_eq!(actual_new_compiled_class_hash, None, "data shouldn't exist");
        assert_eq!(actual_new_legacy_compiled_hash, None, "data shouldn't exist");

        let cached_state = CachedState::new(StateProviderDb(sp));

        // insert some data to the cached state
        {
            let lock = &mut cached_state.0.lock();
            let blk_state = &mut lock.inner;

            let address = utils::to_blk_address(new_address);
            let storage_key = StorageKey(new_storage_key.try_into().unwrap());
            let storage_value = new_storage_value;
            let class_hash = ClassHash(new_class_hash);
            let class =
                utils::to_class(new_compiled_sierra_class.clone()).unwrap().contract_class();
            let compiled_hash = CompiledClassHash(new_compiled_hash);
            let legacy_class_hash = ClassHash(new_legacy_class_hash);
            let legacy_class =
                utils::to_class(DEFAULT_LEGACY_UDC_CASM.clone()).unwrap().contract_class();
            let legacy_compiled_hash = CompiledClassHash(new_legacy_compiled_hash);

            blk_state.increment_nonce(address)?;
            blk_state.set_class_hash_at(address, legacy_class_hash)?;
            blk_state.set_storage_at(address, storage_key, storage_value)?;
            blk_state.set_contract_class(class_hash, class)?;
            blk_state.set_compiled_class_hash(class_hash, compiled_hash)?;
            blk_state.set_contract_class(legacy_class_hash, legacy_class)?;
            blk_state.set_compiled_class_hash(legacy_class_hash, legacy_compiled_hash)?;

            let declared_classes = &mut lock.declared_classes;
            declared_classes.insert(new_legacy_class_hash, (new_legacy_class.clone(), None));
            declared_classes.insert(
                new_class_hash,
                (new_compiled_sierra_class.clone(), Some(new_sierra_class.clone())),
            );
        }

        // assert that can fetch data from the underlyign state provider
        let sp: Box<dyn StateProvider> = Box::new(cached_state);

        let address = ContractAddress::from(felt!("0x67"));
        let class_hash = felt!("0x123");
        let legacy_class_hash = felt!("0x111");

        let actual_class_hash = sp.class_hash_of_contract(address)?;
        let actual_nonce = sp.nonce(address)?;
        let actual_storage_value = sp.storage(address, felt!("0x1"))?;
        let actual_class = sp.class(class_hash)?;
        let actual_sierra_class = sp.sierra_class(class_hash)?;
        let actual_compiled_hash = sp.compiled_class_hash_of_class_hash(class_hash)?;
        let actual_legacy_class = sp.class(legacy_class_hash)?;

        assert_eq!(actual_nonce, Some(felt!("0x7")));
        assert_eq!(actual_class_hash, Some(class_hash));
        assert_eq!(actual_storage_value, Some(felt!("0x2")));
        assert_eq!(actual_compiled_hash, Some(felt!("0x456")));
        assert_eq!(actual_class, Some(DEFAULT_OZ_ACCOUNT_CONTRACT_CASM.clone()));
        assert_eq!(actual_sierra_class, Some(DEFAULT_OZ_ACCOUNT_CONTRACT.clone().flatten()?));
        assert_eq!(actual_legacy_class, Some(DEFAULT_LEGACY_ERC20_CONTRACT_CASM.clone()));

        // assert that can fetch data native to the cached state from the state provider

        let actual_new_class_hash = sp.class_hash_of_contract(new_address)?;
        let actual_new_nonce = sp.nonce(new_address)?;
        let actual_new_storage_value = sp.storage(new_address, new_storage_key)?;
        let actual_new_class = sp.class(new_class_hash)?;
        let actual_new_sierra = sp.sierra_class(new_class_hash)?;
        let actual_new_compiled_hash = sp.compiled_class_hash_of_class_hash(new_class_hash)?;
        let actual_legacy_class = sp.class(new_legacy_class_hash)?;
        let actual_legacy_sierra = sp.sierra_class(new_legacy_class_hash)?;
        let actual_new_legacy_compiled_hash =
            sp.compiled_class_hash_of_class_hash(new_legacy_class_hash)?;

        assert_eq!(actual_new_nonce, Some(felt!("0x1")), "data should be in cached state");
        assert_eq!(
            actual_new_class_hash,
            Some(new_legacy_class_hash),
            "data should be in cached state"
        );
        assert_eq!(
            actual_new_storage_value,
            Some(new_storage_value),
            "data should be in cached state"
        );
        assert_eq!(actual_new_class, Some(new_compiled_sierra_class));
        assert_eq!(actual_new_sierra, Some(new_sierra_class));
        assert_eq!(actual_new_compiled_hash, Some(new_compiled_hash));
        assert_eq!(actual_legacy_class, Some(new_legacy_class));
        assert_eq!(actual_legacy_sierra, None, "legacy class should not have sierra class");
        assert_eq!(
            actual_new_legacy_compiled_hash,
            Some(new_legacy_compiled_hash),
            "data should
        be in cached state"
        );

        Ok(())
    }

    #[test]
    fn fetch_non_existant_data() -> anyhow::Result<()> {
        let db = InMemoryProvider::new();

        let address = ContractAddress::from(felt!("0x1"));
        let class_hash = felt!("0x123");
        let storage_key = felt!("0x1");

        // edge case: the StateProvider::storage impl of CachedState will return
        // default value for non-existant storage key of an existant contract. It will
        // only return None if the contract does not exist. The intended behaviour for
        // StateProvider::storage is to return None if the storage key or contract address
        // does not exist.
        let edge_address = ContractAddress::from(felt!("0x2"));
        db.set_class_hash_of_contract(edge_address, class_hash)?;

        let sp = db.latest()?;

        let cached_state = CachedState::new(StateProviderDb(sp));

        let api_address = utils::to_blk_address(address);
        let api_storage_key = StorageKey(storage_key.try_into().unwrap());
        let api_class_hash = ClassHash(class_hash);

        let actual_nonce =
            cached_state.get_nonce_at(api_address).expect("should return default value");
        let actual_storage_value = cached_state
            .get_storage_at(api_address, api_storage_key)
            .expect("should return default value");
        let actual_class_hash =
            cached_state.get_class_hash_at(api_address).expect("should return default value");
        let actual_compiled_hash = cached_state.get_compiled_class_hash(api_class_hash);
        let actual_compiled_class = cached_state.get_compiled_contract_class(api_class_hash);
        let actual_edge_storage_value = cached_state
            .get_storage_at(utils::to_blk_address(edge_address), api_storage_key)
            .expect("should return default value");

        assert_eq!(
            actual_nonce,
            Default::default(),
            "nonce of nonexistant contract should default to zero"
        );
        assert_eq!(
            actual_storage_value,
            Default::default(),
            "value of nonexistant contract and storage key should default to zero"
        );
        assert_eq!(
            actual_edge_storage_value,
            Default::default(),
            "value of nonexistant storage key but existant contract should default to zero"
        );
        assert_eq!(
            actual_class_hash,
            ClassHash::default(),
            "class hash of nonexistant contract should default to zero"
        );
        assert!(actual_compiled_hash.unwrap_err().to_string().contains("is not declared"));
        assert!(actual_compiled_class.unwrap_err().to_string().contains("is not declared"));

        let sp: Box<dyn StateProvider> = Box::new(cached_state);

        let actual_nonce = sp.nonce(address)?;
        let actual_storage_value = sp.storage(address, storage_key)?;
        let actual_edge_storage_value = sp.storage(edge_address, storage_key)?;
        let actual_class_hash = sp.class_hash_of_contract(address)?;
        let actual_compiled_hash = sp.compiled_class_hash_of_class_hash(class_hash)?;
        let actual_class = sp.class(class_hash)?;

        assert_eq!(actual_nonce, None, "nonce of nonexistant contract should be None");
        assert_eq!(actual_class_hash, None, "class hash of nonexistant contract should be None");
        assert_eq!(actual_storage_value, None, "value of nonexistant contract should be None");
        assert_eq!(
            actual_edge_storage_value,
            Some(FieldElement::ZERO),
            "edge case: value of nonexistant storage key but existant contract should return zero"
        );
        assert_eq!(actual_compiled_hash, None);
        assert_eq!(actual_class, None);

        Ok(())
    }
}<|MERGE_RESOLUTION|>--- conflicted
+++ resolved
@@ -1,11 +1,7 @@
 use std::collections::HashMap;
 use std::sync::Arc;
 
-<<<<<<< HEAD
-use blockifier::state::cached_state::{self};
-=======
 use blockifier::state::cached_state;
->>>>>>> 1d3318a9
 use blockifier::state::errors::StateError;
 use blockifier::state::state_api::{StateReader, StateResult};
 use katana_cairo::starknet_api::core::{ClassHash, CompiledClassHash, Nonce};
@@ -19,10 +15,6 @@
 use parking_lot::Mutex;
 
 use super::utils::{self};
-<<<<<<< HEAD
-// use super::CACHE_SIZE;
-=======
->>>>>>> 1d3318a9
 use crate::StateProviderDb;
 
 /// A helper trait to enforce that a type must implement both [StateProvider] and [StateReader].
@@ -137,11 +129,7 @@
         &self,
         hash: katana_primitives::class::ClassHash,
     ) -> ProviderResult<Option<katana_primitives::class::CompiledClassHash>> {
-<<<<<<< HEAD
-        let Ok(hash) = dbg!(self.0.lock().inner.get_compiled_class_hash(ClassHash(hash))) else {
-=======
         let Ok(hash) = self.0.lock().inner.get_compiled_class_hash(ClassHash(hash)) else {
->>>>>>> 1d3318a9
             return Ok(None);
         };
 
