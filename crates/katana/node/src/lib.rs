--- conflicted
+++ resolved
@@ -35,11 +35,8 @@
 use katana_primitives::env::{CfgEnv, FeeTokenAddressses};
 use katana_rpc::cors::Cors;
 use katana_rpc::dev::DevApi;
-<<<<<<< HEAD
 use katana_rpc::metrics::RpcServerMetrics;
 use katana_rpc::proxy_get_request::DevnetProxyLayer;
-=======
->>>>>>> 09dfaafa
 use katana_rpc::saya::SayaApi;
 use katana_rpc::starknet::forking::ForkedClient;
 use katana_rpc::starknet::{StarknetApi, StarknetApiConfig};
@@ -292,51 +289,7 @@
         rpc_modules.merge(api.into_rpc())?;
     }
 
-<<<<<<< HEAD
-    let cors = CorsLayer::new()
-            // Allow `POST` when accessing the resource
-            .allow_methods([Method::POST, Method::GET])
-            .allow_headers([hyper::header::CONTENT_TYPE, "argent-client".parse().unwrap(), "argent-version".parse().unwrap()]);
-
-    let cors =
-        config.cors_origins.clone().map(|allowed_origins| match allowed_origins.as_slice() {
-            [origin] if origin == "*" => cors.allow_origin(AllowOrigin::mirror_request()),
-            origins => cors.allow_origin(
-                origins
-                    .iter()
-                    .map(|o| {
-                        let _ = o.parse::<Uri>().expect("Invalid URI");
-
-                        o.parse().expect("Invalid origin")
-                    })
-                    .collect::<Vec<_>>(),
-            ),
-        });
-
-    let middleware = tower::ServiceBuilder::new()
-        .option_layer(cors)
-        .layer(ProxyGetRequestLayer::new("/", "health")?)
-        .layer(DevnetProxyLayer::new()?)
-        .timeout(Duration::from_secs(20));
-
-    let server = ServerBuilder::new()
-        .set_logger(RpcServerMetrics::new(&methods))
-        .set_host_filtering(AllowHosts::Any)
-        .set_middleware(middleware)
-        .max_connections(config.max_connections)
-        .build(config.socket_addr())
-        .await?;
-
-    let addr = server.local_addr()?;
-    let handle = server.start(methods)?;
-
-    info!(target: "rpc", %addr, "RPC server started.");
-
-    Ok(RpcServer { handle, addr })
-}
-=======
     let rpc_server = RpcServer::new().metrics().health_check().cors(cors).module(rpc_modules);
->>>>>>> 09dfaafa
 
     Ok(Node {
         db,
