use std::sync::Arc;

pub mod db;
pub mod dev;
pub mod execution;
pub mod fork;
pub mod metrics;
pub mod rpc;

use std::collections::{BTreeMap, HashSet};
use std::net::{IpAddr, SocketAddr};
use std::path::PathBuf;
use std::str::FromStr;

use db::DbConfig;
use dev::{DevConfig, FixedL1GasPriceConfig};
use execution::ExecutionConfig;
use fork::ForkingConfig;
use katana_core::service::messaging::MessagingConfig;
use katana_primitives::block::{BlockHash, BlockHashOrNumber, BlockNumber, GasPrices};
use katana_primitives::chain::ChainId;
use katana_primitives::chain_spec::ChainSpec;
use katana_primitives::class::ClassHash;
use katana_primitives::genesis::allocation::GenesisAllocation;
use katana_primitives::genesis::GenesisClass;
use katana_primitives::version::ProtocolVersion;
use katana_primitives::{ContractAddress, Felt};
use metrics::MetricsConfig;
<<<<<<< HEAD
use rpc::{ApiKind, RpcConfig};
use starknet::providers::Url;
=======
use rpc::RpcConfig;
use url::Url;
>>>>>>> 07bb8800

/// Node configurations.
///
/// List of all possible options that can be used to configure a node.
#[derive(Debug, Clone, Default)]
pub struct Config {
    /// The chain specification.
    pub chain: Arc<ChainSpec>,

    /// Database options.
    pub db: DbConfig,

    /// Forking options.
    pub forking: Option<ForkingConfig>,

    /// Rpc options.
    pub rpc: RpcConfig,

    /// Metrics options.
    pub metrics: Option<MetricsConfig>,

    /// Execution options.
    pub execution: ExecutionConfig,

    /// Messaging options.
    pub messaging: Option<MessagingConfig>,

    /// Sequencing options.
    pub sequencing: SequencingConfig,

    /// Development options.
    pub dev: DevConfig,

    /// Provider url for gas price oracle
    pub l1_provider_url: Option<Url>,
}

/// Configurations related to block production.
#[derive(Debug, Clone, Default)]
pub struct SequencingConfig {
    /// The time in milliseconds for a block to be produced.
    pub block_time: Option<u64>,

    /// Disable automatic block production.
    ///
    /// Allowing block to only be produced manually.
    pub no_mining: bool,
}

#[derive(Default, Debug)]
pub struct ConfigBuilder {
    config: Config,
}

impl ConfigBuilder {
    pub fn new() -> Self {
        ConfigBuilder::default()
    }

    pub fn chain_id(&mut self, chain_id: ChainId) -> &mut Self {
        self.config.chain.id = chain_id;
        self
    }

    pub fn genesis_parent_hash(&mut self, parent_hash: BlockHash) -> &mut Self {
        self.config.chain.genesis.parent_hash = parent_hash;
        self
    }

    pub fn genesis_state_root(&mut self, state_root: Felt) -> &mut Self {
        self.config.chain.genesis.state_root = state_root;
        self
    }

    pub fn genesis_number(&mut self, number: BlockNumber) -> &mut Self {
        self.config.chain.genesis.number = number;
        self
    }

    pub fn genesis_timestamp(&mut self, timestamp: u64) -> &mut Self {
        self.config.chain.genesis.timestamp = timestamp;
        self
    }

    pub fn genesis_sequencer_address(&mut self, sequencer_address: ContractAddress) -> &mut Self {
        self.config.chain.genesis.sequencer_address = sequencer_address;
        self
    }

    pub fn genesis_gas_prices(&mut self, gas_prices: GasPrices) -> &mut Self {
        self.config.chain.genesis.gas_prices = gas_prices;
        self
    }

    pub fn genesis_classes(&mut self, classes: BTreeMap<ClassHash, GenesisClass>) -> &mut Self {
        self.config.chain.genesis.classes = classes;
        self
    }

    pub fn genesis_allocations(
        &mut self,
        allocations: BTreeMap<ContractAddress, GenesisAllocation>,
    ) -> &mut Self {
        self.config.chain.genesis.allocations = allocations;
        self
    }

    pub fn fee_contracts_eth(&mut self, eth: ContractAddress) -> &mut Self {
        self.config.chain.fee_contracts.eth = eth;
        self
    }

    pub fn fee_contracts_strk(&mut self, strk: ContractAddress) -> &mut Self {
        self.config.chain.fee_contracts.strk = strk;
        self
    }

    pub fn chain_protocol_version(&mut self, version: ProtocolVersion) -> &mut Self {
        self.config.chain.version = version;
        self
    }

    pub fn db_dir(&mut self, dir: Option<PathBuf>) -> &mut Self {
        self.config.db.dir = dir;
        self
    }

    pub fn forking(&mut self, forking: Option<ForkingConfig>) -> &mut Self {
        self.config.forking = forking;
        self
    }

    pub fn fork_url(&mut self, url: Url) -> &mut Self {
        self.config.forking.get_or_insert(ForkingConfig { url, block: None }).url = url.clone();
        self
    }

    pub fn fork_block(&mut self, block: Option<BlockHashOrNumber>) -> &mut Self {
        self.config
            .forking
            .get_or_insert(ForkingConfig { url: Url::from_str("").unwrap(), block: None })
            .block = block;
        self
    }

    pub fn rpc_port(&mut self, port: u16) -> &mut Self {
        self.config.rpc.port = port;
        self
    }

    pub fn rpc_addr(&mut self, addr: IpAddr) -> &mut Self {
        self.config.rpc.addr = addr;
        self
    }

    pub fn rpc_max_connections(&mut self, max_connections: u32) -> &mut Self {
        self.config.rpc.max_connections = max_connections;
        self
    }

    pub fn rpc_allowed_origins(&mut self, allowed_origins: Option<Vec<String>>) -> &mut Self {
        self.config.rpc.allowed_origins = allowed_origins;
        self
    }

    pub fn rpc_apis(&mut self, apis: HashSet<ApiKind>) -> &mut Self {
        self.config.rpc.apis = apis;
        self
    }

    pub fn metrics_addr(&mut self, addr: SocketAddr) -> &mut Self {
        self.config.metrics.get_or_insert(MetricsConfig { addr }).addr = addr;
        self
    }

    pub fn execution_invocation_max_steps(&mut self, steps: u32) -> &mut Self {
        self.config.execution.invocation_max_steps = steps;
        self
    }

    pub fn execution_validation_max_steps(&mut self, steps: u32) -> &mut Self {
        self.config.execution.validation_max_steps = steps;
        self
    }

    pub fn execution_max_recursion_depth(&mut self, depth: usize) -> &mut Self {
        self.config.execution.max_recursion_depth = depth;
        self
    }

    pub fn messaging_chain(&mut self, chain: String) -> &mut Self {
        self.config
            .messaging
            .get_or_insert(MessagingConfig { chain, ..Default::default() })
            .chain = chain.clone();
        self
    }

    pub fn messaging_rpc_url(&mut self, rpc_url: String) -> &mut Self {
        self.config
            .messaging
            .get_or_insert(MessagingConfig { rpc_url, ..Default::default() })
            .rpc_url = rpc_url.clone();
        self
    }

    pub fn messaging_contract_address(&mut self, contract_address: String) -> &mut Self {
        self.config
            .messaging
            .get_or_insert(MessagingConfig { contract_address, ..Default::default() })
            .contract_address = contract_address.clone();
        self
    }

    pub fn messaging_sender_address(&mut self, sender_address: String) -> &mut Self {
        self.config
            .messaging
            .get_or_insert(MessagingConfig { sender_address, ..Default::default() })
            .sender_address = sender_address.clone();
        self
    }

    pub fn messaging_private_key(&mut self, private_key: String) -> &mut Self {
        self.config
            .messaging
            .get_or_insert(MessagingConfig { private_key, ..Default::default() })
            .private_key = private_key.clone();
        self
    }

    pub fn messaging_interval(&mut self, interval: u64) -> &mut Self {
        self.config
            .messaging
            .get_or_insert(MessagingConfig { interval, ..Default::default() })
            .interval = interval;
        self
    }

    pub fn messaging_from_block(&mut self, from_block: u64) -> &mut Self {
        self.config
            .messaging
            .get_or_insert(MessagingConfig { from_block, ..Default::default() })
            .from_block = from_block;
        self
    }

    pub fn sequencing_block_time(&mut self, block_time: Option<u64>) -> &mut Self {
        self.config.sequencing.block_time = block_time;
        self
    }

    pub fn sequencing_no_mining(&mut self, no_mining: bool) -> &mut Self {
        self.config.sequencing.no_mining = no_mining;
        self
    }

    pub fn dev_fee(&mut self, fee: bool) -> &mut Self {
        self.config.dev.fee = fee;
        self
    }

    pub fn dev_account_validation(&mut self, validation: bool) -> &mut Self {
        self.config.dev.account_validation = validation;
        self
    }

    pub fn dev_fixed_gas_prices(&mut self, gas_prices: Option<FixedL1GasPriceConfig>) -> &mut Self {
        self.config.dev.fixed_gas_prices = gas_prices;
        self
    }

    pub fn chain(&mut self, chain: ChainSpec) -> &mut Self {
        self.config.chain = chain;
        self
    }

    pub fn db(&mut self, db: DbConfig) -> &mut Self {
        self.config.db = db;
        self
    }

    pub fn rpc(&mut self, rpc: RpcConfig) -> &mut Self {
        self.config.rpc = rpc;
        self
    }

    pub fn metrics(&mut self, metrics: Option<MetricsConfig>) -> &mut Self {
        self.config.metrics = metrics;
        self
    }

    pub fn execution(&mut self, execution: ExecutionConfig) -> &mut Self {
        self.config.execution = execution;
        self
    }

    pub fn messaging(&mut self, messaging: Option<MessagingConfig>) -> &mut Self {
        self.config.messaging = messaging;
        self
    }

    pub fn sequencing(&mut self, sequencing: SequencingConfig) -> &mut Self {
        self.config.sequencing = sequencing;
        self
    }

    pub fn dev(&mut self, dev: DevConfig) -> &mut Self {
        self.config.dev = dev;
        self
    }

    pub fn build(&mut self) -> Config {
        self.config.clone()
    }
}<|MERGE_RESOLUTION|>--- conflicted
+++ resolved
@@ -25,14 +25,10 @@
 use katana_primitives::genesis::GenesisClass;
 use katana_primitives::version::ProtocolVersion;
 use katana_primitives::{ContractAddress, Felt};
+use katana_rpc::cors::HeaderValue;
 use metrics::MetricsConfig;
-<<<<<<< HEAD
-use rpc::{ApiKind, RpcConfig};
+use rpc::{RpcConfig, RpcModulesList};
 use starknet::providers::Url;
-=======
-use rpc::RpcConfig;
-use url::Url;
->>>>>>> 07bb8800
 
 /// Node configurations.
 ///
@@ -92,76 +88,8 @@
         ConfigBuilder::default()
     }
 
-    pub fn chain_id(&mut self, chain_id: ChainId) -> &mut Self {
-        self.config.chain.id = chain_id;
-        self
-    }
-
-    pub fn genesis_parent_hash(&mut self, parent_hash: BlockHash) -> &mut Self {
-        self.config.chain.genesis.parent_hash = parent_hash;
-        self
-    }
-
-    pub fn genesis_state_root(&mut self, state_root: Felt) -> &mut Self {
-        self.config.chain.genesis.state_root = state_root;
-        self
-    }
-
-    pub fn genesis_number(&mut self, number: BlockNumber) -> &mut Self {
-        self.config.chain.genesis.number = number;
-        self
-    }
-
-    pub fn genesis_timestamp(&mut self, timestamp: u64) -> &mut Self {
-        self.config.chain.genesis.timestamp = timestamp;
-        self
-    }
-
-    pub fn genesis_sequencer_address(&mut self, sequencer_address: ContractAddress) -> &mut Self {
-        self.config.chain.genesis.sequencer_address = sequencer_address;
-        self
-    }
-
-    pub fn genesis_gas_prices(&mut self, gas_prices: GasPrices) -> &mut Self {
-        self.config.chain.genesis.gas_prices = gas_prices;
-        self
-    }
-
-    pub fn genesis_classes(&mut self, classes: BTreeMap<ClassHash, GenesisClass>) -> &mut Self {
-        self.config.chain.genesis.classes = classes;
-        self
-    }
-
-    pub fn genesis_allocations(
-        &mut self,
-        allocations: BTreeMap<ContractAddress, GenesisAllocation>,
-    ) -> &mut Self {
-        self.config.chain.genesis.allocations = allocations;
-        self
-    }
-
-    pub fn fee_contracts_eth(&mut self, eth: ContractAddress) -> &mut Self {
-        self.config.chain.fee_contracts.eth = eth;
-        self
-    }
-
-    pub fn fee_contracts_strk(&mut self, strk: ContractAddress) -> &mut Self {
-        self.config.chain.fee_contracts.strk = strk;
-        self
-    }
-
-    pub fn chain_protocol_version(&mut self, version: ProtocolVersion) -> &mut Self {
-        self.config.chain.version = version;
-        self
-    }
-
     pub fn db_dir(&mut self, dir: Option<PathBuf>) -> &mut Self {
         self.config.db.dir = dir;
-        self
-    }
-
-    pub fn forking(&mut self, forking: Option<ForkingConfig>) -> &mut Self {
-        self.config.forking = forking;
         self
     }
 
@@ -178,33 +106,48 @@
         self
     }
 
+    pub fn rpc_addr(&mut self, addr: IpAddr) -> &mut Self {
+        self.config.rpc.addr = addr;
+        self
+    }
+
     pub fn rpc_port(&mut self, port: u16) -> &mut Self {
         self.config.rpc.port = port;
         self
     }
 
-    pub fn rpc_addr(&mut self, addr: IpAddr) -> &mut Self {
-        self.config.rpc.addr = addr;
-        self
-    }
-
     pub fn rpc_max_connections(&mut self, max_connections: u32) -> &mut Self {
         self.config.rpc.max_connections = max_connections;
         self
     }
 
-    pub fn rpc_allowed_origins(&mut self, allowed_origins: Option<Vec<String>>) -> &mut Self {
-        self.config.rpc.allowed_origins = allowed_origins;
-        self
-    }
-
-    pub fn rpc_apis(&mut self, apis: HashSet<ApiKind>) -> &mut Self {
+    pub fn rpc_apis(&mut self, apis: RpcModulesList) -> &mut Self {
         self.config.rpc.apis = apis;
         self
     }
 
-    pub fn metrics_addr(&mut self, addr: SocketAddr) -> &mut Self {
-        self.config.metrics.get_or_insert(MetricsConfig { addr }).addr = addr;
+    pub fn rpc_cors_origins(&mut self, cors_origins: Vec<HeaderValue>) -> &mut Self {
+        self.config.rpc.cors_origins = cors_origins;
+        self
+    }
+
+    pub fn rpc_max_event_page_size(&mut self, max_event_page_size: Option<u64>) -> &mut Self {
+        self.config.rpc.max_event_page_size = max_event_page_size;
+        self
+    }
+
+    pub fn rpc_max_proof_keys(&mut self, max_proof_keys: Option<u64>) -> &mut Self {
+        self.config.rpc.max_proof_keys = max_proof_keys;
+        self
+    }
+
+    pub fn metrics_addr(&mut self, addr: IpAddr) -> &mut Self {
+        self.config.metrics.get_or_insert(MetricsConfig { addr, ..Default::default() }).addr = addr;
+        self
+    }
+
+    pub fn metrics_port(&mut self, port: u16) -> &mut Self {
+        self.config.metrics.get_or_insert(MetricsConfig { port, ..Default::default() }).port = port;
         self
     }
 
@@ -304,8 +247,40 @@
         self
     }
 
+    pub fn dev_fixed_l1_gas_price_config_gas_price(&mut self, gas_price: GasPrices) -> &mut Self {
+        self.config
+            .dev
+            .fixed_gas_prices
+            .get_or_insert(FixedL1GasPriceConfig {
+                gas_price: gas_price.clone(),
+                ..Default::default()
+            })
+            .gas_price = gas_price.clone();
+        self
+    }
+
+    pub fn dev_fixed_l1_gas_price_config_data_gas_price(
+        &mut self,
+        gas_price: GasPrices,
+    ) -> &mut Self {
+        self.config
+            .dev
+            .fixed_gas_prices
+            .get_or_insert(FixedL1GasPriceConfig {
+                data_gas_price: gas_price.clone(),
+                ..Default::default()
+            })
+            .data_gas_price = gas_price.clone();
+        self
+    }
+
+    pub fn l1_provider_url(&mut self, url: Url) -> &mut Self {
+        self.config.l1_provider_url = Some(url);
+        self
+    }
+
     pub fn chain(&mut self, chain: ChainSpec) -> &mut Self {
-        self.config.chain = chain;
+        self.config.chain = Arc::new(chain);
         self
     }
 
@@ -314,6 +289,11 @@
         self
     }
 
+    pub fn forking(&mut self, forking: Option<ForkingConfig>) -> &mut Self {
+        self.config.forking = forking;
+        self
+    }
+
     pub fn rpc(&mut self, rpc: RpcConfig) -> &mut Self {
         self.config.rpc = rpc;
         self
