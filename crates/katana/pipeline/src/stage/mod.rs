--- conflicted
+++ resolved
@@ -1,12 +1,8 @@
 use katana_primitives::block::BlockNumber;
-<<<<<<< HEAD
+use katana_provider::error::ProviderError;
 
 mod blocks;
 mod classes;
-=======
-use katana_provider::error::ProviderError;
-
->>>>>>> 3ba53c8a
 mod sequencing;
 
 pub use blocks::Blocks;
@@ -29,6 +25,9 @@
 
 #[derive(Debug, thiserror::Error)]
 pub enum Error {
+    #[error(transparent)]
+    Provider(#[from] ProviderError),
+
     /// Errors that could happen during the execution of the [`Blocks`](blocks::Blocks) stage.
     #[error(transparent)]
     Blocks(#[from] blocks::Error),
@@ -36,12 +35,6 @@
     /// Errors that could happen during the execution of the [`Classes`](classes::Classes) stage.
     #[error(transparent)]
     Classes(#[from] classes::Error),
-
-    #[error(transparent)]
-    Provider(#[from] katana_provider::error::ProviderError),
-
-    #[error(transparent)]
-    Provider(#[from] ProviderError),
 
     #[error(transparent)]
     Other(#[from] anyhow::Error),
