use std::future::IntoFuture;
use std::sync::Arc;

use anyhow::Result;
use futures::future::{self, BoxFuture};
use katana_core::backend::Backend;
use katana_core::service::block_producer::{BlockProducer, BlockProductionError};
use katana_core::service::messaging::{MessagingConfig, MessagingService, MessagingTask};
use katana_core::service::{BlockProductionTask, TransactionMiner};
use katana_executor::ExecutorFactory;
use katana_pool::{TransactionPool, TxPool};
use katana_tasks::{TaskHandle, TaskSpawner};
use tracing::error;

<<<<<<< HEAD
use super::{StageExecutionInput, StageResult};
use crate::Stage;
=======
pub type SequencingFut = BoxFuture<'static, Result<()>>;
>>>>>>> 3ba53c8a

/// The sequencing stage is responsible for advancing the chain state.
#[allow(missing_debug_implementations)]
pub struct Sequencing<EF: ExecutorFactory> {
    pool: TxPool,
    backend: Arc<Backend<EF>>,
    task_spawner: TaskSpawner,
    block_producer: BlockProducer<EF>,
    messaging_config: Option<MessagingConfig>,
}

impl<EF: ExecutorFactory> Sequencing<EF> {
    pub fn new(
        pool: TxPool,
        backend: Arc<Backend<EF>>,
        task_spawner: TaskSpawner,
        block_producer: BlockProducer<EF>,
        messaging_config: Option<MessagingConfig>,
    ) -> Self {
        Self { pool, backend, task_spawner, block_producer, messaging_config }
    }

    async fn run_messaging(&self) -> Result<TaskHandle<()>> {
        if let Some(config) = &self.messaging_config {
            let config = config.clone();
            let pool = self.pool.clone();
            let backend = self.backend.clone();

            let service = MessagingService::new(config, pool, backend).await?;
            let task = MessagingTask::new(service);

            let handle = self.task_spawner.build_task().name("Messaging").spawn(task);
            Ok(handle)
        } else {
            let handle = self.task_spawner.build_task().spawn(future::pending::<()>());
            Ok(handle)
        }
    }

    fn run_block_production(&self) -> TaskHandle<Result<(), BlockProductionError>> {
        // Create a new transaction miner with a subscription to the pool's pending transactions.
        let miner = TransactionMiner::new(self.pool.pending_transactions());
        let block_producer = self.block_producer.clone();
        let service = BlockProductionTask::new(self.pool.clone(), miner, block_producer);
        self.task_spawner.build_task().name("Block production").spawn(service)
    }
}

<<<<<<< HEAD
#[async_trait::async_trait]
impl<EF: ExecutorFactory> Stage for Sequencing<EF> {
    fn id(&self) -> &'static str {
        "Sequencing"
    }

    #[tracing::instrument(skip(self), name = "Stage", fields(id = %self.id()))]
    async fn execute(&mut self, _: &StageExecutionInput) -> StageResult {
        // Build the messaging and block production tasks.
        let messaging = self.run_messaging().await?;
        let block_production = self.run_block_production();
=======
impl<EF: ExecutorFactory> IntoFuture for Sequencing<EF> {
    type Output = Result<()>;
    type IntoFuture = SequencingFut;

    fn into_future(self) -> Self::IntoFuture {
        Box::pin(async move {
            // Build the messaging and block production tasks.
            let messaging = self.run_messaging().await?;
            let block_production = self.run_block_production();
>>>>>>> 3ba53c8a

            // Neither of these tasks should complete as they are meant to be run forever,
            // but if either of them do complete, the sequencing stage should return.
            //
            // Select on the tasks completion to prevent the task from failing silently (if any).
            tokio::select! {
                res = messaging => {
                    error!(target: "sequencing", reason = ?res, "Messaging task finished unexpectedly.");
                },
                res = block_production => {
                    error!(target: "sequencing", reason = ?res, "Block production task finished unexpectedly.");
                }
            }

            Ok(())
        })
    }
}<|MERGE_RESOLUTION|>--- conflicted
+++ resolved
@@ -12,12 +12,7 @@
 use katana_tasks::{TaskHandle, TaskSpawner};
 use tracing::error;
 
-<<<<<<< HEAD
-use super::{StageExecutionInput, StageResult};
-use crate::Stage;
-=======
 pub type SequencingFut = BoxFuture<'static, Result<()>>;
->>>>>>> 3ba53c8a
 
 /// The sequencing stage is responsible for advancing the chain state.
 #[allow(missing_debug_implementations)]
@@ -66,19 +61,6 @@
     }
 }
 
-<<<<<<< HEAD
-#[async_trait::async_trait]
-impl<EF: ExecutorFactory> Stage for Sequencing<EF> {
-    fn id(&self) -> &'static str {
-        "Sequencing"
-    }
-
-    #[tracing::instrument(skip(self), name = "Stage", fields(id = %self.id()))]
-    async fn execute(&mut self, _: &StageExecutionInput) -> StageResult {
-        // Build the messaging and block production tasks.
-        let messaging = self.run_messaging().await?;
-        let block_production = self.run_block_production();
-=======
 impl<EF: ExecutorFactory> IntoFuture for Sequencing<EF> {
     type Output = Result<()>;
     type IntoFuture = SequencingFut;
@@ -88,7 +70,6 @@
             // Build the messaging and block production tasks.
             let messaging = self.run_messaging().await?;
             let block_production = self.run_block_production();
->>>>>>> 3ba53c8a
 
             // Neither of these tasks should complete as they are meant to be run forever,
             // but if either of them do complete, the sequencing stage should return.
