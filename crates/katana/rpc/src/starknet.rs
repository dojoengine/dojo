--- conflicted
+++ resolved
@@ -367,21 +367,12 @@
         };
 
         let res = self.sequencer.call(request, block_id).map_err(|e| match e {
-<<<<<<< HEAD
-            SequencerError::BlockNotFound(_) => StarknetApiError::BlockNotFound.into(),
-            SequencerError::ContractNotFound(_) => StarknetApiError::ContractNotFound.into(),
-            SequencerError::EntryPointExecution(e) => {
-                contract_error_with_data(ContractErrorData { revert_error: e.to_string() })
-            }
-            _ => StarknetApiError::UnexpectedError.into(),
-=======
             SequencerError::BlockNotFound(_) => StarknetApiError::BlockNotFound,
             SequencerError::ContractNotFound(_) => StarknetApiError::ContractNotFound,
             SequencerError::EntryPointExecution(e) => {
                 StarknetApiError::ContractError { revert_error: e.to_string() }
             }
             _ => StarknetApiError::UnexpectedError,
->>>>>>> bc42b8eb
         })?;
 
         Ok(res.into_iter().map(|v| v.into()).collect())
@@ -461,19 +452,11 @@
             .collect::<Result<Vec<_>, _>>()?;
 
         let res = self.sequencer.estimate_fee(transactions, block_id).map_err(|e| match e {
-<<<<<<< HEAD
-            SequencerError::BlockNotFound(_) => StarknetApiError::BlockNotFound.into(),
-            SequencerError::TransactionExecution(e) => {
-                contract_error_with_data(ContractErrorData { revert_error: e.to_string() })
-            }
-            _ => StarknetApiError::UnexpectedError.into(),
-=======
             SequencerError::BlockNotFound(_) => StarknetApiError::BlockNotFound,
             SequencerError::TransactionExecution(e) => {
                 StarknetApiError::ContractError { revert_error: e.to_string() }
             }
             _ => StarknetApiError::UnexpectedError,
->>>>>>> bc42b8eb
         })?;
 
         Ok(res)
@@ -495,19 +478,11 @@
             .sequencer
             .estimate_fee(vec![tx], block_id)
             .map_err(|e| match e {
-<<<<<<< HEAD
-                SequencerError::BlockNotFound(_) => StarknetApiError::BlockNotFound.into(),
-                SequencerError::TransactionExecution(e) => {
-                    contract_error_with_data(ContractErrorData { revert_error: e.to_string() })
-                }
-                _ => StarknetApiError::UnexpectedError.into(),
-=======
                 SequencerError::BlockNotFound(_) => StarknetApiError::BlockNotFound,
                 SequencerError::TransactionExecution(e) => {
                     StarknetApiError::ContractError { revert_error: e.to_string() }
                 }
                 _ => StarknetApiError::UnexpectedError,
->>>>>>> bc42b8eb
             })?
             .pop()
             .expect("should have estimate result");
