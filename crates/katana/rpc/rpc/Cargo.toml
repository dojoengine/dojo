--- conflicted
+++ resolved
@@ -30,16 +30,10 @@
 thiserror.workspace = true
 tokio.workspace = true
 tracing.workspace = true
-<<<<<<< HEAD
+url.workspace = true
 serde.workspace = true
 serde_json.workspace = true
 soketto = { version = "0.7.1", features = ["http"] }
-tokio = { version = "1.16", features = [
-    "net",
-    "rt-multi-thread",
-    "macros",
-    "time",
-]}
 futures-channel = { version = "0.3.14"}
 futures-util = { version = "0.3.14",  features = [
     "io",
@@ -48,9 +42,6 @@
 tokio-stream = { version = "0.1.7" }
 tokio-util = { version = "0.7", features = ["compat"]}
 starknet-crypto.workspace = true
-=======
-url.workspace = true
->>>>>>> 8a9dc0cd
 
 [dev-dependencies]
 alloy = { git = "https://github.com/alloy-rs/alloy", features = [ "contract", "network", "node-bindings", "provider-http", "providers", "signer-local" ] }
