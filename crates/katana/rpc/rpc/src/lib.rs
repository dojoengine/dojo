pub mod config;
pub mod dev;
pub mod katana;
pub mod saya;
pub mod starknet;

use std::net::SocketAddr;
use std::sync::Arc;
use std::time::{Duration, Instant};

use anyhow::Result;
use config::ServerConfig;
use hyper::Method;
use jsonrpsee::server::logger::{Logger, MethodKind, TransportProtocol};
use jsonrpsee::server::middleware::proxy_get_request::ProxyGetRequestLayer;
use jsonrpsee::server::{AllowHosts, ServerBuilder, ServerHandle};
use jsonrpsee::tracing::debug;
use jsonrpsee::types::Params;
use jsonrpsee::RpcModule;
use katana_core::sequencer::KatanaSequencer;
use katana_rpc_api::dev::DevApiServer;
use katana_rpc_api::katana::KatanaApiServer;
use katana_rpc_api::saya::SayaApiServer;
use katana_rpc_api::starknet::StarknetApiServer;
use katana_rpc_api::ApiKind;
use tower_http::cors::{Any, CorsLayer};

use crate::dev::DevApi;
use crate::katana::KatanaApi;
use crate::saya::SayaApi;
use crate::starknet::StarknetApi;

pub async fn spawn(sequencer: Arc<KatanaSequencer>, config: ServerConfig) -> Result<NodeHandle> {
    let mut methods = RpcModule::new(());
    methods.register_method("health", |_, _| Ok(serde_json::json!({ "health": true })))?;

    for api in &config.apis {
        match api {
            ApiKind::Starknet => {
                methods.merge(StarknetApi::new(sequencer.clone()).into_rpc())?;
            }
            ApiKind::Katana => {
                methods.merge(KatanaApi::new(sequencer.clone()).into_rpc())?;
            }
<<<<<<< HEAD
            ApiKind::Saya => {
                methods.merge(SayaApi::new(sequencer.clone()).into_rpc())?;
=======
            ApiKind::Dev => {
                methods.merge(DevApi::new(sequencer.clone()).into_rpc())?;
>>>>>>> ca3b0180
            }
        }
    }

    let cors = CorsLayer::new()
            // Allow `POST` when accessing the resource
            .allow_methods([Method::POST, Method::GET])
            // Allow requests from any origin
            .allow_origin(Any)
            .allow_headers([hyper::header::CONTENT_TYPE]);

    let middleware = tower::ServiceBuilder::new()
        .layer(cors)
        .layer(ProxyGetRequestLayer::new("/", "health")?)
        .timeout(Duration::from_secs(20));

    let server = ServerBuilder::new()
        .set_logger(RpcLogger)
        .set_host_filtering(AllowHosts::Any)
        .set_middleware(middleware)
        .max_connections(config.max_connections)
        .build(config.addr())
        .await?;

    let addr = server.local_addr()?;
    let handle = server.start(methods)?;

    Ok(NodeHandle { config, handle, addr })
}

#[derive(Debug, Clone)]
pub struct NodeHandle {
    pub addr: SocketAddr,
    pub config: ServerConfig,
    pub handle: ServerHandle,
}

#[derive(Debug, Clone)]
pub struct RpcLogger;

impl Logger for RpcLogger {
    type Instant = std::time::Instant;

    fn on_connect(
        &self,
        _remote_addr: std::net::SocketAddr,
        _request: &jsonrpsee::server::logger::HttpRequest,
        _t: TransportProtocol,
    ) {
    }

    fn on_request(&self, _transport: TransportProtocol) -> Self::Instant {
        Instant::now()
    }

    fn on_call(
        &self,
        method_name: &str,
        _params: Params<'_>,
        _kind: MethodKind,
        _transport: TransportProtocol,
    ) {
        debug!(target: "server", method = ?method_name);
    }

    fn on_result(
        &self,
        _method_name: &str,
        _success: bool,
        _started_at: Self::Instant,
        _transport: TransportProtocol,
    ) {
    }

    fn on_response(
        &self,
        _result: &str,
        _started_at: Self::Instant,
        _transport: TransportProtocol,
    ) {
    }
    fn on_disconnect(&self, _remote_addr: std::net::SocketAddr, _transport: TransportProtocol) {}
}<|MERGE_RESOLUTION|>--- conflicted
+++ resolved
@@ -42,13 +42,11 @@
             ApiKind::Katana => {
                 methods.merge(KatanaApi::new(sequencer.clone()).into_rpc())?;
             }
-<<<<<<< HEAD
+            ApiKind::Dev => {
+                methods.merge(DevApi::new(sequencer.clone()).into_rpc())?;
+            }
             ApiKind::Saya => {
                 methods.merge(SayaApi::new(sequencer.clone()).into_rpc())?;
-=======
-            ApiKind::Dev => {
-                methods.merge(DevApi::new(sequencer.clone()).into_rpc())?;
->>>>>>> ca3b0180
             }
         }
     }
