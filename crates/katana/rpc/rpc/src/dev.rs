--- conflicted
+++ resolved
@@ -5,13 +5,12 @@
 use katana_core::backend::Backend;
 use katana_core::service::block_producer::{BlockProducer, BlockProducerMode, PendingExecutor};
 use katana_executor::ExecutorFactory;
-use katana_primitives::genesis::constant::ERC20_NAME_STORAGE_SLOT;
+use katana_primitives::genesis::constant::{get_fee_token_balance_base_storage_address, ERC20_NAME_STORAGE_SLOT};
 use katana_primitives::ContractAddress;
 use katana_provider::traits::state::StateFactoryProvider;
 use katana_rpc_api::dev::DevApiServer;
 use katana_rpc_types::account::Account;
 use katana_rpc_types::error::dev::DevApiError;
-use starknet::core::utils::get_storage_var_address;
 use starknet_crypto::Felt;
 
 #[allow(missing_debug_implementations)]
@@ -96,28 +95,26 @@
         Ok(())
     }
 
-<<<<<<< HEAD
-    #[allow(deprecated)]
     async fn account_balance(&self, address: String) -> Result<u128, Error> {
         let account_address: ContractAddress = Felt::from_str(&address).unwrap().into();
         let provider = self.backend.blockchain.provider();
         let state = provider.latest().unwrap();
-        let storage_slot =
-            get_storage_var_address("ERC20_balances", &[account_address.into()]).unwrap();
+        // let storage_slot =
+        //     get_storage_var_address("ERC20_balances", &[account_address.into()]).unwrap();
+        let storage_slot = get_fee_token_balance_base_storage_address(account_address);
         let balance_felt = state
-            .storage(self.backend.config.genesis.fee_token.address, storage_slot)
+            .storage(self.backend.chain_spec.fee_contracts.eth, storage_slot)
             .unwrap()
             .unwrap();
         let balance: u128 = balance_felt.to_string().parse().unwrap();
         Ok(balance)
     }
 
-    #[allow(deprecated)]
     async fn fee_token(&self) -> Result<String, Error> {
         let provider = self.backend.blockchain.provider();
         let state = provider.latest().unwrap();
         let fee_token = state
-            .storage(self.backend.config.genesis.fee_token.address, ERC20_NAME_STORAGE_SLOT)
+            .storage(self.backend.chain_spec.fee_contracts.eth, ERC20_NAME_STORAGE_SLOT)
             .unwrap()
             .unwrap();
         Ok(fee_token.to_string())
@@ -127,10 +124,8 @@
         Ok(())
     }
 
-    #[allow(deprecated)]
-=======
->>>>>>> 49304503
     async fn predeployed_accounts(&self) -> Result<Vec<Account>, Error> {
         Ok(self.backend.chain_spec.genesis.accounts().map(|e| Account::new(*e.0, e.1)).collect())
+        
     }
 }