--- conflicted
+++ resolved
@@ -3,9 +3,10 @@
 use jsonrpsee::core::{async_trait, Error, RpcResult};
 use katana_core::backend::contract::StarknetContract;
 use katana_core::sequencer::KatanaSequencer;
-use katana_executor::{EntryPointCall, ExecutionResult, ExecutorFactory, SimulationFlag};
+use katana_executor::{EntryPointCall, ExecutionResult, ExecutorFactory, ResultAndStates};
 use katana_primitives::block::{BlockHashOrNumber, BlockIdOrTag, FinalityStatus, PartialHeader};
 use katana_primitives::conversion::rpc::legacy_inner_to_rpc_class;
+use katana_primitives::receipt::Receipt;
 use katana_primitives::transaction::{ExecutableTx, ExecutableTxWithHash, TxHash};
 use katana_primitives::version::CURRENT_STARKNET_VERSION;
 use katana_primitives::FieldElement;
@@ -23,6 +24,7 @@
 use katana_rpc_types::message::MsgFromL1;
 use katana_rpc_types::receipt::{MaybePendingTxReceipt, PendingTxReceipt};
 use katana_rpc_types::state_update::StateUpdate;
+use katana_rpc_types::trace::FunctionInvocation;
 use katana_rpc_types::transaction::{
     BroadcastedDeclareTx, BroadcastedDeployAccountTx, BroadcastedInvokeTx, BroadcastedTx,
     DeclareTxResult, DeployAccountTxResult, InvokeTxResult, Tx,
@@ -34,7 +36,9 @@
 use katana_rpc_types_builder::ReceiptBuilder;
 use katana_tasks::{BlockingTaskPool, TokioTaskSpawner};
 use starknet::core::types::{
-    BlockTag, SimulatedTransaction, TransactionExecutionStatus, TransactionStatus,
+    BlockTag, DeclareTransactionTrace, DeployAccountTransactionTrace, ExecuteInvocation,
+    InvokeTransactionTrace, L1HandlerTransactionTrace, RevertedInvocation, SimulatedTransaction,
+    TransactionExecutionStatus, TransactionStatus, TransactionTrace,
 };
 
 pub struct StarknetApi<EF: ExecutorFactory> {
@@ -81,7 +85,7 @@
         &self,
         transactions: Vec<ExecutableTxWithHash>,
         block_id: BlockIdOrTag,
-        flags: SimulationFlag,
+        flags: katana_executor::SimulationFlag,
     ) -> Result<Vec<FeeEstimate>, StarknetApiError> {
         let sequencer = &self.inner.sequencer;
         // get the state and block env at the specified block for execution
@@ -581,19 +585,17 @@
                 })
                 .collect::<Result<Vec<_>, _>>()?;
 
-<<<<<<< HEAD
-            let skip_validate = simulation_flags.contains(&SimulationFlags::SkipValidate);
-=======
-            let skip_validate = simulation_flags
-                .iter()
-                .any(|flag| flag == &SimulationFlagForEstimateFee::SkipValidate);
->>>>>>> 810b0f45
+            let skip_validate =
+                simulation_flags.contains(&SimulationFlagForEstimateFee::SkipValidate);
 
             // If the node is run with transaction validation disabled, then we should not validate
             // transactions when estimating the fee even if the `SKIP_VALIDATE` flag is not set.
             let should_validate =
                 !(skip_validate || this.inner.sequencer.backend.config.disable_validate);
-            let flags = SimulationFlag { skip_validate: !should_validate, ..Default::default() };
+            let flags = katana_executor::SimulationFlag {
+                skip_validate: !should_validate,
+                ..Default::default()
+            };
 
             let results = this.estimate_fee_with(transactions, block_id, flags)?;
             Ok(results)
@@ -751,9 +753,8 @@
         simulation_flags: Vec<SimulationFlag>,
     ) -> RpcResult<Vec<SimulatedTransaction>> {
         self.on_cpu_blocking_task(move |this| {
-            let charge_fee = !simulation_flags.contains(&SimulationFlag::SkipFeeCharge);
-            let validate = !simulation_flags.contains(&SimulationFlag::SkipValidate);
             let chain_id = this.inner.sequencer.chain_id();
+
             let executables = transactions
                 .into_iter()
                 .map(|tx| {
@@ -787,13 +788,114 @@
                 })
                 .collect::<Result<Vec<_>, _>>()?;
 
-            let res = this
-                .inner
-                .sequencer
-                .simulate_transactions(executables, block_id, validate, charge_fee)
-                .map_err(StarknetApiError::from)?;
-
-            Ok(res)
+            // If the node is run with transaction validation disabled, then we should not validate
+            // even if the `SKIP_VALIDATE` flag is not set.
+            let should_validate = !(simulation_flags.contains(&SimulationFlag::SkipValidate)
+                || this.inner.sequencer.backend.config.disable_validate);
+            // If the node is run with fee charge disabled, then we should disable charing fees even
+            // if the `SKIP_FEE_CHARGE` flag is not set.
+            let should_skip_fee = !(simulation_flags.contains(&SimulationFlag::SkipFeeCharge)
+                || this.inner.sequencer.backend.config.disable_fee);
+
+            let flags = katana_executor::SimulationFlag {
+                skip_validate: !should_validate,
+                skip_fee_transfer: !should_skip_fee,
+                ..Default::default()
+            };
+
+            let sequencer = &this.inner.sequencer;
+            // get the state and block env at the specified block for execution
+            let state = sequencer.state(&block_id).map_err(StarknetApiError::from)?;
+            let env = sequencer
+                .block_env_at(block_id)
+                .map_err(StarknetApiError::from)?
+                .ok_or(StarknetApiError::BlockNotFound)?;
+
+            // create the executor
+            let executor = sequencer.backend.executor_factory.with_state_and_block_env(state, env);
+            let results = executor.simulate(executables, flags);
+
+            let mut simulated = Vec::with_capacity(results.len());
+            for (i, ResultAndStates { result, .. }) in results.into_iter().enumerate() {
+                match result {
+                    ExecutionResult::Success { trace, fee, receipt } => {
+                        let fee_transfer_invocation =
+                            trace.fee_transfer_call_info.map(|f| FunctionInvocation::from(f).0);
+                        let validate_invocation =
+                            trace.validate_call_info.map(|f| FunctionInvocation::from(f).0);
+                        let execute_invocation =
+                            trace.execute_call_info.map(|f| FunctionInvocation::from(f).0);
+                        let revert_reason = trace.revert_error;
+                        // TODO: compute the state diff
+                        let state_diff = None;
+
+                        let transaction_trace = match receipt {
+                            Receipt::Invoke(_) => {
+                                TransactionTrace::Invoke(InvokeTransactionTrace {
+                                    fee_transfer_invocation,
+                                    validate_invocation,
+                                    state_diff,
+                                    execute_invocation: if let Some(revert_reason) = revert_reason {
+                                        ExecuteInvocation::Reverted(RevertedInvocation {
+                                            revert_reason,
+                                        })
+                                    } else {
+                                        ExecuteInvocation::Success(
+                                            execute_invocation
+                                                .expect("should exist if not reverted"),
+                                        )
+                                    },
+                                })
+                            }
+
+                            Receipt::Declare(_) => {
+                                TransactionTrace::Declare(DeclareTransactionTrace {
+                                    fee_transfer_invocation,
+                                    validate_invocation,
+                                    state_diff,
+                                })
+                            }
+
+                            Receipt::DeployAccount(_) => {
+                                TransactionTrace::DeployAccount(DeployAccountTransactionTrace {
+                                    fee_transfer_invocation,
+                                    validate_invocation,
+                                    state_diff,
+                                    constructor_invocation: execute_invocation
+                                        .expect("should exist bcs tx succeed"),
+                                })
+                            }
+
+                            Receipt::L1Handler(_) => {
+                                TransactionTrace::L1Handler(L1HandlerTransactionTrace {
+                                    state_diff,
+                                    function_invocation: execute_invocation
+                                        .expect("should exist bcs tx succeed"),
+                                })
+                            }
+                        };
+
+                        simulated.push(SimulatedTransaction {
+                            transaction_trace,
+                            fee_estimation: FeeEstimate {
+                                unit: fee.unit,
+                                gas_price: fee.gas_price.into(),
+                                overall_fee: fee.overall_fee.into(),
+                                gas_consumed: fee.gas_consumed.into(),
+                            },
+                        })
+                    }
+
+                    ExecutionResult::Failed { error } => {
+                        return Err(Error::from(StarknetApiError::TransactionExecutionError {
+                            transaction_index: i,
+                            execution_error: error.to_string(),
+                        }));
+                    }
+                }
+            }
+
+            Ok(simulated)
         })
         .await
     }
