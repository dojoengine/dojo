use std::sync::Arc;

<<<<<<< HEAD
// TODO: TxReceiptWithExecInfo need to also be a primitive to not depend on the executor.
use katana_executor::blockifier::outcome::TxReceiptWithExecInfo;
=======
use katana_executor::ExecutorFactory;
>>>>>>> cc3e78a1
use katana_primitives::block::{
    Block, FinalityStatus, GasPrices, Header, PartialHeader, SealedBlockWithStatus,
};
use katana_primitives::chain::ChainId;
use katana_primitives::env::BlockEnv;
use katana_primitives::receipt::Receipt;
use katana_primitives::state::StateUpdatesWithDeclaredClasses;
use katana_primitives::transaction::{TxExecInfo, TxWithHash};
use katana_primitives::version::CURRENT_STARKNET_VERSION;
use katana_primitives::FieldElement;
use katana_provider::providers::fork::ForkedProvider;
use katana_provider::providers::in_memory::InMemoryProvider;
use katana_provider::traits::block::{BlockHashProvider, BlockWriter};
use parking_lot::RwLock;
use starknet::core::types::{BlockId, BlockStatus, MaybePendingBlockWithTxHashes};
use starknet::core::utils::parse_cairo_short_string;
use starknet::providers::jsonrpc::HttpTransport;
use starknet::providers::{JsonRpcClient, Provider};
use tracing::{info, trace};

pub mod config;
pub mod contract;
pub mod storage;

use self::config::StarknetConfig;
use self::storage::Blockchain;
use crate::env::BlockContextGenerator;
use crate::service::block_producer::{BlockProductionError, MinedBlockOutcome};
use crate::utils::get_current_timestamp;

pub struct Backend<EF: ExecutorFactory> {
    /// The config used to generate the backend.
    pub config: StarknetConfig,
    /// stores all block related data in memory
    pub blockchain: Blockchain,
    /// The chain id.
    pub chain_id: ChainId,
    /// The block context generator.
    pub block_context_generator: RwLock<BlockContextGenerator>,

    pub executor_factory: Arc<EF>,
}

impl<EF: ExecutorFactory> Backend<EF> {
    pub async fn new(executor_factory: Arc<EF>, mut config: StarknetConfig) -> Self {
        let block_context_generator = config.block_context_generator();

        let blockchain: Blockchain = if let Some(forked_url) = &config.fork_rpc_url {
            let provider = Arc::new(JsonRpcClient::new(HttpTransport::new(forked_url.clone())));
            let forked_chain_id = provider.chain_id().await.unwrap();

            let forked_block_num = if let Some(num) = config.fork_block_number {
                num
            } else {
                provider
                    .block_number()
                    .await
                    .expect("failed to fetch block number from forked network")
            };

            let block =
                provider.get_block_with_tx_hashes(BlockId::Number(forked_block_num)).await.unwrap();
            let MaybePendingBlockWithTxHashes::Block(block) = block else {
                panic!("block to be forked is a pending block")
            };

            // adjust the genesis to match the forked block
            config.genesis.number = block.block_number;
            config.genesis.state_root = block.new_root;
            config.genesis.parent_hash = block.parent_hash;
            config.genesis.timestamp = block.timestamp;
            config.genesis.sequencer_address = block.sequencer_address.into();
            config.genesis.gas_prices.eth =
                block.l1_gas_price.price_in_wei.try_into().expect("should fit in u128");
            config.genesis.gas_prices.strk =
                block.l1_gas_price.price_in_fri.try_into().expect("should fit in u128");

            trace!(
                target: "backend",
                "forking chain `{}` at block {} from {}",
                parse_cairo_short_string(&forked_chain_id).unwrap(),
                block.block_number,
                forked_url
            );

            let blockchain = Blockchain::new_from_forked(
                ForkedProvider::new(provider, forked_block_num.into()).unwrap(),
                block.block_hash,
                &config.genesis,
                match block.status {
                    BlockStatus::AcceptedOnL1 => FinalityStatus::AcceptedOnL1,
                    BlockStatus::AcceptedOnL2 => FinalityStatus::AcceptedOnL2,
                    _ => panic!("unable to fork for non-accepted block"),
                },
            )
            .expect("able to create forked blockchain");

            config.env.chain_id = forked_chain_id.into();
            blockchain
        } else if let Some(db_path) = &config.db_dir {
            Blockchain::new_with_db(db_path, &config.genesis)
                .expect("able to create blockchain from db")
        } else {
            Blockchain::new_with_genesis(InMemoryProvider::new(), &config.genesis)
                .expect("able to create blockchain from genesis block")
        };

        Self {
            chain_id: config.env.chain_id,
            blockchain,
            config,
            executor_factory,
            block_context_generator: RwLock::new(block_context_generator),
        }
    }

<<<<<<< HEAD
    /// Mines a new block based on the provided execution outcome.
    /// This method should only be called by the
    /// [IntervalBlockProducer](crate::service::block_producer::IntervalBlockProducer) when the node
    /// is running in `interval` mining mode.
    pub fn mine_pending_block(
        &self,
        block_env: &BlockEnv,
        txs_receipts_executions: Vec<(TxWithHash, TxReceiptWithExecInfo)>,
        state_updates: StateUpdatesWithDeclaredClasses,
    ) -> Result<(MinedBlockOutcome, Box<dyn StateProvider>), BlockProductionError> {
        let outcome = self.do_mine_block(block_env, txs_receipts_executions, state_updates)?;
        let new_state = StateFactoryProvider::latest(&self.blockchain.provider())?;
        Ok((outcome, new_state))
    }

=======
>>>>>>> cc3e78a1
    pub fn do_mine_block(
        &self,
        block_env: &BlockEnv,
        txs_receipts_executions: Vec<(TxWithHash, TxReceiptWithExecInfo)>,
        state_updates: StateUpdatesWithDeclaredClasses,
    ) -> Result<MinedBlockOutcome, BlockProductionError> {
        // TODO: not sure if this is the best way to achieve that.
        let mut txs: Vec<TxWithHash> = vec![];
        let mut receipts: Vec<Receipt> = vec![];
        let mut executions: Vec<TxExecInfo> = vec![];

        txs_receipts_executions.into_iter().for_each(|(tx, rct)| {
            txs.push(tx);
            receipts.push(rct.receipt);
            executions.push(rct.execution_info);
        });

        let prev_hash = BlockHashProvider::latest_hash(self.blockchain.provider())?;
        let block_number = block_env.number;
        let tx_count = txs.len();

        let partial_header = PartialHeader {
            number: block_number,
            parent_hash: prev_hash,
            version: CURRENT_STARKNET_VERSION,
            timestamp: block_env.timestamp,
            sequencer_address: block_env.sequencer_address,
            gas_prices: GasPrices {
                eth: block_env.l1_gas_prices.eth,
                strk: block_env.l1_gas_prices.strk,
            },
        };

        let header = Header::new(partial_header, FieldElement::ZERO);
        let block = Block { header, body: txs }.seal();
        let block = SealedBlockWithStatus { block, status: FinalityStatus::AcceptedOnL2 };

        BlockWriter::insert_block_with_states_and_receipts(
            self.blockchain.provider(),
            block,
            state_updates,
            receipts,
            executions,
        )?;

        info!(target: "backend", "⛏️ Block {block_number} mined with {tx_count} transactions");

        Ok(MinedBlockOutcome { block_number })
    }

    pub fn update_block_env(&self, block_env: &mut BlockEnv) {
        let mut context_gen = self.block_context_generator.write();
        let current_timestamp_secs = get_current_timestamp().as_secs() as i64;

        let timestamp = if context_gen.next_block_start_time == 0 {
            (current_timestamp_secs + context_gen.block_timestamp_offset) as u64
        } else {
            let timestamp = context_gen.next_block_start_time;
            context_gen.block_timestamp_offset = timestamp as i64 - current_timestamp_secs;
            context_gen.next_block_start_time = 0;
            timestamp
        };

        block_env.number += 1;
        block_env.timestamp = timestamp;
        block_env.l1_gas_prices = self.config.env.gas_price.clone();
    }

    pub fn mine_empty_block(
        &self,
        block_env: &BlockEnv,
    ) -> Result<MinedBlockOutcome, BlockProductionError> {
        self.do_mine_block(block_env, Default::default(), Default::default())
    }
}

#[cfg(test)]
mod tests {

    use std::sync::Arc;

    use katana_executor::implementation::noop::NoopExecutorFactory;
    use katana_primitives::genesis::Genesis;
    use katana_provider::traits::block::{BlockNumberProvider, BlockProvider};
    use katana_provider::traits::env::BlockEnvProvider;

    use super::Backend;
    use crate::backend::config::{Environment, StarknetConfig};

    fn create_test_starknet_config() -> StarknetConfig {
        StarknetConfig {
            genesis: Genesis::default(),
            disable_fee: true,
            env: Environment::default(),
            ..Default::default()
        }
    }

    async fn create_test_backend() -> Backend<NoopExecutorFactory> {
        Backend::new(Arc::new(NoopExecutorFactory::default()), create_test_starknet_config()).await
    }

    #[tokio::test]
    async fn test_creating_blocks() {
        let backend = create_test_backend().await;

        let provider = backend.blockchain.provider();

        assert_eq!(BlockNumberProvider::latest_number(provider).unwrap(), 0);

        let block_num = provider.latest_number().unwrap();
        let mut block_env = provider.block_env_at(block_num.into()).unwrap().unwrap();
        backend.update_block_env(&mut block_env);
        backend.mine_empty_block(&block_env).unwrap();

        let block_num = provider.latest_number().unwrap();
        let mut block_env = provider.block_env_at(block_num.into()).unwrap().unwrap();
        backend.update_block_env(&mut block_env);
        backend.mine_empty_block(&block_env).unwrap();

        let block_num = provider.latest_number().unwrap();
        let block_env = provider.block_env_at(block_num.into()).unwrap().unwrap();

        assert_eq!(BlockNumberProvider::latest_number(provider).unwrap(), 2);
        assert_eq!(block_env.number, 2);

        let block0 = BlockProvider::block_by_number(provider, 0).unwrap().unwrap();
        let block1 = BlockProvider::block_by_number(provider, 1).unwrap().unwrap();
        let block2 = BlockProvider::block_by_number(provider, 2).unwrap().unwrap();

        assert_eq!(block0.header.number, 0);
        assert_eq!(block1.header.number, 1);
        assert_eq!(block2.header.number, 2);
    }
}<|MERGE_RESOLUTION|>--- conflicted
+++ resolved
@@ -1,11 +1,6 @@
 use std::sync::Arc;
 
-<<<<<<< HEAD
-// TODO: TxReceiptWithExecInfo need to also be a primitive to not depend on the executor.
-use katana_executor::blockifier::outcome::TxReceiptWithExecInfo;
-=======
 use katana_executor::ExecutorFactory;
->>>>>>> cc3e78a1
 use katana_primitives::block::{
     Block, FinalityStatus, GasPrices, Header, PartialHeader, SealedBlockWithStatus,
 };
@@ -13,7 +8,7 @@
 use katana_primitives::env::BlockEnv;
 use katana_primitives::receipt::Receipt;
 use katana_primitives::state::StateUpdatesWithDeclaredClasses;
-use katana_primitives::transaction::{TxExecInfo, TxWithHash};
+use katana_primitives::transaction::TxWithHash;
 use katana_primitives::version::CURRENT_STARKNET_VERSION;
 use katana_primitives::FieldElement;
 use katana_provider::providers::fork::ForkedProvider;
@@ -122,40 +117,13 @@
         }
     }
 
-<<<<<<< HEAD
-    /// Mines a new block based on the provided execution outcome.
-    /// This method should only be called by the
-    /// [IntervalBlockProducer](crate::service::block_producer::IntervalBlockProducer) when the node
-    /// is running in `interval` mining mode.
-    pub fn mine_pending_block(
-        &self,
-        block_env: &BlockEnv,
-        txs_receipts_executions: Vec<(TxWithHash, TxReceiptWithExecInfo)>,
-        state_updates: StateUpdatesWithDeclaredClasses,
-    ) -> Result<(MinedBlockOutcome, Box<dyn StateProvider>), BlockProductionError> {
-        let outcome = self.do_mine_block(block_env, txs_receipts_executions, state_updates)?;
-        let new_state = StateFactoryProvider::latest(&self.blockchain.provider())?;
-        Ok((outcome, new_state))
-    }
-
-=======
->>>>>>> cc3e78a1
     pub fn do_mine_block(
         &self,
         block_env: &BlockEnv,
-        txs_receipts_executions: Vec<(TxWithHash, TxReceiptWithExecInfo)>,
+        tx_receipt_pairs: Vec<(TxWithHash, Receipt)>,
         state_updates: StateUpdatesWithDeclaredClasses,
     ) -> Result<MinedBlockOutcome, BlockProductionError> {
-        // TODO: not sure if this is the best way to achieve that.
-        let mut txs: Vec<TxWithHash> = vec![];
-        let mut receipts: Vec<Receipt> = vec![];
-        let mut executions: Vec<TxExecInfo> = vec![];
-
-        txs_receipts_executions.into_iter().for_each(|(tx, rct)| {
-            txs.push(tx);
-            receipts.push(rct.receipt);
-            executions.push(rct.execution_info);
-        });
+        let (txs, receipts): (Vec<TxWithHash>, Vec<Receipt>) = tx_receipt_pairs.into_iter().unzip();
 
         let prev_hash = BlockHashProvider::latest_hash(self.blockchain.provider())?;
         let block_number = block_env.number;
@@ -182,7 +150,8 @@
             block,
             state_updates,
             receipts,
-            executions,
+            // exec info.
+            vec![],
         )?;
 
         info!(target: "backend", "⛏️ Block {block_number} mined with {tx_count} transactions");
