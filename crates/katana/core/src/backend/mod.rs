--- conflicted
+++ resolved
@@ -30,19 +30,7 @@
 use self::config::StarknetConfig;
 use self::storage::Blockchain;
 use crate::accounts::{Account, DevAccountGenerator};
-<<<<<<< HEAD
-use crate::backend::in_memory_db::MemDb;
-use crate::backend::storage::transaction::KnownTransaction;
-use crate::constants::{
-    DEFAULT_PREFUNDED_ACCOUNT_BALANCE, NO_VALIDATE_ACCOUNT_CONTRACT,
-    NO_VALIDATE_ACCOUNT_CONTRACT_CLASS_HASH,
-};
-use crate::db::cached::CachedStateWrapper;
-use crate::db::serde::state::SerializableState;
-use crate::db::{Database, StateRefDb};
-=======
 use crate::constants::DEFAULT_PREFUNDED_ACCOUNT_BALANCE;
->>>>>>> 3fa7549e
 use crate::env::{BlockContextGenerator, Env};
 use crate::service::block_producer::MinedBlockOutcome;
 use crate::utils::get_current_timestamp;
@@ -64,28 +52,10 @@
         let mut block_context = config.block_context();
         let block_context_generator = config.block_context_generator();
 
-<<<<<<< HEAD
-        let accounts = if config.no_validate {
-            DevAccountGenerator::new(config.total_accounts)
-                .with_seed(config.seed)
-                .with_balance((*DEFAULT_PREFUNDED_ACCOUNT_BALANCE).into())
-                .with_class(
-                    (*NO_VALIDATE_ACCOUNT_CONTRACT_CLASS_HASH).into(),
-                    Arc::new((*NO_VALIDATE_ACCOUNT_CONTRACT).clone()),
-                )
-                .generate()
-        } else {
-            DevAccountGenerator::new(config.total_accounts)
-                .with_seed(config.seed)
-                .with_balance((*DEFAULT_PREFUNDED_ACCOUNT_BALANCE).into())
-                .generate()
-        };
-=======
         let accounts = DevAccountGenerator::new(config.total_accounts)
             .with_seed(config.seed)
             .with_balance(*DEFAULT_PREFUNDED_ACCOUNT_BALANCE)
             .generate();
->>>>>>> 3fa7549e
 
         let blockchain: Blockchain = if let Some(forked_url) = &config.fork_rpc_url {
             let provider = Arc::new(JsonRpcClient::new(HttpTransport::new(forked_url.clone())));
