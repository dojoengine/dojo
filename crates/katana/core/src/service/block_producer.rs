use std::collections::VecDeque;
use std::future::Future;
use std::pin::Pin;
use std::sync::Arc;
use std::task::{Context, Poll};
use std::time::Duration;

use futures::channel::mpsc::{channel, Receiver, Sender};
use futures::stream::{Stream, StreamExt};
use futures::FutureExt;
<<<<<<< HEAD
use katana_executor::blockifier::outcome::TxReceiptWithExecInfo;
use katana_executor::blockifier::state::{CachedStateWrapper, StateRefDb};
use katana_executor::blockifier::utils::{
    block_context_from_envs, get_state_update_from_cached_state,
};
use katana_executor::blockifier::{PendingState, TransactionExecutor};
use katana_primitives::block::BlockHashOrNumber;
use katana_primitives::env::{BlockEnv, CfgEnv};
use katana_primitives::state::StateUpdatesWithDeclaredClasses;
=======
use katana_executor::{BlockExecutor, ExecutionOutput, ExecutorFactory};
use katana_primitives::block::{BlockHashOrNumber, ExecutableBlock, PartialHeader};
use katana_primitives::receipt::Receipt;
>>>>>>> cc3e78a1
use katana_primitives::transaction::{ExecutableTxWithHash, TxWithHash};
use katana_primitives::version::CURRENT_STARKNET_VERSION;
use katana_provider::error::ProviderError;
use katana_provider::traits::block::{BlockHashProvider, BlockNumberProvider};
use katana_provider::traits::env::BlockEnvProvider;
use katana_provider::traits::state::StateFactoryProvider;
use katana_tasks::{BlockingTaskPool, BlockingTaskResult};
use parking_lot::RwLock;
use tokio::time::{interval_at, Instant, Interval};
use tracing::{error, info, trace, warn};

use crate::backend::Backend;

#[derive(Debug, thiserror::Error)]
pub enum BlockProductionError {
    #[error(transparent)]
    Provider(#[from] ProviderError),

    #[error("block mining task cancelled")]
    BlockMiningTaskCancelled,

    #[error("transaction execution task cancelled")]
    ExecutionTaskCancelled,

    #[error("transaction execution error: {0}")]
    TransactionExecutionError(#[from] katana_executor::ExecutorError),
}

pub struct MinedBlockOutcome {
    pub block_number: u64,
}

type ServiceFuture<T> = Pin<Box<dyn Future<Output = BlockingTaskResult<T>> + Send + Sync>>;

type BlockProductionResult = Result<MinedBlockOutcome, BlockProductionError>;
type BlockProductionFuture = ServiceFuture<BlockProductionResult>;

type TxExecutionResult = Result<TxWithHashAndReceiptPairs, BlockProductionError>;
type TxExecutionFuture = ServiceFuture<TxExecutionResult>;

type BlockProductionWithTxnsFuture =
<<<<<<< HEAD
    ServiceFuture<Result<(Vec<TxWithHashAndReceiptPair>, MinedBlockOutcome), BlockProductionError>>;
pub type TxWithHashAndReceiptPair = (TxWithHash, TxReceiptWithExecInfo);
=======
    ServiceFuture<Result<(MinedBlockOutcome, TxWithHashAndReceiptPairs), BlockProductionError>>;
pub type TxWithHashAndReceiptPairs = Vec<(TxWithHash, Receipt)>;
>>>>>>> cc3e78a1

/// The type which responsible for block production.
#[must_use = "BlockProducer does nothing unless polled"]
pub struct BlockProducer<EF: ExecutorFactory> {
    /// The inner mode of mining.
    pub inner: RwLock<BlockProducerMode<EF>>,
}

impl<EF: ExecutorFactory> BlockProducer<EF> {
    /// Creates a block producer that mines a new block every `interval` milliseconds.
    pub fn interval(backend: Arc<Backend<EF>>, interval: u64) -> Self {
        Self {
            inner: RwLock::new(BlockProducerMode::Interval(IntervalBlockProducer::new(
                backend, interval,
            ))),
        }
    }

    /// Creates a new block producer that will only be possible to mine by calling the
    /// `katana_generateBlock` RPC method.
    pub fn on_demand(backend: Arc<Backend<EF>>) -> Self {
        Self {
            inner: RwLock::new(BlockProducerMode::Interval(IntervalBlockProducer::new_no_mining(
                backend,
            ))),
        }
    }

    /// Creates a block producer that mines a new block as soon as there are ready transactions in
    /// the transactions pool.
    pub fn instant(backend: Arc<Backend<EF>>) -> Self {
        Self { inner: RwLock::new(BlockProducerMode::Instant(InstantBlockProducer::new(backend))) }
    }

    pub(super) fn queue(&self, transactions: Vec<ExecutableTxWithHash>) {
        let mut mode = self.inner.write();
        match &mut *mode {
            BlockProducerMode::Instant(producer) => producer.queued.push_back(transactions),
            BlockProducerMode::Interval(producer) => producer.queued.push_back(transactions),
        }
    }

    /// Returns `true` if the block producer is running in _interval_ mode. Otherwise, `fales`.
    pub fn is_interval_mining(&self) -> bool {
        matches!(*self.inner.read(), BlockProducerMode::Interval(_))
    }

    /// Returns `true` if the block producer is running in _instant_ mode. Otherwise, `fales`.
    pub fn is_instant_mining(&self) -> bool {
        matches!(*self.inner.read(), BlockProducerMode::Instant(_))
    }

    // Handler for the `katana_generateBlock` RPC method.
    pub fn force_mine(&self) {
        trace!(target: "miner", "scheduling force block mining");
        let mut mode = self.inner.write();
        match &mut *mode {
            BlockProducerMode::Instant(producer) => producer.force_mine(),
            BlockProducerMode::Interval(producer) => producer.force_mine(),
        }
    }

    pub(super) fn poll_next(&self, cx: &mut Context<'_>) -> Poll<Option<BlockProductionResult>> {
        let mut mode = self.inner.write();
        match &mut *mode {
            BlockProducerMode::Instant(producer) => producer.poll_next_unpin(cx),
            BlockProducerMode::Interval(producer) => producer.poll_next_unpin(cx),
        }
    }
}

/// The inner type of [BlockProducer].
///
/// On _interval_ mining, a new block is opened for a fixed amount of interval. Within this
/// interval, it executes all the queued transactions and keep hold of the pending state after
/// executing all the transactions. Once the interval is over, the block producer will close/mine
/// the block with all the transactions that have been executed within the interval and applies the
/// resulting state to the latest state. Then, a new block is opened for the next interval. As such,
/// the block context is updated only when a new block is opened.
///
/// On _instant_ mining, a new block is mined as soon as there are transactions in the tx pool. The
/// block producer will execute all the transactions in the mempool and mine a new block with the
/// resulting state. The block context is only updated every time a new block is mined as opposed to
/// updating it when the block is opened (in _interval_ mode).
pub enum BlockProducerMode<EF: ExecutorFactory> {
    Interval(IntervalBlockProducer<EF>),
    Instant(InstantBlockProducer<EF>),
}

#[derive(Clone, derive_more::Deref)]
pub struct PendingExecutor(#[deref] Arc<RwLock<Box<dyn BlockExecutor<'static>>>>);

impl PendingExecutor {
    fn new(executor: Box<dyn BlockExecutor<'static>>) -> Self {
        Self(Arc::new(RwLock::new(executor)))
    }
}

pub struct IntervalBlockProducer<EF: ExecutorFactory> {
    /// The interval at which new blocks are mined.
    interval: Option<Interval>,
    backend: Arc<Backend<EF>>,
    /// Single active future that mines a new block
    ongoing_mining: Option<BlockProductionFuture>,
    /// Backlog of sets of transactions ready to be mined
    queued: VecDeque<Vec<ExecutableTxWithHash>>,
    executor: PendingExecutor,
    blocking_task_spawner: BlockingTaskPool,
    ongoing_execution: Option<TxExecutionFuture>,
    /// Listeners notified when a new executed tx is added.
    tx_execution_listeners: RwLock<Vec<Sender<TxWithHashAndReceiptPairs>>>,
}

impl<EF: ExecutorFactory> IntervalBlockProducer<EF> {
    pub fn new(backend: Arc<Backend<EF>>, interval: u64) -> Self {
        let interval = {
            let duration = Duration::from_millis(interval);
            let mut interval = interval_at(Instant::now() + duration, duration);
            interval.set_missed_tick_behavior(tokio::time::MissedTickBehavior::Delay);
            interval
        };

        let provider = backend.blockchain.provider();

        let latest_num = provider.latest_number().unwrap();
        let mut block_env = provider.block_env_at(latest_num.into()).unwrap().unwrap();
        backend.update_block_env(&mut block_env);

        let state = provider.latest().unwrap();
        let executor = backend.executor_factory.with_state_and_block_env(state, block_env);
        let executor = PendingExecutor::new(executor);

        let blocking_task_spawner = BlockingTaskPool::new().unwrap();

        Self {
            backend,
            executor,
            ongoing_mining: None,
            blocking_task_spawner,
            ongoing_execution: None,
            interval: Some(interval),
            queued: VecDeque::default(),
            tx_execution_listeners: RwLock::new(vec![]),
        }
    }

    /// Creates a new [IntervalBlockProducer] with no `interval`. This mode will not produce blocks
    /// for every fixed interval, although it will still execute all queued transactions and
    /// keep hold of the pending state.
    pub fn new_no_mining(backend: Arc<Backend<EF>>) -> Self {
        let provider = backend.blockchain.provider();

        let latest_num = provider.latest_number().unwrap();
        let mut block_env = provider.block_env_at(latest_num.into()).unwrap().unwrap();
        backend.update_block_env(&mut block_env);

        let state = provider.latest().unwrap();
        let executor = backend.executor_factory.with_state_and_block_env(state, block_env);
        let executor = PendingExecutor::new(executor);

        let blocking_task_spawner = BlockingTaskPool::new().unwrap();

        Self {
            backend,
            executor,
            interval: None,
            ongoing_mining: None,
            queued: VecDeque::default(),
            blocking_task_spawner,
            ongoing_execution: None,
            tx_execution_listeners: RwLock::new(vec![]),
        }
    }

    pub fn executor(&self) -> PendingExecutor {
        self.executor.clone()
    }

    /// Force mine a new block. It will only able to mine if there is no ongoing mining process.
    pub fn force_mine(&mut self) {
        match Self::do_mine(self.executor.clone(), self.backend.clone()) {
            Ok(outcome) => {
                info!(target: "miner", "force mined block {}", outcome.block_number);
                self.executor =
                    self.create_new_executor_for_next_block().expect("fail to create executor");
            }
            Err(e) => {
                error!(target: "miner", "failed to force mine: {e}");
            }
        }
    }

    fn do_mine(
        executor: PendingExecutor,
        backend: Arc<Backend<EF>>,
    ) -> Result<MinedBlockOutcome, BlockProductionError> {
        let executor = &mut executor.write();

        trace!(target: "miner", "creating new block");

<<<<<<< HEAD
        let (txs, _) = pending_state.take_txs_all();
=======
        let block_env = executor.block_env();
        let ExecutionOutput { states, transactions } = executor.take_execution_output()?;
>>>>>>> cc3e78a1

        let transactions = transactions
            .into_iter()
            .filter_map(|(tx, rct)| rct.map(|rct| (tx, rct)))
            .collect::<Vec<_>>();

<<<<<<< HEAD
        let (outcome, new_state) = backend.mine_pending_block(&block_env, txs, state_updates)?;
=======
        let outcome = backend.do_mine_block(&block_env, transactions, states)?;
>>>>>>> cc3e78a1

        trace!(target: "miner", "created new block: {}", outcome.block_number);

        Ok(outcome)
    }

    fn execute_transactions(
        executor: PendingExecutor,
        transactions: Vec<ExecutableTxWithHash>,
    ) -> Result<TxWithHashAndReceiptPairs, BlockProductionError> {
        let tx_receipt_pair = transactions
            .into_iter()
            .map(|tx| {
                let tx_ = TxWithHash::from(&tx);
                let output = executor.write().execute(tx)?;

                let receipt = output.receipt(tx_.as_ref());
                Ok((tx_, receipt))
            })
            .collect::<Result<TxWithHashAndReceiptPairs, BlockProductionError>>()?;

        Ok(tx_receipt_pair)
    }

    fn create_new_executor_for_next_block(&self) -> Result<PendingExecutor, BlockProductionError> {
        let backend = &self.backend;
        let provider = backend.blockchain.provider();

<<<<<<< HEAD
        self.state.executed_txs.write().extend(results.clone());
        self.notify_listener(results);
=======
        let latest_num = provider.latest_number()?;
        let updated_state = provider.latest()?;

        let mut block_env = provider.block_env_at(latest_num.into())?.unwrap();
        backend.update_block_env(&mut block_env);

        let executor = backend.executor_factory.with_state_and_block_env(updated_state, block_env);
        Ok(PendingExecutor::new(executor))
>>>>>>> cc3e78a1
    }

    pub fn add_listener(&self) -> Receiver<TxWithHashAndReceiptPairs> {
        const TX_LISTENER_BUFFER_SIZE: usize = 2048;
        let (tx, rx) = channel(TX_LISTENER_BUFFER_SIZE);
        self.tx_execution_listeners.write().push(tx);
        rx
    }

    /// notifies all listeners about the transaction
    fn notify_listener(&self, txs: TxWithHashAndReceiptPairs) {
        let mut listener = self.tx_execution_listeners.write();
        // this is basically a retain but with mut reference
        for n in (0..listener.len()).rev() {
            let mut listener_tx = listener.swap_remove(n);
            let retain = match listener_tx.try_send(txs.clone()) {
                Ok(()) => true,
                Err(e) => {
                    if e.is_full() {
                        warn!(
                            target: "miner",
                            "failed to send new txs notification because channel is full",
                        );
                        true
                    } else {
                        false
                    }
                }
            };
            if retain {
                listener.push(listener_tx)
            }
        }
    }
}

impl<EF: ExecutorFactory> Stream for IntervalBlockProducer<EF> {
    // mined block outcome and the new state
    type Item = BlockProductionResult;

    fn poll_next(self: Pin<&mut Self>, cx: &mut Context<'_>) -> Poll<Option<Self::Item>> {
        let pin = self.get_mut();

        if let Some(interval) = &mut pin.interval {
            // mine block if the interval is over
            if interval.poll_tick(cx).is_ready() && pin.ongoing_mining.is_none() {
                let executor = pin.executor.clone();
                let backend = pin.backend.clone();
                let fut = pin.blocking_task_spawner.spawn(|| Self::do_mine(executor, backend));
                pin.ongoing_mining = Some(Box::pin(fut));
            }
        }

        loop {
            if !pin.queued.is_empty()
                && pin.ongoing_execution.is_none()
                && pin.ongoing_mining.is_none()
            {
                let executor = pin.executor.clone();
                let transactions: Vec<ExecutableTxWithHash> =
                    std::mem::take(&mut pin.queued).into_iter().flatten().collect();

                let fut = pin
                    .blocking_task_spawner
                    .spawn(|| Self::execute_transactions(executor, transactions));

                pin.ongoing_execution = Some(Box::pin(fut));
            }

            // poll the ongoing execution if any
            if let Some(mut execution) = pin.ongoing_execution.take() {
                if let Poll::Ready(executor) = execution.poll_unpin(cx) {
                    match executor {
                        Ok(Ok(txs)) => {
                            pin.notify_listener(txs);
                            continue;
                        }

                        Ok(Err(e)) => {
                            return Poll::Ready(Some(Err(e)));
                        }

                        Err(_) => {
                            return Poll::Ready(Some(Err(
                                BlockProductionError::ExecutionTaskCancelled,
                            )));
                        }
                    }
                } else {
                    pin.ongoing_execution = Some(execution);
                }
            }

            break;
        }

        // poll the mining future if any
        if let Some(mut mining) = pin.ongoing_mining.take() {
            if let Poll::Ready(res) = mining.poll_unpin(cx) {
                match res {
                    Ok(outcome) => {
                        match pin.create_new_executor_for_next_block() {
                            Ok(executor) => {
                                pin.executor = executor;
                            }

                            Err(e) => return Poll::Ready(Some(Err(e))),
                        }

                        return Poll::Ready(Some(outcome));
                    }

                    Err(_) => {
                        return Poll::Ready(Some(Err(
                            BlockProductionError::BlockMiningTaskCancelled,
                        )));
                    }
                }
            } else {
                pin.ongoing_mining = Some(mining);
            }
        }

        Poll::Pending
    }
}

pub struct InstantBlockProducer<EF: ExecutorFactory> {
    /// Holds the backend if no block is being mined
    backend: Arc<Backend<EF>>,
    /// Single active future that mines a new block
    block_mining: Option<BlockProductionWithTxnsFuture>,
    /// Backlog of sets of transactions ready to be mined
    queued: VecDeque<Vec<ExecutableTxWithHash>>,

    blocking_task_pool: BlockingTaskPool,
    /// Listeners notified when a new executed tx is added.
    tx_execution_listeners: RwLock<Vec<Sender<TxWithHashAndReceiptPairs>>>,
}

impl<EF: ExecutorFactory> InstantBlockProducer<EF> {
    pub fn new(backend: Arc<Backend<EF>>) -> Self {
        Self {
            backend,
            block_mining: None,
            queued: VecDeque::default(),
            blocking_task_pool: BlockingTaskPool::new().unwrap(),
            tx_execution_listeners: RwLock::new(vec![]),
        }
    }

    pub fn force_mine(&mut self) {
        if self.block_mining.is_none() {
            let txs = self.queued.pop_front().unwrap_or_default();
            let _ = Self::do_mine(self.backend.clone(), txs);
        } else {
            trace!(target: "miner", "unable to force mine while a mining process is running")
        }
    }

    fn do_mine(
        backend: Arc<Backend<EF>>,
        transactions: Vec<ExecutableTxWithHash>,
    ) -> Result<(MinedBlockOutcome, TxWithHashAndReceiptPairs), BlockProductionError> {
        trace!(target: "miner", "creating new block");

        let provider = backend.blockchain.provider();

        let latest_num = provider.latest_number()?;
        let mut block_env = provider.block_env_at(BlockHashOrNumber::Num(latest_num))?.unwrap();
        backend.update_block_env(&mut block_env);

<<<<<<< HEAD
        let block_context = block_context_from_envs(&block_env, &cfg_env);

        let latest_state = StateFactoryProvider::latest(backend.blockchain.provider())?;
        let state = CachedStateWrapper::new(StateRefDb(latest_state));

        let txs = transactions.iter().map(TxWithHash::from);

        let tx_receipt_pairs: Vec<TxWithHashAndReceiptPair> = TransactionExecutor::new(
            &state,
            &block_context,
            !backend.config.disable_fee,
            !backend.config.disable_validate,
            transactions.clone().into_iter(),
        )
        .with_error_log()
        .with_events_log()
        .with_resources_log()
        .zip(txs)
        .filter_map(|(res, tx)| {
            if let Ok(info) = res {
                let receipt = TxReceiptWithExecInfo::new(&tx, info);
                Some((tx, receipt))
            } else {
                None
            }
        })
        .collect();
=======
        let parent_hash = provider.latest_hash()?;
        let latest_state = provider.latest()?;

        let mut executor = backend.executor_factory.with_state(latest_state);

        let block = ExecutableBlock {
            body: transactions,
            header: PartialHeader {
                parent_hash,
                number: block_env.number,
                timestamp: block_env.timestamp,
                gas_prices: block_env.l1_gas_prices.clone(),
                sequencer_address: block_env.sequencer_address,
                version: CURRENT_STARKNET_VERSION,
            },
        };
>>>>>>> cc3e78a1

        executor.execute_block(block)?;

        let ExecutionOutput { states, transactions } = executor.take_execution_output().unwrap();
        let tx_receipt_pairs = transactions
            .into_iter()
            .filter_map(|(tx, rct)| rct.map(|rct| (tx, rct)))
            .collect::<Vec<_>>();

        let outcome = backend.do_mine_block(&block_env, tx_receipt_pairs.clone(), states)?;

        trace!(target: "miner", "created new block: {}", outcome.block_number);

        Ok((outcome, tx_receipt_pairs))
    }

    pub fn add_listener(&self) -> Receiver<TxWithHashAndReceiptPairs> {
        const TX_LISTENER_BUFFER_SIZE: usize = 2048;
        let (tx, rx) = channel(TX_LISTENER_BUFFER_SIZE);
        self.tx_execution_listeners.write().push(tx);
        rx
    }

    /// notifies all listeners about the transaction
    fn notify_listener(&self, txs: TxWithHashAndReceiptPairs) {
        let mut listener = self.tx_execution_listeners.write();
        // this is basically a retain but with mut reference
        for n in (0..listener.len()).rev() {
            let mut listener_tx = listener.swap_remove(n);
            let retain = match listener_tx.try_send(txs.clone()) {
                Ok(()) => true,
                Err(e) => {
                    if e.is_full() {
                        warn!(
                            target: "miner",
                            "failed to send new txs notification because channel is full",
                        );
                        true
                    } else {
                        false
                    }
                }
            };
            if retain {
                listener.push(listener_tx)
            }
        }
    }
}

impl<EF: ExecutorFactory> Stream for InstantBlockProducer<EF> {
    // mined block outcome and the new state
    type Item = Result<MinedBlockOutcome, BlockProductionError>;

    fn poll_next(self: Pin<&mut Self>, cx: &mut Context<'_>) -> Poll<Option<Self::Item>> {
        let pin = self.get_mut();

        if !pin.queued.is_empty() && pin.block_mining.is_none() {
            let transactions = pin.queued.pop_front().expect("not empty; qed");
            let backend = pin.backend.clone();

            pin.block_mining = Some(Box::pin(
                pin.blocking_task_pool.spawn(|| Self::do_mine(backend, transactions)),
            ));
        }

        // poll the mining future
        if let Some(mut mining) = pin.block_mining.take() {
            if let Poll::Ready(outcome) = mining.poll_unpin(cx) {
                match outcome {
                    Ok(Ok((outcome, txs))) => {
                        pin.notify_listener(txs);
                        return Poll::Ready(Some(Ok(outcome)));
                    }

                    Ok(Err(e)) => {
                        return Poll::Ready(Some(Err(e)));
                    }

                    Err(_) => {
                        return Poll::Ready(Some(Err(
                            BlockProductionError::ExecutionTaskCancelled,
                        )));
                    }
                }
            } else {
                pin.block_mining = Some(mining)
            }
        }

        Poll::Pending
    }
}<|MERGE_RESOLUTION|>--- conflicted
+++ resolved
@@ -8,21 +8,9 @@
 use futures::channel::mpsc::{channel, Receiver, Sender};
 use futures::stream::{Stream, StreamExt};
 use futures::FutureExt;
-<<<<<<< HEAD
-use katana_executor::blockifier::outcome::TxReceiptWithExecInfo;
-use katana_executor::blockifier::state::{CachedStateWrapper, StateRefDb};
-use katana_executor::blockifier::utils::{
-    block_context_from_envs, get_state_update_from_cached_state,
-};
-use katana_executor::blockifier::{PendingState, TransactionExecutor};
-use katana_primitives::block::BlockHashOrNumber;
-use katana_primitives::env::{BlockEnv, CfgEnv};
-use katana_primitives::state::StateUpdatesWithDeclaredClasses;
-=======
 use katana_executor::{BlockExecutor, ExecutionOutput, ExecutorFactory};
 use katana_primitives::block::{BlockHashOrNumber, ExecutableBlock, PartialHeader};
 use katana_primitives::receipt::Receipt;
->>>>>>> cc3e78a1
 use katana_primitives::transaction::{ExecutableTxWithHash, TxWithHash};
 use katana_primitives::version::CURRENT_STARKNET_VERSION;
 use katana_provider::error::ProviderError;
@@ -64,13 +52,8 @@
 type TxExecutionFuture = ServiceFuture<TxExecutionResult>;
 
 type BlockProductionWithTxnsFuture =
-<<<<<<< HEAD
-    ServiceFuture<Result<(Vec<TxWithHashAndReceiptPair>, MinedBlockOutcome), BlockProductionError>>;
-pub type TxWithHashAndReceiptPair = (TxWithHash, TxReceiptWithExecInfo);
-=======
     ServiceFuture<Result<(MinedBlockOutcome, TxWithHashAndReceiptPairs), BlockProductionError>>;
 pub type TxWithHashAndReceiptPairs = Vec<(TxWithHash, Receipt)>;
->>>>>>> cc3e78a1
 
 /// The type which responsible for block production.
 #[must_use = "BlockProducer does nothing unless polled"]
@@ -271,23 +254,15 @@
 
         trace!(target: "miner", "creating new block");
 
-<<<<<<< HEAD
-        let (txs, _) = pending_state.take_txs_all();
-=======
         let block_env = executor.block_env();
         let ExecutionOutput { states, transactions } = executor.take_execution_output()?;
->>>>>>> cc3e78a1
 
         let transactions = transactions
             .into_iter()
             .filter_map(|(tx, rct)| rct.map(|rct| (tx, rct)))
             .collect::<Vec<_>>();
 
-<<<<<<< HEAD
-        let (outcome, new_state) = backend.mine_pending_block(&block_env, txs, state_updates)?;
-=======
         let outcome = backend.do_mine_block(&block_env, transactions, states)?;
->>>>>>> cc3e78a1
 
         trace!(target: "miner", "created new block: {}", outcome.block_number);
 
@@ -316,10 +291,6 @@
         let backend = &self.backend;
         let provider = backend.blockchain.provider();
 
-<<<<<<< HEAD
-        self.state.executed_txs.write().extend(results.clone());
-        self.notify_listener(results);
-=======
         let latest_num = provider.latest_number()?;
         let updated_state = provider.latest()?;
 
@@ -328,7 +299,6 @@
 
         let executor = backend.executor_factory.with_state_and_block_env(updated_state, block_env);
         Ok(PendingExecutor::new(executor))
->>>>>>> cc3e78a1
     }
 
     pub fn add_listener(&self) -> Receiver<TxWithHashAndReceiptPairs> {
@@ -501,35 +471,6 @@
         let mut block_env = provider.block_env_at(BlockHashOrNumber::Num(latest_num))?.unwrap();
         backend.update_block_env(&mut block_env);
 
-<<<<<<< HEAD
-        let block_context = block_context_from_envs(&block_env, &cfg_env);
-
-        let latest_state = StateFactoryProvider::latest(backend.blockchain.provider())?;
-        let state = CachedStateWrapper::new(StateRefDb(latest_state));
-
-        let txs = transactions.iter().map(TxWithHash::from);
-
-        let tx_receipt_pairs: Vec<TxWithHashAndReceiptPair> = TransactionExecutor::new(
-            &state,
-            &block_context,
-            !backend.config.disable_fee,
-            !backend.config.disable_validate,
-            transactions.clone().into_iter(),
-        )
-        .with_error_log()
-        .with_events_log()
-        .with_resources_log()
-        .zip(txs)
-        .filter_map(|(res, tx)| {
-            if let Ok(info) = res {
-                let receipt = TxReceiptWithExecInfo::new(&tx, info);
-                Some((tx, receipt))
-            } else {
-                None
-            }
-        })
-        .collect();
-=======
         let parent_hash = provider.latest_hash()?;
         let latest_state = provider.latest()?;
 
@@ -546,7 +487,6 @@
                 version: CURRENT_STARKNET_VERSION,
             },
         };
->>>>>>> cc3e78a1
 
         executor.execute_block(block)?;
 
@@ -639,4 +579,4 @@
 
         Poll::Pending
     }
-}+}
