--- conflicted
+++ resolved
@@ -173,7 +173,6 @@
 
         let hashes = parse_messages(messages);
 
-<<<<<<< HEAD
         debug!("Sending transaction on L1 to register messages...");
 
         let receipt = starknet_messaging
@@ -184,28 +183,6 @@
             .get_receipt()
             .await
             .map_err(|_| {
-=======
-        debug!(target: LOG_TARGET, "Sending transaction on L1 to register messages.");
-        match starknet_messaging
-            .add_message_hashes_from_l2(hashes.clone())
-            .send()
-            .await
-            .map_err(|_| Error::SendError)?
-            // wait for the tx to be mined
-            .await?
-        {
-            Some(receipt) => {
-                trace!(
-                    target: LOG_TARGET,
-                    num_messages = %hashes.len(),
-                    transaction_hash = %format!("{:#x}", receipt.transaction_hash),
-                    "Transaction sent on L1 to register messages."
-                );
-
-                Ok(hashes)
-            }
-            None => {
->>>>>>> f9b8c029
                 warn!(target: LOG_TARGET, "No receipt for L1 transaction.");
                 Error::SendError
             })?;
@@ -222,18 +199,11 @@
 }
 
 fn l1_handler_tx_from_log(log: Log, chain_id: ChainId) -> MessengerResult<L1HandlerTx> {
-<<<<<<< HEAD
     let parsed_log = LogMessageToL2::LogMessageToL2Event::decode_log(
         &alloy_primitives::Log::<LogData>::new(log.address, log.topics, log.data).unwrap(),
         false,
     )
     .unwrap();
-=======
-    let parsed_log = <LogMessageToL2 as EthLogDecode>::decode_log(&log.into()).map_err(|e| {
-        error!(target: LOG_TARGET, error = %e, "Log parsing.");
-        Error::GatherError
-    })?;
->>>>>>> f9b8c029
 
     let from_address = felt_from_address(parsed_log.from_address);
     let contract_address = felt_from_u256(parsed_log.to_address);
