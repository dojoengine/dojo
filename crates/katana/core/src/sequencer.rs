--- conflicted
+++ resolved
@@ -22,11 +22,7 @@
 use starknet_api::stark_felt;
 use starknet_api::state::StorageKey;
 use starknet_api::transaction::{
-<<<<<<< HEAD
-    InvokeTransaction, Transaction as StarknetApiTransaction, TransactionHash,
-=======
-    DeployAccountTransaction, Event, InvokeTransaction, TransactionHash,
->>>>>>> dcd1dddb
+    Event, InvokeTransaction, TransactionHash,
 };
 use tokio::sync::{RwLock, RwLockReadGuard, RwLockWriteGuard};
 use tokio::time;
@@ -515,7 +511,7 @@
                     Ordering::Less => {
                         return Err(SequencerError::ContinuationToken(
                             ContinuationTokenError::InvalidToken,
-                        ))
+                        ));
                     }
                     Ordering::Equal => {
                         continuation_token.txn_n += 1;
@@ -602,13 +598,16 @@
 
         let match_keys = match filter_keys {
             // From starknet-api spec:
-            // Per key (by position), designate the possible values to be matched for events to be returned. Empty array designates 'any' value"
+            // Per key (by position), designate the possible values to be matched for events to be
+            // returned. Empty array designates 'any' value"
             Some(ref filter_keys) => filter_keys.iter().enumerate().all(|(i, keys)| {
-                // Lets say we want to filter events which are either named `Event1` or `Event2` and custom key `0x1` or `0x2`
-                // Filter: [[sn_keccack("Event1"), sn_keccack("Event2")], ["0x1", "0x2"]]
-
-                // This checks: number of keys in event >= number of keys in filter (we check > i and not >= i because i is zero indexed)
-                // because otherwise this event doesn't contain all the keys we requested
+                // Lets say we want to filter events which are either named `Event1` or `Event2` and
+                // custom key `0x1` or `0x2` Filter: [[sn_keccack("Event1"),
+                // sn_keccack("Event2")], ["0x1", "0x2"]]
+
+                // This checks: number of keys in event >= number of keys in filter (we check > i
+                // and not >= i because i is zero indexed) because otherwise this
+                // event doesn't contain all the keys we requested
                 event.content.keys.len() > i &&
                     // This checks: Empty array desginates 'any' value
                     (keys.is_empty()
