use blockifier::abi::abi_utils::selector_from_name;
use blockifier::transaction::account_transaction::AccountTransaction;
use blockifier::transaction::transaction_execution::Transaction;
use katana_core::backend::config::{Environment, StarknetConfig};
use katana_core::backend::Backend;
use katana_core::constants::FEE_TOKEN_ADDRESS;
use starknet::core::types::FieldElement;
use starknet_api::block::BlockNumber;
use starknet_api::core::Nonce;
use starknet_api::hash::StarkFelt;
use starknet_api::transaction::{
    Calldata, InvokeTransaction, InvokeTransactionV1, TransactionHash,
};
use starknet_api::{calldata, stark_felt};

async fn create_test_starknet() -> Backend {
    let test_account_path =
        [env!("CARGO_MANIFEST_DIR"), "./contracts/compiled/account_without_validation.json"]
            .iter()
            .collect();

    Backend::new(StarknetConfig {
        seed: [0u8; 32],
        auto_mine: true,
        total_accounts: 2,
        allow_zero_max_fee: true,
        account_path: Some(test_account_path),
        env: Environment::default(),
<<<<<<< HEAD
        ..Default::default()
    });

    starknet.generate_genesis_block();
    starknet
=======
    })
>>>>>>> 63494ec0
}

#[tokio::test]
async fn test_next_block_timestamp_in_past() {
    let starknet = create_test_starknet().await;
    starknet.generate_pending_block().await;

    let timestamp = starknet.block_context.read().block_timestamp;
    starknet.set_next_block_timestamp(timestamp.0 - 1000).await.unwrap();

    starknet.generate_pending_block().await;
    let new_timestamp = starknet.block_context.read().block_timestamp;

    assert_eq!(new_timestamp.0, timestamp.0 - 1000, "timestamp should be updated");
}

#[tokio::test]
async fn test_set_next_block_timestamp_in_future() {
    let starknet = create_test_starknet().await;
    starknet.generate_pending_block().await;

    let timestamp = starknet.block_context.read().block_timestamp;
    starknet.set_next_block_timestamp(timestamp.0 + 1000).await.unwrap();

    starknet.generate_pending_block().await;
    let new_timestamp = starknet.block_context.read().block_timestamp;

    assert_eq!(new_timestamp.0, timestamp.0 + 1000, "timestamp should be updated");
}

#[tokio::test]
async fn test_increase_next_block_timestamp() {
    let starknet = create_test_starknet().await;
    starknet.generate_pending_block().await;

    let timestamp = starknet.block_context.read().block_timestamp;
    starknet.increase_next_block_timestamp(1000).await.unwrap();

    starknet.generate_pending_block().await;
    let new_timestamp = starknet.block_context.read().block_timestamp;

    assert_eq!(new_timestamp.0, timestamp.0 + 1000, "timestamp should be updated");
}

#[tokio::test]
async fn test_creating_blocks() {
    let starknet = create_test_starknet().await;
    starknet.generate_pending_block().await;
    starknet.generate_latest_block().await;

    assert_eq!(starknet.storage.read().await.blocks.len(), 2);
    assert_eq!(starknet.storage.read().await.latest_number, 1);
    assert_eq!(
        starknet.block_context.read().block_number,
        BlockNumber(1),
        "block context should only be updated on new pending block"
    );

    let block0 = starknet.storage.read().await.block_by_number(0).unwrap().clone();
    let block1 = starknet.storage.read().await.block_by_number(1).unwrap().clone();

    assert_eq!(block0.header.number, 0);
    assert_eq!(block1.header.number, 1);
}

#[tokio::test]
async fn test_add_transaction() {
    let starknet = create_test_starknet().await;
    starknet.generate_pending_block().await;

    let a = starknet.predeployed_accounts.accounts[0].clone();
    let b = starknet.predeployed_accounts.accounts[1].clone();

    // CREATE `transfer` INVOKE TRANSACTION
    //

    let entry_point_selector = selector_from_name("transfer");
    let execute_calldata = calldata![
        *FEE_TOKEN_ADDRESS,         // Contract address.
        entry_point_selector.0,     // EP selector.
        stark_felt!(3_u8),          // Calldata length.
        *b.account_address.0.key(), // Calldata: num.
        stark_felt!("0x99"),        // Calldata: num.
        stark_felt!(0_u8)           // Calldata: num.
    ];

    starknet
        .handle_transaction(Transaction::AccountTransaction(AccountTransaction::Invoke(
            InvokeTransaction::V1(InvokeTransactionV1 {
                sender_address: a.account_address,
                calldata: execute_calldata,
                transaction_hash: TransactionHash(stark_felt!("0x6969")),
                nonce: Nonce(1u8.into()),
                ..Default::default()
            }),
        )))
        .await;

    // SEND INVOKE TRANSACTION
    //

    let tx = starknet
        .storage
        .read()
        .await
        .transactions
        .get(&FieldElement::from(0x6969u64))
        .cloned()
        .unwrap();

    let block = starknet.storage.read().await.block_by_number(1).cloned().unwrap();

    assert!(tx.is_included());
    assert_eq!(
        block.transactions[0].transaction.transaction_hash(),
        TransactionHash(stark_felt!("0x6969"))
    );
}

#[tokio::test]
async fn test_add_reverted_transaction() {
    let starknet = create_test_starknet().await;
    starknet.generate_pending_block().await;

    let transaction_hash = TransactionHash(stark_felt!("0x1234"));
    let transaction = Transaction::AccountTransaction(AccountTransaction::Invoke(
        InvokeTransaction::V1(InvokeTransactionV1 { transaction_hash, ..Default::default() }),
    ));

    starknet.handle_transaction(transaction).await;

    assert_eq!(
        starknet.storage.read().await.transactions.len(),
        1,
        "transaction must be stored even if execution fail"
    );
    assert_eq!(
        starknet.storage.read().await.total_blocks(),
        1,
        "no new block should be created if tx failed"
    );
}<|MERGE_RESOLUTION|>--- conflicted
+++ resolved
@@ -26,15 +26,8 @@
         allow_zero_max_fee: true,
         account_path: Some(test_account_path),
         env: Environment::default(),
-<<<<<<< HEAD
         ..Default::default()
-    });
-
-    starknet.generate_genesis_block();
-    starknet
-=======
     })
->>>>>>> 63494ec0
 }
 
 #[tokio::test]
