--- conflicted
+++ resolved
@@ -29,20 +29,7 @@
 };
 use crate::FieldElement;
 
-<<<<<<< HEAD
-mod primitives {
-    pub use crate::contract::{CompiledContractClass, ContractAddress, Nonce};
-    pub use crate::transaction::{DeployAccountTx, InvokeTx, L1HandlerTx, Tx};
-    pub use crate::FieldElement;
-}
-
-use cairo_vm::serde::deserialize_program::{Attribute, BuiltinName, DebugInfo, HintParams, Member};
-use cairo_vm::types::relocatable::MaybeRelocatable;
-
-/// Converts the legacy inner compiled class type [CompiledContractClassV0] into its RPC equivalent
-=======
 /// Converts the legacy inner compiled class type [DeprecatedCompiledClass] into its RPC equivalent
->>>>>>> 5340720d
 /// [`ContractClass`].
 pub fn legacy_inner_to_rpc_class(
     legacy_contract_class: DeprecatedCompiledClass,
