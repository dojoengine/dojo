use std::collections::BTreeMap;

use alloy_primitives::U256;
use lazy_static::lazy_static;
use starknet::core::utils::cairo_short_string_to_felt;
use starknet_crypto::Felt;

use crate::block::{Block, Header};
use crate::chain::ChainId;
use crate::class::ClassHash;
use crate::contract::ContractAddress;
use crate::genesis::allocation::{DevAllocationsGenerator, GenesisAllocation};
use crate::genesis::constant::{
    get_fee_token_balance_base_storage_address, DEFAULT_ACCOUNT_CLASS_PUBKEY_STORAGE_SLOT,
    DEFAULT_ETH_FEE_TOKEN_ADDRESS, DEFAULT_LEGACY_ERC20_CLASS_HASH, DEFAULT_LEGACY_UDC_CLASS_HASH,
    DEFAULT_PREFUNDED_ACCOUNT_BALANCE, DEFAULT_STRK_FEE_TOKEN_ADDRESS, DEFAULT_UDC_ADDRESS,
    ERC20_DECIMAL_STORAGE_SLOT, ERC20_NAME_STORAGE_SLOT, ERC20_SYMBOL_STORAGE_SLOT,
    ERC20_TOTAL_SUPPLY_STORAGE_SLOT,
};
use crate::genesis::Genesis;
use crate::state::StateUpdatesWithDeclaredClasses;
use crate::utils::split_u256;
use crate::version::CURRENT_STARKNET_VERSION;

/// A chain specification.
// TODO: include l1 core contract
// TODO: create a chain spec and genesis builder to abstract inserting aux classes
<<<<<<< HEAD
// TODO: include l1 core contract
// TODO: create a chain spec and genesis builder to abstract inserting aux classes
=======
>>>>>>> cddb99ec
#[derive(Debug, Clone)]
pub struct ChainSpec {
    /// The network chain id.
    pub id: ChainId,
    /// The genesis block.
    pub genesis: Genesis,
    /// The chain fee token contract.
    pub fee_contracts: FeeContracts,
}

/// Tokens that can be used for transaction fee payments in the chain. As
/// supported on Starknet.
// TODO: include both l1 and l2 addresses
#[derive(Debug, Clone)]
pub struct FeeContracts {
    /// L2 ETH fee token address. Used for paying pre-V3 transactions.
    pub eth: ContractAddress,
    /// L2 STRK fee token address. Used for paying V3 transactions.
    pub strk: ContractAddress,
}

impl ChainSpec {
    pub fn block(&self) -> Block {
        let header = Header {
            version: CURRENT_STARKNET_VERSION,
            number: self.genesis.number,
            timestamp: self.genesis.timestamp,
            state_root: self.genesis.state_root,
            parent_hash: self.genesis.parent_hash,
            gas_prices: self.genesis.gas_prices.clone(),
            sequencer_address: self.genesis.sequencer_address,
        };
        Block { header, body: Vec::new() }
    }

<<<<<<< HEAD
    // this method will include the the ETH and STRK fee tokens, and the UDC
=======
    // this method will include the the ETH fee token, and the UDC. Declaring and deploying the
    // necessary classes and contracts.
>>>>>>> cddb99ec
    pub fn state_updates(&self) -> StateUpdatesWithDeclaredClasses {
        let mut states = StateUpdatesWithDeclaredClasses::default();

        for (class_hash, class) in &self.genesis.classes {
            let class_hash = *class_hash;

            states.state_updates.declared_classes.insert(class_hash, class.compiled_class_hash);
            states.declared_compiled_classes.insert(class_hash, class.casm.as_ref().clone());

            if let Some(sierra) = &class.sierra {
                states.declared_sierra_classes.insert(class_hash, sierra.as_ref().clone());
            }
        }

        for (address, alloc) in &self.genesis.allocations {
            let address = *address;

            if let Some(hash) = alloc.class_hash() {
                states.state_updates.deployed_contracts.insert(address, hash);
            }

            if let Some(nonce) = alloc.nonce() {
                states.state_updates.nonce_updates.insert(address, nonce);
            }

            let mut storage = alloc.storage().cloned().unwrap_or_default();
            if let Some(pub_key) = alloc.public_key() {
                storage.insert(DEFAULT_ACCOUNT_CLASS_PUBKEY_STORAGE_SLOT, pub_key);
            }

            states.state_updates.storage_updates.insert(address, storage);
        }

<<<<<<< HEAD
        //-- Fee tokens
=======
        //-- Fee token
>>>>>>> cddb99ec

        // -- ETH
        add_fee_token(
            &mut states,
            "Ether",
            "ETH",
            18,
            DEFAULT_ETH_FEE_TOKEN_ADDRESS,
            DEFAULT_LEGACY_ERC20_CLASS_HASH,
            &self.genesis.allocations,
        );

<<<<<<< HEAD
        // -- STRK
        add_fee_token(
            &mut states,
            "Starknet Token",
            "STRK",
            18,
            DEFAULT_STRK_FEE_TOKEN_ADDRESS,
            DEFAULT_LEGACY_ERC20_CLASS_HASH,
            &self.genesis.allocations,
        );

=======
>>>>>>> cddb99ec
        // -- UDC

        states
            .state_updates
            .deployed_contracts
            .insert(DEFAULT_UDC_ADDRESS, DEFAULT_LEGACY_UDC_CLASS_HASH);

        states
    }
}

impl Default for ChainSpec {
    fn default() -> Self {
        DEV.clone()
    }
}

lazy_static! {
    /// The default chain specification in dev mode.
    pub static ref DEV: ChainSpec = {
        let mut chain_spec = DEV_UNALLOCATED.clone();

        let accounts = DevAllocationsGenerator::new(10)
            .with_balance(U256::from(DEFAULT_PREFUNDED_ACCOUNT_BALANCE))
            .generate();

        chain_spec.genesis.extend_allocations(accounts.into_iter().map(|(k, v)| (k, v.into())));
        chain_spec
    };

    /// The default chain specification for dev mode but without any allocations.
    ///
    /// Used when we want to create a chain spec with user defined # of allocations.
    pub static ref DEV_UNALLOCATED: ChainSpec = {
        let id = ChainId::parse("KATANA").unwrap();
        let genesis = Genesis::default();
        let fee_contracts = FeeContracts { eth: DEFAULT_ETH_FEE_TOKEN_ADDRESS, strk: DEFAULT_STRK_FEE_TOKEN_ADDRESS };
        ChainSpec { id, genesis, fee_contracts }
    };
}

fn add_fee_token(
    states: &mut StateUpdatesWithDeclaredClasses,
    name: &str,
    symbol: &str,
    decimals: u8,
    address: ContractAddress,
    class_hash: ClassHash,
    allocations: &BTreeMap<ContractAddress, GenesisAllocation>,
) {
    let mut storage = BTreeMap::new();
    let mut total_supply = U256::ZERO;

    // --- set the ERC20 balances for each allocations that have a balance

    for (address, alloc) in allocations {
        if let Some(balance) = alloc.balance() {
            total_supply += balance;
            let (low, high) = split_u256(balance);

            // the base storage address for a standard ERC20 contract balance
            let bal_base_storage_var = get_fee_token_balance_base_storage_address(*address);

            // the storage address of low u128 of the balance
            let low_bal_storage_var = bal_base_storage_var;
            // the storage address of high u128 of the balance
            let high_bal_storage_var = bal_base_storage_var + Felt::ONE;

            storage.insert(low_bal_storage_var, low);
            storage.insert(high_bal_storage_var, high);
        }
    }

    // --- ERC20 metadata

    let name = cairo_short_string_to_felt(name).unwrap();
    let symbol = cairo_short_string_to_felt(symbol).unwrap();
    let decimals = decimals.into();
    let (total_supply_low, total_supply_high) = split_u256(total_supply);

    storage.insert(ERC20_NAME_STORAGE_SLOT, name);
    storage.insert(ERC20_SYMBOL_STORAGE_SLOT, symbol);
    storage.insert(ERC20_DECIMAL_STORAGE_SLOT, decimals);
    storage.insert(ERC20_TOTAL_SUPPLY_STORAGE_SLOT, total_supply_low);
    storage.insert(ERC20_TOTAL_SUPPLY_STORAGE_SLOT + Felt::ONE, total_supply_high);

    states.state_updates.deployed_contracts.insert(address, class_hash);
    states.state_updates.storage_updates.insert(address, storage);
}

#[cfg(test)]
mod tests {

    use std::str::FromStr;

    use alloy_primitives::U256;
    use starknet::macros::felt;

    use super::*;
    use crate::address;
    use crate::block::{Block, GasPrices, Header};
    use crate::genesis::allocation::{GenesisAccount, GenesisAccountAlloc, GenesisContractAlloc};
    #[cfg(feature = "slot")]
    use crate::genesis::constant::{
        CONTROLLER_ACCOUNT_CLASS, CONTROLLER_ACCOUNT_CLASS_CASM, CONTROLLER_CLASS_HASH,
    };
    use crate::genesis::constant::{
        DEFAULT_ACCOUNT_CLASS, DEFAULT_ACCOUNT_CLASS_CASM, DEFAULT_ACCOUNT_CLASS_HASH,
<<<<<<< HEAD
        DEFAULT_ACCOUNT_CLASS_PUBKEY_STORAGE_SLOT, DEFAULT_ACCOUNT_COMPILED_CLASS_HASH,
        DEFAULT_LEGACY_ERC20_CASM, DEFAULT_LEGACY_ERC20_COMPILED_CLASS_HASH,
        DEFAULT_LEGACY_UDC_CASM, DEFAULT_LEGACY_UDC_COMPILED_CLASS_HASH,
=======
        DEFAULT_ACCOUNT_COMPILED_CLASS_HASH, DEFAULT_LEGACY_ERC20_CASM,
        DEFAULT_LEGACY_ERC20_COMPILED_CLASS_HASH, DEFAULT_LEGACY_UDC_CASM,
        DEFAULT_LEGACY_UDC_COMPILED_CLASS_HASH,
>>>>>>> cddb99ec
    };
    use crate::genesis::GenesisClass;
    use crate::version::CURRENT_STARKNET_VERSION;

    #[test]
    fn genesis_block_and_state_updates() {
        // setup initial states to test

        let classes = BTreeMap::from([
            (
                DEFAULT_LEGACY_UDC_CLASS_HASH,
                GenesisClass {
                    sierra: None,
                    casm: DEFAULT_LEGACY_UDC_CASM.clone().into(),
                    compiled_class_hash: DEFAULT_LEGACY_UDC_COMPILED_CLASS_HASH,
                },
            ),
            (
                DEFAULT_LEGACY_ERC20_CLASS_HASH,
                GenesisClass {
                    sierra: None,
                    casm: DEFAULT_LEGACY_ERC20_CASM.clone().into(),
                    compiled_class_hash: DEFAULT_LEGACY_ERC20_COMPILED_CLASS_HASH,
                },
            ),
            (
                DEFAULT_ACCOUNT_CLASS_HASH,
                GenesisClass {
                    compiled_class_hash: DEFAULT_ACCOUNT_COMPILED_CLASS_HASH,
                    casm: DEFAULT_ACCOUNT_CLASS_CASM.clone().into(),
                    sierra: Some(DEFAULT_ACCOUNT_CLASS.clone().flatten().unwrap().into()),
                },
            ),
            #[cfg(feature = "slot")]
            (
                CONTROLLER_CLASS_HASH,
                GenesisClass {
                    casm: CONTROLLER_ACCOUNT_CLASS_CASM.clone().into(),
                    compiled_class_hash: CONTROLLER_CLASS_HASH,
                    sierra: Some(CONTROLLER_ACCOUNT_CLASS.clone().flatten().unwrap().into()),
                },
            ),
        ]);

        let allocations = [
            (
                address!("0xf39Fd6e51aad88F6F4ce6aB8827279cffFb92266"),
                GenesisAllocation::Account(GenesisAccountAlloc::Account(GenesisAccount {
                    public_key: felt!(
                        "0x01ef15c18599971b7beced415a40f0c7deacfd9b0d1819e03d723d8bc943cfca"
                    ),
                    balance: Some(U256::from_str("0xD3C21BCECCEDA1000000").unwrap()),
                    class_hash: DEFAULT_ACCOUNT_CLASS_HASH,
                    nonce: Some(felt!("0x99")),
                    storage: Some(BTreeMap::from([
                        (felt!("0x1"), felt!("0x1")),
                        (felt!("0x2"), felt!("0x2")),
                    ])),
                })),
            ),
            (
                address!("0xdeadbeef"),
                GenesisAllocation::Contract(GenesisContractAlloc {
                    balance: Some(U256::from_str("0xD3C21BCECCEDA1000000").unwrap()),
                    class_hash: Some(DEFAULT_ACCOUNT_CLASS_HASH),
                    nonce: Some(felt!("0x100")),
                    storage: Some(BTreeMap::from([
                        (felt!("0x100"), felt!("0x111")),
                        (felt!("0x200"), felt!("0x222")),
                    ])),
                }),
            ),
            (
                address!("0x2"),
                GenesisAllocation::Account(GenesisAccountAlloc::Account(GenesisAccount {
                    public_key: felt!("0x2"),
                    balance: Some(U256::ZERO),
                    class_hash: DEFAULT_ACCOUNT_CLASS_HASH,
                    nonce: None,
                    storage: None,
                })),
            ),
        ];
        let chain_spec = ChainSpec {
            id: ChainId::SEPOLIA,
            genesis: Genesis {
                classes,
                allocations: BTreeMap::from(allocations.clone()),
                number: 0,
                timestamp: 5123512314u64,
                state_root: felt!("0x99"),
                parent_hash: felt!("0x999"),
                sequencer_address: address!("0x100"),
                gas_prices: GasPrices { eth: 1111, strk: 2222 },
            },
            fee_contracts: FeeContracts {
                eth: DEFAULT_ETH_FEE_TOKEN_ADDRESS,
                strk: DEFAULT_STRK_FEE_TOKEN_ADDRESS,
            },
        };

        // setup expected storage values

        let expected_block = Block {
            header: Header {
                number: chain_spec.genesis.number,
                timestamp: chain_spec.genesis.timestamp,
                state_root: chain_spec.genesis.state_root,
                parent_hash: chain_spec.genesis.parent_hash,
                sequencer_address: chain_spec.genesis.sequencer_address,
                gas_prices: chain_spec.genesis.gas_prices.clone(),
                version: CURRENT_STARKNET_VERSION,
            },
            body: Vec::new(),
        };

        let actual_block = chain_spec.block();
        let actual_state_updates = chain_spec.state_updates();

        // assert individual fields of the block

        assert_eq!(actual_block.header.number, expected_block.header.number);
        assert_eq!(actual_block.header.timestamp, expected_block.header.timestamp);
        assert_eq!(actual_block.header.state_root, expected_block.header.state_root);
        assert_eq!(actual_block.header.parent_hash, expected_block.header.parent_hash);
        assert_eq!(actual_block.header.sequencer_address, expected_block.header.sequencer_address);
        assert_eq!(actual_block.header.gas_prices, expected_block.header.gas_prices);
        assert_eq!(actual_block.header.version, expected_block.header.version);
        assert_eq!(actual_block.body, expected_block.body);

        if cfg!(feature = "slot") {
            assert!(
                actual_state_updates.declared_compiled_classes.len() == 4,
                "should be 4 casm classes: udc, erc20, oz account, controller account"
            );

            assert!(
                actual_state_updates.declared_sierra_classes.len() == 2,
                "should be 2 sierra classes: oz account, controller account"
            );
        } else {
            assert!(
                actual_state_updates.declared_compiled_classes.len() == 3,
                "should be 3 casm classes: udc, erc20, oz account"
            );

            assert!(
                actual_state_updates.declared_sierra_classes.len() == 1,
                "should be only 1 sierra class: oz account"
            );
        }

        assert_eq!(
            actual_state_updates
                .state_updates
                .declared_classes
                .get(&DEFAULT_LEGACY_ERC20_CLASS_HASH),
            Some(&DEFAULT_LEGACY_ERC20_COMPILED_CLASS_HASH),
            "The default fee token class should be declared"
        );

        assert_eq!(
            actual_state_updates.declared_compiled_classes.get(&DEFAULT_LEGACY_ERC20_CLASS_HASH),
            Some(&DEFAULT_LEGACY_ERC20_CASM.clone()),
            "The default fee token casm class should be declared"
        );

        assert!(
            !actual_state_updates
                .declared_sierra_classes
                .contains_key(&DEFAULT_LEGACY_ERC20_CLASS_HASH),
            "The default fee token class doesnt have a sierra class"
        );

        assert_eq!(
            actual_state_updates
                .state_updates
                .deployed_contracts
                .get(&DEFAULT_ETH_FEE_TOKEN_ADDRESS),
            Some(&DEFAULT_LEGACY_ERC20_CLASS_HASH),
            "The ETH fee token contract should be created"
        );
<<<<<<< HEAD
        assert_eq!(
            actual_state_updates
                .state_updates
                .deployed_contracts
                .get(&DEFAULT_STRK_FEE_TOKEN_ADDRESS),
            Some(&DEFAULT_LEGACY_ERC20_CLASS_HASH),
            "The STRK fee token contract should be created"
        );
=======
>>>>>>> cddb99ec

        assert_eq!(
            actual_state_updates.state_updates.declared_classes.get(&DEFAULT_LEGACY_UDC_CLASS_HASH),
            Some(&DEFAULT_LEGACY_UDC_COMPILED_CLASS_HASH),
            "The default universal deployer class should be declared"
        );

        assert_eq!(
            actual_state_updates.declared_compiled_classes.get(&DEFAULT_LEGACY_UDC_CLASS_HASH),
            Some(&DEFAULT_LEGACY_UDC_CASM.clone()),
            "The default universal deployer casm class should be declared"
        );

        assert!(
            !actual_state_updates
                .declared_sierra_classes
                .contains_key(&DEFAULT_LEGACY_UDC_CLASS_HASH),
            "The default universal deployer class doesnt have a sierra class"
        );

        assert_eq!(
            actual_state_updates.state_updates.deployed_contracts.get(&DEFAULT_UDC_ADDRESS),
            Some(&DEFAULT_LEGACY_UDC_CLASS_HASH),
            "The universal deployer contract should be created"
        );

        assert_eq!(
            actual_state_updates.state_updates.declared_classes.get(&DEFAULT_ACCOUNT_CLASS_HASH),
            Some(&DEFAULT_ACCOUNT_COMPILED_CLASS_HASH),
            "The default oz account class should be declared"
        );

        assert_eq!(
            actual_state_updates
                .declared_compiled_classes
                .get(&DEFAULT_ACCOUNT_CLASS_HASH)
                .unwrap(),
            &DEFAULT_ACCOUNT_CLASS_CASM.clone(),
            "The default oz account contract casm class should be declared"
        );

        assert_eq!(
            actual_state_updates.declared_sierra_classes.get(&DEFAULT_ACCOUNT_CLASS_HASH),
            Some(&DEFAULT_ACCOUNT_CLASS.clone().flatten().unwrap()),
            "The default oz account contract sierra class should be declared"
        );

        #[cfg(feature = "slot")]
        {
            assert_eq!(
                actual_state_updates.state_updates.declared_classes.get(&CONTROLLER_CLASS_HASH),
                Some(&CONTROLLER_CLASS_HASH),
                "The controller account class should be declared"
            );

            assert_eq!(
                actual_state_updates.declared_compiled_classes.get(&CONTROLLER_CLASS_HASH),
                Some(&CONTROLLER_ACCOUNT_CLASS_CASM.clone()),
                "The controller account contract casm class should be declared"
            );

            assert_eq!(
                actual_state_updates.declared_sierra_classes.get(&CONTROLLER_CLASS_HASH),
                Some(&CONTROLLER_ACCOUNT_CLASS.clone().flatten().unwrap()),
                "The controller account contract sierra class should be declared"
            );
        }

        // check that all contract allocations exist in the state updates

        assert_eq!(
            actual_state_updates.state_updates.deployed_contracts.len(),
<<<<<<< HEAD
            6,
            "6 contracts should be created: STRK fee token, ETH fee token, universal deployer, \
             and 3 allocations"
=======
            5,
            "5 contracts should be created: ETH fee token, universal deployer, and 3 allocations"
>>>>>>> cddb99ec
        );

        let alloc_1_addr = allocations[0].0;

        let mut account_allocation_storage = allocations[0].1.storage().unwrap().clone();
        account_allocation_storage.insert(
            DEFAULT_ACCOUNT_CLASS_PUBKEY_STORAGE_SLOT,
            felt!("0x01ef15c18599971b7beced415a40f0c7deacfd9b0d1819e03d723d8bc943cfca"),
        );

        assert_eq!(
            actual_state_updates.state_updates.deployed_contracts.get(&alloc_1_addr),
            allocations[0].1.class_hash().as_ref(),
            "allocation should exist"
        );
        assert_eq!(
            actual_state_updates.state_updates.nonce_updates.get(&alloc_1_addr).cloned(),
            allocations[0].1.nonce(),
            "allocation nonce should be updated"
        );
        assert_eq!(
            actual_state_updates.state_updates.storage_updates.get(&alloc_1_addr).cloned(),
            Some(account_allocation_storage),
            "account allocation storage should be updated"
        );

        let alloc_2_addr = allocations[1].0;

        assert_eq!(
            actual_state_updates.state_updates.deployed_contracts.get(&alloc_2_addr),
            allocations[1].1.class_hash().as_ref(),
            "allocation should exist"
        );
        assert_eq!(
            actual_state_updates.state_updates.nonce_updates.get(&alloc_2_addr).cloned(),
            allocations[1].1.nonce(),
            "allocation nonce should be updated"
        );
        assert_eq!(
            actual_state_updates.state_updates.storage_updates.get(&alloc_2_addr),
            allocations[1].1.storage(),
            "allocation storage should be updated"
        );

        let alloc_3_addr = allocations[2].0;

        assert_eq!(
            actual_state_updates.state_updates.deployed_contracts.get(&alloc_3_addr),
            allocations[2].1.class_hash().as_ref(),
            "allocation should exist"
        );
        assert_eq!(
            actual_state_updates.state_updates.nonce_updates.get(&alloc_3_addr).cloned(),
            allocations[2].1.nonce(),
            "allocation nonce should be updated"
        );
        assert_eq!(
            actual_state_updates.state_updates.storage_updates.get(&alloc_3_addr).cloned(),
            Some(BTreeMap::from([(DEFAULT_ACCOUNT_CLASS_PUBKEY_STORAGE_SLOT, felt!("0x2"))])),
            "account allocation storage should be updated"
        );

        // check ETH fee token contract storage

        // there are only two allocations with a balance so the total token supply is
        // 0xD3C21BCECCEDA1000000 * 2 = 0x1a784379d99db42000000
        let (total_supply_low, total_supply_high) =
            split_u256(U256::from_str("0x1a784379d99db42000000").unwrap());

        let name = cairo_short_string_to_felt("Ether").unwrap();
        let symbol = cairo_short_string_to_felt("ETH").unwrap();
        let decimals = Felt::from(18);

        let eth_fee_token_storage = actual_state_updates
            .state_updates
            .storage_updates
            .get(&DEFAULT_ETH_FEE_TOKEN_ADDRESS)
            .unwrap();

        assert_eq!(eth_fee_token_storage.get(&ERC20_NAME_STORAGE_SLOT), Some(&name));
        assert_eq!(eth_fee_token_storage.get(&ERC20_SYMBOL_STORAGE_SLOT), Some(&symbol));
        assert_eq!(eth_fee_token_storage.get(&ERC20_DECIMAL_STORAGE_SLOT), Some(&decimals));
        assert_eq!(
            eth_fee_token_storage.get(&ERC20_TOTAL_SUPPLY_STORAGE_SLOT),
            Some(&total_supply_low)
        );
        assert_eq!(
            eth_fee_token_storage.get(&(ERC20_TOTAL_SUPPLY_STORAGE_SLOT + Felt::ONE)),
            Some(&total_supply_high)
        );

<<<<<<< HEAD
        // check STRK fee token contract storage

        let strk_name = cairo_short_string_to_felt("Starknet Token").unwrap();
        let strk_symbol = cairo_short_string_to_felt("STRK").unwrap();
        let strk_decimals = Felt::from(18);

        let strk_fee_token_storage = actual_state_updates
            .state_updates
            .storage_updates
            .get(&DEFAULT_STRK_FEE_TOKEN_ADDRESS)
            .unwrap();

        assert_eq!(strk_fee_token_storage.get(&ERC20_NAME_STORAGE_SLOT), Some(&strk_name));
        assert_eq!(strk_fee_token_storage.get(&ERC20_SYMBOL_STORAGE_SLOT), Some(&strk_symbol));
        assert_eq!(strk_fee_token_storage.get(&ERC20_DECIMAL_STORAGE_SLOT), Some(&strk_decimals));
        assert_eq!(
            strk_fee_token_storage.get(&ERC20_TOTAL_SUPPLY_STORAGE_SLOT),
            Some(&total_supply_low)
        );
        assert_eq!(
            strk_fee_token_storage.get(&(ERC20_TOTAL_SUPPLY_STORAGE_SLOT + Felt::ONE)),
            Some(&total_supply_high)
        );

        let mut allocs_total_supply = U256::ZERO;

        // check for balance in both ETH and STRK
=======
        let mut allocs_total_supply = U256::ZERO;

        // check for balance in both ETH
>>>>>>> cddb99ec
        for (address, alloc) in &allocations {
            if let Some(balance) = alloc.balance() {
                let (low, high) = split_u256(balance);

                // the base storage address for a standard ERC20 contract balance
                let bal_base_storage_var = get_fee_token_balance_base_storage_address(*address);

                // the storage address of low u128 of the balance
                let low_bal_storage_var = bal_base_storage_var;
                // the storage address of high u128 of the balance
                let high_bal_storage_var = bal_base_storage_var + Felt::ONE;

                assert_eq!(eth_fee_token_storage.get(&low_bal_storage_var), Some(&low));
                assert_eq!(eth_fee_token_storage.get(&high_bal_storage_var), Some(&high));

<<<<<<< HEAD
                assert_eq!(strk_fee_token_storage.get(&low_bal_storage_var), Some(&low));
                assert_eq!(strk_fee_token_storage.get(&high_bal_storage_var), Some(&high));

=======
>>>>>>> cddb99ec
                allocs_total_supply += balance;
            }
        }
        // Check that the total supply is the sum of all balances in the allocations.
        // Technically this is not necessary bcs we already checked the total supply in
        // the fee token storage but it's a good sanity check.
<<<<<<< HEAD

        let (actual_total_supply_low, actual_total_supply_high) = split_u256(allocs_total_supply);
        assert_eq!(
            eth_fee_token_storage.get(&ERC20_TOTAL_SUPPLY_STORAGE_SLOT),
            Some(&actual_total_supply_low),
            "ETH total supply must be calculated from allocations balances correctly"
        );
        assert_eq!(
            eth_fee_token_storage.get(&(ERC20_TOTAL_SUPPLY_STORAGE_SLOT + Felt::ONE)),
            Some(&actual_total_supply_high),
            "ETH total supply must be calculated from allocations balances correctly"
        );

        assert_eq!(
            strk_fee_token_storage.get(&ERC20_TOTAL_SUPPLY_STORAGE_SLOT),
            Some(&actual_total_supply_low),
            "STRK total supply must be calculated from allocations balances correctly"
        );
        assert_eq!(
            strk_fee_token_storage.get(&(ERC20_TOTAL_SUPPLY_STORAGE_SLOT + Felt::ONE)),
            Some(&actual_total_supply_high),
            "STRK total supply must be calculated from allocations balances correctly"
=======

        let (actual_total_supply_low, actual_total_supply_high) = split_u256(allocs_total_supply);
        assert_eq!(
            eth_fee_token_storage.get(&ERC20_TOTAL_SUPPLY_STORAGE_SLOT),
            Some(&actual_total_supply_low),
            "ETH total supply must be calculated from allocations balances correctly"
        );
        assert_eq!(
            eth_fee_token_storage.get(&(ERC20_TOTAL_SUPPLY_STORAGE_SLOT + Felt::ONE)),
            Some(&actual_total_supply_high),
            "ETH total supply must be calculated from allocations balances correctly"
>>>>>>> cddb99ec
        );
    }
}<|MERGE_RESOLUTION|>--- conflicted
+++ resolved
@@ -5,19 +5,25 @@
 use starknet::core::utils::cairo_short_string_to_felt;
 use starknet_crypto::Felt;
 
-use crate::block::{Block, Header};
+use crate::block::{Block, Block, Header, Header};
 use crate::chain::ChainId;
 use crate::class::ClassHash;
 use crate::contract::ContractAddress;
-use crate::genesis::allocation::{DevAllocationsGenerator, GenesisAllocation};
+use crate::genesis::Genesis;
+use crate::genesis::allocation::{
+    DevAllocationsGenerator, DevAllocationsGenerator, GenesisAllocation, GenesisAllocation,
+};
 use crate::genesis::constant::{
-    get_fee_token_balance_base_storage_address, DEFAULT_ACCOUNT_CLASS_PUBKEY_STORAGE_SLOT,
-    DEFAULT_ETH_FEE_TOKEN_ADDRESS, DEFAULT_LEGACY_ERC20_CLASS_HASH, DEFAULT_LEGACY_UDC_CLASS_HASH,
-    DEFAULT_PREFUNDED_ACCOUNT_BALANCE, DEFAULT_STRK_FEE_TOKEN_ADDRESS, DEFAULT_UDC_ADDRESS,
-    ERC20_DECIMAL_STORAGE_SLOT, ERC20_NAME_STORAGE_SLOT, ERC20_SYMBOL_STORAGE_SLOT,
-    ERC20_TOTAL_SUPPLY_STORAGE_SLOT,
+    DEFAULT_ACCOUNT_CLASS_PUBKEY_STORAGE_SLOT, DEFAULT_ACCOUNT_CLASS_PUBKEY_STORAGE_SLOT,
+    DEFAULT_ETH_FEE_TOKEN_ADDRESS, DEFAULT_ETH_FEE_TOKEN_ADDRESS, DEFAULT_LEGACY_ERC20_CLASS_HASH,
+    DEFAULT_LEGACY_ERC20_CLASS_HASH, DEFAULT_LEGACY_UDC_CLASS_HASH, DEFAULT_LEGACY_UDC_CLASS_HASH,
+    DEFAULT_PREFUNDED_ACCOUNT_BALANCE, DEFAULT_PREFUNDED_ACCOUNT_BALANCE,
+    DEFAULT_STRK_FEE_TOKEN_ADDRESS, DEFAULT_STRK_FEE_TOKEN_ADDRESS, DEFAULT_UDC_ADDRESS,
+    DEFAULT_UDC_ADDRESS, ERC20_DECIMAL_STORAGE_SLOT, ERC20_DECIMAL_STORAGE_SLOT,
+    ERC20_NAME_STORAGE_SLOT, ERC20_NAME_STORAGE_SLOT, ERC20_SYMBOL_STORAGE_SLOT,
+    ERC20_SYMBOL_STORAGE_SLOT, ERC20_TOTAL_SUPPLY_STORAGE_SLOT, ERC20_TOTAL_SUPPLY_STORAGE_SLOT,
+    get_fee_token_balance_base_storage_address, get_fee_token_balance_base_storage_address,
 };
-use crate::genesis::Genesis;
 use crate::state::StateUpdatesWithDeclaredClasses;
 use crate::utils::split_u256;
 use crate::version::CURRENT_STARKNET_VERSION;
@@ -25,11 +31,6 @@
 /// A chain specification.
 // TODO: include l1 core contract
 // TODO: create a chain spec and genesis builder to abstract inserting aux classes
-<<<<<<< HEAD
-// TODO: include l1 core contract
-// TODO: create a chain spec and genesis builder to abstract inserting aux classes
-=======
->>>>>>> cddb99ec
 #[derive(Debug, Clone)]
 pub struct ChainSpec {
     /// The network chain id.
@@ -65,12 +66,7 @@
         Block { header, body: Vec::new() }
     }
 
-<<<<<<< HEAD
     // this method will include the the ETH and STRK fee tokens, and the UDC
-=======
-    // this method will include the the ETH fee token, and the UDC. Declaring and deploying the
-    // necessary classes and contracts.
->>>>>>> cddb99ec
     pub fn state_updates(&self) -> StateUpdatesWithDeclaredClasses {
         let mut states = StateUpdatesWithDeclaredClasses::default();
 
@@ -104,11 +100,7 @@
             states.state_updates.storage_updates.insert(address, storage);
         }
 
-<<<<<<< HEAD
         //-- Fee tokens
-=======
-        //-- Fee token
->>>>>>> cddb99ec
 
         // -- ETH
         add_fee_token(
@@ -121,7 +113,6 @@
             &self.genesis.allocations,
         );
 
-<<<<<<< HEAD
         // -- STRK
         add_fee_token(
             &mut states,
@@ -133,8 +124,6 @@
             &self.genesis.allocations,
         );
 
-=======
->>>>>>> cddb99ec
         // -- UDC
 
         states
@@ -148,6 +137,14 @@
 
 impl Default for ChainSpec {
     fn default() -> Self {
+        DEV.clone()
+    }
+}
+
+lazy_static! {
+    /// The default chain specification in dev mode.
+    pub static ref DEV: ChainSpec = {
+        let mut chain_spec = DEV_UNALLOCATED.clone();
         DEV.clone()
     }
 }
@@ -236,6 +233,7 @@
     use super::*;
     use crate::address;
     use crate::block::{Block, GasPrices, Header};
+    use crate::genesis::GenesisClass;
     use crate::genesis::allocation::{GenesisAccount, GenesisAccountAlloc, GenesisContractAlloc};
     #[cfg(feature = "slot")]
     use crate::genesis::constant::{
@@ -243,17 +241,10 @@
     };
     use crate::genesis::constant::{
         DEFAULT_ACCOUNT_CLASS, DEFAULT_ACCOUNT_CLASS_CASM, DEFAULT_ACCOUNT_CLASS_HASH,
-<<<<<<< HEAD
         DEFAULT_ACCOUNT_CLASS_PUBKEY_STORAGE_SLOT, DEFAULT_ACCOUNT_COMPILED_CLASS_HASH,
         DEFAULT_LEGACY_ERC20_CASM, DEFAULT_LEGACY_ERC20_COMPILED_CLASS_HASH,
         DEFAULT_LEGACY_UDC_CASM, DEFAULT_LEGACY_UDC_COMPILED_CLASS_HASH,
-=======
-        DEFAULT_ACCOUNT_COMPILED_CLASS_HASH, DEFAULT_LEGACY_ERC20_CASM,
-        DEFAULT_LEGACY_ERC20_COMPILED_CLASS_HASH, DEFAULT_LEGACY_UDC_CASM,
-        DEFAULT_LEGACY_UDC_COMPILED_CLASS_HASH,
->>>>>>> cddb99ec
     };
-    use crate::genesis::GenesisClass;
     use crate::version::CURRENT_STARKNET_VERSION;
 
     #[test]
@@ -261,39 +252,27 @@
         // setup initial states to test
 
         let classes = BTreeMap::from([
-            (
-                DEFAULT_LEGACY_UDC_CLASS_HASH,
-                GenesisClass {
-                    sierra: None,
-                    casm: DEFAULT_LEGACY_UDC_CASM.clone().into(),
-                    compiled_class_hash: DEFAULT_LEGACY_UDC_COMPILED_CLASS_HASH,
-                },
-            ),
-            (
-                DEFAULT_LEGACY_ERC20_CLASS_HASH,
-                GenesisClass {
-                    sierra: None,
-                    casm: DEFAULT_LEGACY_ERC20_CASM.clone().into(),
-                    compiled_class_hash: DEFAULT_LEGACY_ERC20_COMPILED_CLASS_HASH,
-                },
-            ),
-            (
-                DEFAULT_ACCOUNT_CLASS_HASH,
-                GenesisClass {
-                    compiled_class_hash: DEFAULT_ACCOUNT_COMPILED_CLASS_HASH,
-                    casm: DEFAULT_ACCOUNT_CLASS_CASM.clone().into(),
-                    sierra: Some(DEFAULT_ACCOUNT_CLASS.clone().flatten().unwrap().into()),
-                },
-            ),
+            (DEFAULT_LEGACY_UDC_CLASS_HASH, GenesisClass {
+                sierra: None,
+                casm: DEFAULT_LEGACY_UDC_CASM.clone().into(),
+                compiled_class_hash: DEFAULT_LEGACY_UDC_COMPILED_CLASS_HASH,
+            }),
+            (DEFAULT_LEGACY_ERC20_CLASS_HASH, GenesisClass {
+                sierra: None,
+                casm: DEFAULT_LEGACY_ERC20_CASM.clone().into(),
+                compiled_class_hash: DEFAULT_LEGACY_ERC20_COMPILED_CLASS_HASH,
+            }),
+            (DEFAULT_ACCOUNT_CLASS_HASH, GenesisClass {
+                compiled_class_hash: DEFAULT_ACCOUNT_COMPILED_CLASS_HASH,
+                casm: DEFAULT_ACCOUNT_CLASS_CASM.clone().into(),
+                sierra: Some(DEFAULT_ACCOUNT_CLASS.clone().flatten().unwrap().into()),
+            }),
             #[cfg(feature = "slot")]
-            (
-                CONTROLLER_CLASS_HASH,
-                GenesisClass {
-                    casm: CONTROLLER_ACCOUNT_CLASS_CASM.clone().into(),
-                    compiled_class_hash: CONTROLLER_CLASS_HASH,
-                    sierra: Some(CONTROLLER_ACCOUNT_CLASS.clone().flatten().unwrap().into()),
-                },
-            ),
+            (CONTROLLER_CLASS_HASH, GenesisClass {
+                casm: CONTROLLER_ACCOUNT_CLASS_CASM.clone().into(),
+                compiled_class_hash: CONTROLLER_CLASS_HASH,
+                sierra: Some(CONTROLLER_ACCOUNT_CLASS.clone().flatten().unwrap().into()),
+            }),
         ]);
 
         let allocations = [
@@ -434,7 +413,6 @@
             Some(&DEFAULT_LEGACY_ERC20_CLASS_HASH),
             "The ETH fee token contract should be created"
         );
-<<<<<<< HEAD
         assert_eq!(
             actual_state_updates
                 .state_updates
@@ -443,8 +421,6 @@
             Some(&DEFAULT_LEGACY_ERC20_CLASS_HASH),
             "The STRK fee token contract should be created"
         );
-=======
->>>>>>> cddb99ec
 
         assert_eq!(
             actual_state_updates.state_updates.declared_classes.get(&DEFAULT_LEGACY_UDC_CLASS_HASH),
@@ -517,14 +493,9 @@
 
         assert_eq!(
             actual_state_updates.state_updates.deployed_contracts.len(),
-<<<<<<< HEAD
             6,
             "6 contracts should be created: STRK fee token, ETH fee token, universal deployer, \
              and 3 allocations"
-=======
-            5,
-            "5 contracts should be created: ETH fee token, universal deployer, and 3 allocations"
->>>>>>> cddb99ec
         );
 
         let alloc_1_addr = allocations[0].0;
@@ -616,7 +587,6 @@
             Some(&total_supply_high)
         );
 
-<<<<<<< HEAD
         // check STRK fee token contract storage
 
         let strk_name = cairo_short_string_to_felt("Starknet Token").unwrap();
@@ -644,11 +614,6 @@
         let mut allocs_total_supply = U256::ZERO;
 
         // check for balance in both ETH and STRK
-=======
-        let mut allocs_total_supply = U256::ZERO;
-
-        // check for balance in both ETH
->>>>>>> cddb99ec
         for (address, alloc) in &allocations {
             if let Some(balance) = alloc.balance() {
                 let (low, high) = split_u256(balance);
@@ -664,19 +629,15 @@
                 assert_eq!(eth_fee_token_storage.get(&low_bal_storage_var), Some(&low));
                 assert_eq!(eth_fee_token_storage.get(&high_bal_storage_var), Some(&high));
 
-<<<<<<< HEAD
                 assert_eq!(strk_fee_token_storage.get(&low_bal_storage_var), Some(&low));
                 assert_eq!(strk_fee_token_storage.get(&high_bal_storage_var), Some(&high));
 
-=======
->>>>>>> cddb99ec
                 allocs_total_supply += balance;
             }
         }
         // Check that the total supply is the sum of all balances in the allocations.
         // Technically this is not necessary bcs we already checked the total supply in
         // the fee token storage but it's a good sanity check.
-<<<<<<< HEAD
 
         let (actual_total_supply_low, actual_total_supply_high) = split_u256(allocs_total_supply);
         assert_eq!(
@@ -699,19 +660,6 @@
             strk_fee_token_storage.get(&(ERC20_TOTAL_SUPPLY_STORAGE_SLOT + Felt::ONE)),
             Some(&actual_total_supply_high),
             "STRK total supply must be calculated from allocations balances correctly"
-=======
-
-        let (actual_total_supply_low, actual_total_supply_high) = split_u256(allocs_total_supply);
-        assert_eq!(
-            eth_fee_token_storage.get(&ERC20_TOTAL_SUPPLY_STORAGE_SLOT),
-            Some(&actual_total_supply_low),
-            "ETH total supply must be calculated from allocations balances correctly"
-        );
-        assert_eq!(
-            eth_fee_token_storage.get(&(ERC20_TOTAL_SUPPLY_STORAGE_SLOT + Felt::ONE)),
-            Some(&actual_total_supply_high),
-            "ETH total supply must be calculated from allocations balances correctly"
->>>>>>> cddb99ec
         );
     }
 }