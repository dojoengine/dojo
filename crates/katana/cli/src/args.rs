--- conflicted
+++ resolved
@@ -33,13 +33,8 @@
 
 use crate::file::NodeArgsConfig;
 use crate::options::*;
-<<<<<<< HEAD
-use crate::utils;
-use crate::utils::{parse_seed, LogFormat};
+use crate::utils::{self, parse_chain_config_dir, parse_seed, LogFormat};
 use crate::explorer::ExplorerServer;
-=======
-use crate::utils::{self, parse_chain_config_dir, parse_seed, LogFormat};
->>>>>>> df7cec53
 
 pub(crate) const LOG_TARGET: &str = "katana::cli";
 
@@ -286,13 +281,9 @@
                 port: self.server.http_port,
                 addr: self.server.http_addr,
                 max_connections: self.server.max_connections,
-<<<<<<< HEAD
                 cors_origins: cors_origins,
-=======
                 max_request_body_size: None,
                 max_response_body_size: None,
-                cors_origins: self.server.http_cors_origins.clone(),
->>>>>>> df7cec53
                 max_event_page_size: Some(self.server.max_event_page_size),
                 max_proof_keys: Some(self.server.max_proof_keys),
                 max_call_gas: Some(self.server.max_call_gas),
