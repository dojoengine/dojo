use core::fmt::{Display, Error, Formatter};

#[derive(Copy, Drop, PartialEq)]
pub enum Permission {
    Writer,
    Owner,
}

impl PermissionDisplay of Display<Permission> {
    fn fmt(self: @Permission, ref f: Formatter) -> Result<(), Error> {
        let str = match self {
            Permission::Writer => @"WRITER",
            Permission::Owner => @"OWNER",
        };
        f.buffer.append(str);
        Result::Ok(())
    }
}

#[starknet::contract]
pub mod world {
    use core::array::ArrayTrait;
    use core::box::BoxTrait;
    use core::num::traits::Zero;
    use core::panic_with_felt252;
    use core::panics::panic_with_byte_array;
    use core::serde::Serde;
<<<<<<< HEAD
    use core::traits::Into;
=======

    use starknet::{
        get_caller_address, get_tx_info, ClassHash, ContractAddress,
        syscalls::{deploy_syscall, replace_class_syscall, call_contract_syscall},
        SyscallResultTrait, storage::Map,
    };
    pub use starknet::storage::{
        StorageMapReadAccess, StorageMapWriteAccess, StoragePointerReadAccess,
        StoragePointerWriteAccess,
    };

    use dojo::world::errors;
>>>>>>> acb476a4
    use dojo::contract::components::upgradeable::{
        IUpgradeableDispatcher, IUpgradeableDispatcherTrait,
    };
    use dojo::meta::{
        IDeployedResourceDispatcher, IDeployedResourceDispatcherTrait,
        IDeployedResourceLibraryDispatcher, IStoredResourceDispatcher,
        IStoredResourceDispatcherTrait, Layout, LayoutCompareTrait, TyCompareTrait,
    };
    use dojo::model::{Model, ModelIndex, ResourceMetadata, metadata};
    use dojo::storage;
    use dojo::utils::{
        bytearray_hash, default_address, default_class_hash, entity_id_from_serialized_keys,
        selector_from_namespace_and_name,
    };
    use dojo::world::{IUpgradeableWorld, IWorld, Resource, ResourceIsNoneTrait, errors};
    use starknet::storage::Map;
    pub use starknet::storage::{
        StorageMapReadAccess, StorageMapWriteAccess, StoragePointerReadAccess,
        StoragePointerWriteAccess,
    };
    use starknet::syscalls::{
        call_contract_syscall, deploy_syscall, get_class_hash_at_syscall, replace_class_syscall,
    };
    use starknet::{ClassHash, ContractAddress, SyscallResultTrait, get_caller_address, get_tx_info};
    use super::Permission;

    pub const WORLD: felt252 = 0;
    pub const DOJO_INIT_SELECTOR: felt252 = selector!("dojo_init");

    #[event]
    #[derive(Drop, starknet::Event)]
    pub enum Event {
        WorldSpawned: WorldSpawned,
        WorldUpgraded: WorldUpgraded,
        NamespaceRegistered: NamespaceRegistered,
        ModelRegistered: ModelRegistered,
        EventRegistered: EventRegistered,
        ContractRegistered: ContractRegistered,
        ExternalContractRegistered: ExternalContractRegistered,
        ExternalContractUpgraded: ExternalContractUpgraded,
        ModelUpgraded: ModelUpgraded,
        EventUpgraded: EventUpgraded,
        ContractUpgraded: ContractUpgraded,
        ContractInitialized: ContractInitialized,
        LibraryRegistered: LibraryRegistered,
        EventEmitted: EventEmitted,
        MetadataUpdate: MetadataUpdate,
        StoreSetRecord: StoreSetRecord,
        StoreUpdateRecord: StoreUpdateRecord,
        StoreUpdateMember: StoreUpdateMember,
        StoreDelRecord: StoreDelRecord,
        WriterUpdated: WriterUpdated,
        OwnerUpdated: OwnerUpdated,
    }

    #[derive(Drop, starknet::Event)]
    pub struct WorldSpawned {
        pub creator: ContractAddress,
        pub class_hash: ClassHash,
    }

    #[derive(Drop, starknet::Event)]
    pub struct WorldUpgraded {
        pub class_hash: ClassHash,
    }

    #[derive(Drop, starknet::Event)]
    pub struct ContractRegistered {
        #[key]
        pub name: ByteArray,
        #[key]
        pub namespace: ByteArray,
        pub address: ContractAddress,
        pub class_hash: ClassHash,
        pub salt: felt252,
    }

    #[derive(Drop, starknet::Event)]
    pub struct ContractUpgraded {
        #[key]
        pub selector: felt252,
        pub class_hash: ClassHash,
    }

    #[derive(Drop, starknet::Event)]
    pub struct ExternalContractRegistered {
        #[key]
        pub namespace: ByteArray,
        #[key]
        pub contract_name: ByteArray,
        #[key]
        pub instance_name: ByteArray,
        #[key]
        pub contract_selector: felt252,
        pub class_hash: ClassHash,
        pub contract_address: ContractAddress,
        pub block_number: u64,
    }

    #[derive(Drop, starknet::Event)]
    pub struct ExternalContractUpgraded {
        #[key]
        pub namespace: ByteArray,
        #[key]
        pub instance_name: ByteArray,
        #[key]
        pub contract_selector: felt252,
        pub class_hash: ClassHash,
        pub contract_address: ContractAddress,
        pub block_number: u64,
    }

    #[derive(Drop, starknet::Event)]
    pub struct LibraryRegistered {
        #[key]
        pub name: ByteArray,
        #[key]
        pub namespace: ByteArray,
        pub class_hash: ClassHash,
    }

    #[derive(Drop, starknet::Event)]
    pub struct MetadataUpdate {
        #[key]
        pub resource: felt252,
        pub uri: ByteArray,
        pub hash: felt252,
    }

    #[derive(Drop, starknet::Event)]
    pub struct NamespaceRegistered {
        #[key]
        pub namespace: ByteArray,
        pub hash: felt252,
    }

    #[derive(Drop, starknet::Event)]
    pub struct ModelRegistered {
        #[key]
        pub name: ByteArray,
        #[key]
        pub namespace: ByteArray,
        pub class_hash: ClassHash,
        pub address: ContractAddress,
    }

    #[derive(Drop, starknet::Event)]
    pub struct ModelUpgraded {
        #[key]
        pub selector: felt252,
        pub class_hash: ClassHash,
        pub address: ContractAddress,
        pub prev_address: ContractAddress,
    }

    #[derive(Drop, starknet::Event)]
    pub struct EventRegistered {
        #[key]
        pub name: ByteArray,
        #[key]
        pub namespace: ByteArray,
        pub class_hash: ClassHash,
        pub address: ContractAddress,
    }

    #[derive(Drop, starknet::Event)]
    pub struct EventUpgraded {
        #[key]
        pub selector: felt252,
        pub class_hash: ClassHash,
        pub address: ContractAddress,
        pub prev_address: ContractAddress,
    }

    #[derive(Drop, starknet::Event)]
    pub struct StoreSetRecord {
        #[key]
        pub selector: felt252,
        #[key]
        pub entity_id: felt252,
        pub keys: Span<felt252>,
        pub values: Span<felt252>,
    }

    #[derive(Drop, starknet::Event)]
    pub struct StoreUpdateRecord {
        #[key]
        pub selector: felt252,
        #[key]
        pub entity_id: felt252,
        pub values: Span<felt252>,
    }

    #[derive(Drop, starknet::Event)]
    pub struct StoreUpdateMember {
        #[key]
        pub selector: felt252,
        #[key]
        pub entity_id: felt252,
        #[key]
        pub member_selector: felt252,
        pub values: Span<felt252>,
    }

    #[derive(Drop, starknet::Event)]
    pub struct StoreDelRecord {
        #[key]
        pub selector: felt252,
        #[key]
        pub entity_id: felt252,
    }

    #[derive(Drop, starknet::Event)]
    pub struct WriterUpdated {
        #[key]
        pub resource: felt252,
        #[key]
        pub contract: ContractAddress,
        pub value: bool,
    }

    #[derive(Drop, starknet::Event)]
    pub struct OwnerUpdated {
        #[key]
        pub resource: felt252,
        #[key]
        pub contract: ContractAddress,
        pub value: bool,
    }

    #[derive(Drop, starknet::Event)]
    pub struct ContractInitialized {
        #[key]
        pub selector: felt252,
        pub init_calldata: Span<felt252>,
    }

    #[derive(Drop, starknet::Event)]
    pub struct EventEmitted {
        #[key]
        pub selector: felt252,
        #[key]
        pub system_address: ContractAddress,
        pub keys: Span<felt252>,
        pub values: Span<felt252>,
    }

    #[storage]
    struct Storage {
        nonce: usize,
        models_salt: usize,
        events_salt: usize,
        resources: Map<felt252, Resource>,
        owners: Map<(felt252, ContractAddress), bool>,
        writers: Map<(felt252, ContractAddress), bool>,
        owner_count: Map<felt252, u64>,
        initialized_contracts: Map<felt252, bool>,
    }

    /// Constructor for the world contract.
    ///
    /// # Arguments
    ///
    /// * `world_class_hash` - The class hash of the world contract that is being deployed.
    ///   As currently Starknet doesn't support a syscall to get the class hash of the
    ///   deploying contract, the hash of the world contract has to be provided at spawn time
    ///   This also ensures the world's address is always deterministic since the world class
    ///   hash can change when the world contract is upgraded.
    #[constructor]
    fn constructor(ref self: ContractState, world_class_hash: ClassHash) {
        let creator = starknet::get_tx_info().unbox().account_contract_address;

        let (internal_ns, internal_ns_hash) = self.world_internal_namespace();

        self.resources.write(internal_ns_hash, Resource::Namespace(internal_ns));
        self.write_ownership(internal_ns_hash, creator, true);

        self.resources.write(WORLD, Resource::World);
        self.write_ownership(WORLD, creator, true);

        // This model doesn't need to have the class hash or the contract address
        // set since they are manually controlled by the world contract.
        self
            .resources
            .write(
                metadata::resource_metadata_selector(internal_ns_hash),
                Resource::Model((default_address(), default_class_hash().into())),
            );

        self.emit(WorldSpawned { creator, class_hash: world_class_hash });
    }

    #[cfg(target: "test")]
    #[abi(embed_v0)]
    impl WorldTestImpl of dojo::world::IWorldTest<ContractState> {
        fn set_entity_test(
            ref self: ContractState,
            model_selector: felt252,
            index: ModelIndex,
            values: Span<felt252>,
            layout: Layout,
        ) {
            self.set_entity_internal(model_selector, index, values, layout);
        }

        fn delete_entity_test(
            ref self: ContractState, model_selector: felt252, index: ModelIndex, layout: Layout,
        ) {
            self.delete_entity_internal(model_selector, index, layout);
        }

        fn emit_event_test(
            ref self: ContractState,
            event_selector: felt252,
            keys: Span<felt252>,
            values: Span<felt252>,
        ) {
            self
                .emit(
                    EventEmitted {
                        selector: event_selector,
                        system_address: get_caller_address(),
                        keys,
                        values,
                    },
                );
        }

        fn dojo_contract_address(
            self: @ContractState, contract_selector: felt252,
        ) -> ContractAddress {
            match self.resources.read(contract_selector) {
                Resource::Contract((a, _)) => a,
                Resource::ExternalContract((a, _)) => a,
                _ => core::panics::panic_with_byte_array(
                    @format!("Contract/ExternalContract not registered: {}", contract_selector),
                ),
            }
        }
    }

    #[abi(embed_v0)]
    impl World of IWorld<ContractState> {
        fn metadata(self: @ContractState, resource_selector: felt252) -> ResourceMetadata {
            let (_, internal_ns_hash) = self.world_internal_namespace();

            let mut values = storage::entity_model::read_model_entity(
                metadata::resource_metadata_selector(internal_ns_hash),
                entity_id_from_serialized_keys([resource_selector].span()),
                Model::<ResourceMetadata>::layout(),
            );

            let mut keys = [resource_selector].span();

            match Model::<ResourceMetadata>::from_serialized(keys, values) {
                Option::Some(x) => x,
                Option::None => panic!("Model `ResourceMetadata`: deserialization failed."),
            }
        }

        fn set_metadata(ref self: ContractState, metadata: ResourceMetadata) {
            self.assert_caller_permissions(metadata.resource_id, Permission::Owner);

            let (_, internal_ns_hash) = self.world_internal_namespace();

            storage::entity_model::write_model_entity(
                metadata::resource_metadata_selector(internal_ns_hash),
                entity_id_from_serialized_keys([metadata.resource_id].span()),
                metadata.serialized_values(),
                Model::<ResourceMetadata>::layout(),
            );

            self
                .emit(
                    MetadataUpdate {
                        resource: metadata.resource_id,
                        uri: metadata.metadata_uri,
                        hash: metadata.metadata_hash,
                    },
                );
        }

        fn is_owner(self: @ContractState, resource: felt252, address: ContractAddress) -> bool {
            self.owners.read((resource, address))
        }

        fn grant_owner(ref self: ContractState, resource: felt252, address: ContractAddress) {
            if self.resources.read(resource).is_unregistered() {
                panic_with_byte_array(@errors::resource_not_registered(resource));
            }

            self.assert_caller_permissions(resource, Permission::Owner);

            self.write_ownership(resource, address, true);

            self.emit(OwnerUpdated { contract: address, resource, value: true });
        }

        fn revoke_owner(ref self: ContractState, resource: felt252, address: ContractAddress) {
            if self.resources.read(resource).is_unregistered() {
                panic_with_byte_array(@errors::resource_not_registered(resource));
            }

            self.assert_caller_permissions(resource, Permission::Owner);

            self.write_ownership(resource, address, false);

            self.emit(OwnerUpdated { contract: address, resource, value: false });
        }

        fn owners_count(self: @ContractState, resource: felt252) -> u64 {
            self.owner_count.read(resource)
        }

        fn is_writer(self: @ContractState, resource: felt252, contract: ContractAddress) -> bool {
            self.writers.read((resource, contract))
        }

        fn grant_writer(ref self: ContractState, resource: felt252, contract: ContractAddress) {
            if self.resources.read(resource).is_unregistered() {
                panic_with_byte_array(@errors::resource_not_registered(resource));
            }

            self.assert_caller_permissions(resource, Permission::Owner);

            self.writers.write((resource, contract), true);

            self.emit(WriterUpdated { resource, contract, value: true });
        }

        fn revoke_writer(ref self: ContractState, resource: felt252, contract: ContractAddress) {
            if self.resources.read(resource).is_unregistered() {
                panic_with_byte_array(@errors::resource_not_registered(resource));
            }

            self.assert_caller_permissions(resource, Permission::Owner);

            self.writers.write((resource, contract), false);

            self.emit(WriterUpdated { resource, contract, value: false });
        }

        fn register_event(ref self: ContractState, namespace: ByteArray, class_hash: ClassHash) {
            let caller = get_caller_address();
            let salt = self.events_salt.read();

            let namespace_hash = bytearray_hash(@namespace);

            let (contract_address, _) = starknet::syscalls::deploy_syscall(
                class_hash, salt.into(), [].span(), false,
            )
                .unwrap_syscall();
            self.events_salt.write(salt + 1);

            let event = IDeployedResourceDispatcher { contract_address };
            let event_name = event.dojo_name();

            self.assert_name(@event_name);

            let event_selector = selector_from_namespace_and_name(namespace_hash, @event_name);

            if !self.is_namespace_registered(namespace_hash) {
                panic_with_byte_array(@errors::namespace_not_registered(@namespace));
            }

            self.assert_caller_permissions(namespace_hash, Permission::Owner);

            let maybe_existing_event = self.resources.read(event_selector);
            if !maybe_existing_event.is_unregistered() {
                panic_with_byte_array(@errors::event_already_registered(@namespace, @event_name));
            }

            self
                .resources
                .write(event_selector, Resource::Event((contract_address, namespace_hash)));
            self.write_ownership(event_selector, caller, true);

            self
                .emit(
                    EventRegistered {
                        name: event_name.clone(),
                        namespace: namespace.clone(),
                        address: contract_address,
                        class_hash,
                    },
                );
        }

        fn upgrade_event(ref self: ContractState, namespace: ByteArray, class_hash: ClassHash) {
            let salt = self.events_salt.read();

            let (new_contract_address, _) = starknet::syscalls::deploy_syscall(
                class_hash, salt.into(), [].span(), false,
            )
                .unwrap_syscall();

            self.events_salt.write(salt + 1);

            let namespace_hash = bytearray_hash(@namespace);

            let event = IDeployedResourceDispatcher { contract_address: new_contract_address };
            let event_name = event.dojo_name();
            let event_selector = selector_from_namespace_and_name(namespace_hash, @event_name);

            if !self.is_namespace_registered(namespace_hash) {
                panic_with_byte_array(@errors::namespace_not_registered(@namespace));
            }

            self.assert_caller_permissions(event_selector, Permission::Owner);

            let mut prev_address = core::num::traits::Zero::<ContractAddress>::zero();

            // If the namespace or name of the event have been changed, the selector
            // will be different, hence not upgradeable.
            match self.resources.read(event_selector) {
                Resource::Event((model_address, _)) => { prev_address = model_address; },
                Resource::Unregistered => {
                    panic_with_byte_array(
                        @errors::resource_not_registered_details(@namespace, @event_name),
                    )
                },
                _ => panic_with_byte_array(
                    @errors::resource_conflict(
                        @format!("{}-{}", @namespace, @event_name), @"event",
                    ),
                ),
            }

            self
                .assert_resource_upgradability(
                    @namespace, @event_name, prev_address, new_contract_address,
                );

            self
                .resources
                .write(event_selector, Resource::Event((new_contract_address, namespace_hash)));

            self
                .emit(
                    EventUpgraded {
                        selector: event_selector,
                        prev_address,
                        address: new_contract_address,
                        class_hash,
                    },
                );
        }

        fn register_model(ref self: ContractState, namespace: ByteArray, class_hash: ClassHash) {
            let caller = get_caller_address();
            let salt = self.models_salt.read();

            let namespace_hash = bytearray_hash(@namespace);

            let (contract_address, _) = starknet::syscalls::deploy_syscall(
                class_hash, salt.into(), [].span(), false,
            )
                .unwrap_syscall();
            self.models_salt.write(salt + 1);

            let model = IDeployedResourceDispatcher { contract_address };
            let model_name = model.dojo_name();

            self.assert_name(@model_name);

            let model_selector = selector_from_namespace_and_name(namespace_hash, @model_name);

            if !self.is_namespace_registered(namespace_hash) {
                panic_with_byte_array(@errors::namespace_not_registered(@namespace));
            }

            self.assert_caller_permissions(namespace_hash, Permission::Owner);

            let maybe_existing_model = self.resources.read(model_selector);
            if !maybe_existing_model.is_unregistered() {
                panic_with_byte_array(@errors::model_already_registered(@namespace, @model_name));
            }

            self
                .resources
                .write(model_selector, Resource::Model((contract_address, namespace_hash)));
            self.write_ownership(model_selector, caller, true);

            self
                .emit(
                    ModelRegistered {
                        name: model_name.clone(),
                        namespace: namespace.clone(),
                        address: contract_address,
                        class_hash,
                    },
                );
        }

        fn upgrade_model(ref self: ContractState, namespace: ByteArray, class_hash: ClassHash) {
            let salt = self.models_salt.read();

            let (new_contract_address, _) = starknet::syscalls::deploy_syscall(
                class_hash, salt.into(), [].span(), false,
            )
                .unwrap_syscall();

            self.models_salt.write(salt + 1);

            let namespace_hash = bytearray_hash(@namespace);

            let model = IDeployedResourceDispatcher { contract_address: new_contract_address };
            let model_name = model.dojo_name();
            let model_selector = selector_from_namespace_and_name(namespace_hash, @model_name);

            if !self.is_namespace_registered(namespace_hash) {
                panic_with_byte_array(@errors::namespace_not_registered(@namespace));
            }

            self.assert_caller_permissions(model_selector, Permission::Owner);

            let mut prev_address = core::num::traits::Zero::<ContractAddress>::zero();

            // If the namespace or name of the model have been changed, the selector
            // will be different, hence detected as not registered as model.
            match self.resources.read(model_selector) {
                Resource::Model((model_address, _)) => { prev_address = model_address; },
                Resource::Unregistered => {
                    panic_with_byte_array(
                        @errors::resource_not_registered_details(@namespace, @model_name),
                    )
                },
                _ => panic_with_byte_array(
                    @errors::resource_conflict(
                        @format!("{}-{}", @namespace, @model_name), @"model",
                    ),
                ),
            }

            self
                .assert_resource_upgradability(
                    @namespace, @model_name, prev_address, new_contract_address,
                );

            self
                .resources
                .write(model_selector, Resource::Model((new_contract_address, namespace_hash)));

            self
                .emit(
                    ModelUpgraded {
                        selector: model_selector,
                        prev_address,
                        address: new_contract_address,
                        class_hash,
                    },
                );
        }

        fn register_namespace(ref self: ContractState, namespace: ByteArray) {
            self.assert_namespace(@namespace);

            let caller = get_caller_address();

            let hash = bytearray_hash(@namespace);

            match self.resources.read(hash) {
                Resource::Namespace(_) => panic_with_byte_array(
                    @errors::namespace_already_registered(@namespace),
                ),
                Resource::Unregistered => {
                    self.resources.write(hash, Resource::Namespace(namespace.clone()));
                    self.write_ownership(hash, caller, true);

                    self.emit(NamespaceRegistered { namespace, hash });
                },
                _ => {
                    panic_with_byte_array(@errors::resource_conflict(@namespace, @"namespace"));
                },
            };
        }

        fn register_contract(
            ref self: ContractState, salt: felt252, namespace: ByteArray, class_hash: ClassHash,
        ) -> ContractAddress {
            let caller = get_caller_address();

            let (contract_address, _) = deploy_syscall(class_hash, salt, [].span(), false)
                .unwrap_syscall();

            let namespace_hash = bytearray_hash(@namespace);

            let contract = IDeployedResourceDispatcher { contract_address };
            let contract_name = contract.dojo_name();
            let contract_selector = selector_from_namespace_and_name(
                namespace_hash, @contract_name,
            );

            self.assert_name(@contract_name);

            let maybe_existing_contract = self.resources.read(contract_selector);
            if !maybe_existing_contract.is_unregistered() {
                panic_with_byte_array(
                    @errors::contract_already_registered(@namespace, @contract_name),
                );
            }

            if !self.is_namespace_registered(namespace_hash) {
                panic_with_byte_array(@errors::namespace_not_registered(@namespace));
            }

            self.assert_caller_permissions(namespace_hash, Permission::Owner);

            self.write_ownership(contract_selector, caller, true);
            self
                .resources
                .write(contract_selector, Resource::Contract((contract_address, namespace_hash)));

            self
                .emit(
                    ContractRegistered {
                        salt, class_hash, address: contract_address, namespace, name: contract_name,
                    },
                );

            contract_address
        }

        fn upgrade_contract(
            ref self: ContractState, namespace: ByteArray, class_hash: ClassHash,
        ) -> ClassHash {
            // Only contracts use an external salt during registration. To ensure the
            // upgrade can also be done into a multicall, we combine the transaction hash
            // and the namespace hash since we can't have the same class hash registered more than
            // once in the same namespace.
            let salt = core::poseidon::poseidon_hash_span(
                [
                    starknet::get_tx_info().unbox().transaction_hash,
                    dojo::utils::bytearray_hash(@namespace),
                ]
                    .span(),
            );

            let (new_contract_address, _) = deploy_syscall(class_hash, salt, [].span(), false)
                .unwrap_syscall();

            let namespace_hash = bytearray_hash(@namespace);

            let contract = IDeployedResourceDispatcher { contract_address: new_contract_address };
            let contract_name = contract.dojo_name();
            let contract_selector = selector_from_namespace_and_name(
                namespace_hash, @contract_name,
            );

            // If namespace and name are the same, the contract is already registered and we
            // can upgrade it.
            match self.resources.read(contract_selector) {
                Resource::Contract((
                    contract_address, _,
                )) => {
                    self.assert_caller_permissions(contract_selector, Permission::Owner);

                    IUpgradeableDispatcher { contract_address }.upgrade(class_hash);
                    self.emit(ContractUpgraded { class_hash, selector: contract_selector });

                    class_hash
                },
                Resource::Unregistered => {
                    panic_with_byte_array(
                        @errors::resource_not_registered_details(@namespace, @contract_name),
                    )
                },
                _ => panic_with_byte_array(
                    @errors::resource_conflict(
                        @format!("{}-{}", @namespace, @contract_name), @"contract",
                    ),
                ),
            }
            // class_hash will be retrieved with get_class_hash_at_syscall, so no need to update
        // resource.
        }

        fn init_contract(ref self: ContractState, selector: felt252, init_calldata: Span<felt252>) {
            if let Resource::Contract((contract_address, _)) = self.resources.read(selector) {
                if self.initialized_contracts.read(selector) {
                    let dispatcher = IDeployedResourceDispatcher { contract_address };
                    panic_with_byte_array(
                        @errors::contract_already_initialized(@dispatcher.dojo_name()),
                    );
                } else {
                    self.assert_caller_permissions(selector, Permission::Owner);

                    // For the init, to ensure only the world can call the init function,
                    // the verification is done in the init function of the contract that is
                    // injected by the plugin.
                    // <crates/compiler/src/plugin/attribute_macros/contract.rs#L275>
                    call_contract_syscall(contract_address, DOJO_INIT_SELECTOR, init_calldata)
                        .unwrap_syscall();

                    self.initialized_contracts.write(selector, true);

                    self.emit(ContractInitialized { selector, init_calldata });
                }
            } else {
                panic_with_byte_array(
                    @errors::resource_conflict(@format!("{selector}"), @"contract"),
                );
            }
        }

        fn register_external_contract(
            ref self: ContractState,
            namespace: ByteArray,
            contract_name: ByteArray,
            instance_name: ByteArray,
            contract_address: ContractAddress,
            block_number: u64,
        ) {
            let caller = get_caller_address();
            let class_hash = get_class_hash_at_syscall(contract_address).unwrap_syscall();

            self.assert_name(@instance_name);

            let namespace_hash = bytearray_hash(@namespace);
            let contract_selector = selector_from_namespace_and_name(
                namespace_hash, @instance_name,
            );

            let maybe_existing_contract = self.resources.read(contract_selector);
            if !maybe_existing_contract.is_unregistered() {
                panic_with_byte_array(
                    @errors::external_contract_already_registered(
                        @namespace, @contract_name, @instance_name,
                    ),
                );
            }

            if !self.is_namespace_registered(namespace_hash) {
                panic_with_byte_array(@errors::namespace_not_registered(@namespace));
            }

            self.assert_caller_permissions(namespace_hash, Permission::Owner);

            self.write_ownership(contract_selector, caller, true);
            self
                .resources
                .write(
                    contract_selector,
                    Resource::ExternalContract((contract_address, namespace_hash)),
                );

            self
                .emit(
                    ExternalContractRegistered {
                        namespace,
                        contract_name,
                        instance_name,
                        contract_selector,
                        class_hash,
                        contract_address,
                        block_number,
                    },
                );
        }

        fn upgrade_external_contract(
            ref self: ContractState,
            namespace: ByteArray,
            instance_name: ByteArray,
            contract_address: ContractAddress,
            block_number: u64,
        ) {
            let class_hash = get_class_hash_at_syscall(contract_address).unwrap_syscall();

            let namespace_hash = bytearray_hash(@namespace);
            let contract_selector = selector_from_namespace_and_name(
                namespace_hash, @instance_name,
            );

            match self.resources.read(contract_selector) {
                Resource::ExternalContract(_) => {
                    self.assert_caller_permissions(contract_selector, Permission::Owner);

                    self
                        .resources
                        .write(
                            contract_selector,
                            Resource::ExternalContract((contract_address, namespace_hash)),
                        );

                    self
                        .emit(
                            ExternalContractUpgraded {
                                namespace,
                                instance_name,
                                contract_selector,
                                class_hash,
                                contract_address,
                                block_number,
                            },
                        );
                },
                Resource::Unregistered => panic_with_byte_array(
                    @errors::resource_not_registered_details(@namespace, @instance_name),
                ),
                _ => panic_with_byte_array(
                    @errors::resource_conflict(
                        @format!("{}-{}", @namespace, @instance_name), @"external contract",
                    ),
                ),
            }
        }

        fn register_library(
            ref self: ContractState,
            namespace: ByteArray,
            class_hash: ClassHash,
            name: ByteArray,
            version: ByteArray,
        ) -> ClassHash {
            let caller = get_caller_address();

            let namespace_hash = bytearray_hash(@namespace);

            let contract_name = format!("{}_v{}", name, version);
            self.assert_name(@contract_name);

            let contract_selector = selector_from_namespace_and_name(
                namespace_hash, @contract_name,
            );

            let maybe_existing_library = self.resources.read(contract_selector);
            if !maybe_existing_library.is_unregistered() {
                panic_with_byte_array(
                    @errors::library_already_registered(@namespace, @contract_name),
                );
            }

            if !self.is_namespace_registered(namespace_hash) {
                panic_with_byte_array(@errors::namespace_not_registered(@namespace));
            }

            self.assert_caller_permissions(namespace_hash, Permission::Owner);

            self.write_ownership(contract_selector, caller, true);
            self
                .resources
                .write(contract_selector, Resource::Library((class_hash, namespace_hash)));

            self.emit(LibraryRegistered { class_hash, namespace, name: contract_name });

            class_hash
        }

        fn uuid(ref self: ContractState) -> usize {
            let current = self.nonce.read();
            self.nonce.write(current + 1);
            current
        }

        fn emit_event(
            ref self: ContractState,
            event_selector: felt252,
            keys: Span<felt252>,
            values: Span<felt252>,
        ) {
            if let Resource::Event((_, _)) = self.resources.read(event_selector) {
                self.assert_caller_permissions(event_selector, Permission::Writer);

                self
                    .emit(
                        EventEmitted {
                            selector: event_selector,
                            system_address: get_caller_address(),
                            keys,
                            values,
                        },
                    );
            } else {
                panic_with_byte_array(
                    @errors::resource_conflict(@format!("{event_selector}"), @"event"),
                );
            }
        }

        fn emit_events(
            ref self: ContractState,
            event_selector: felt252,
            keys: Span<Span<felt252>>,
            values: Span<Span<felt252>>,
        ) {
            if let Resource::Event((_, _)) = self.resources.read(event_selector) {
                self.assert_caller_permissions(event_selector, Permission::Writer);

                if keys.len() != values.len() {
                    panic_with_byte_array(
                        @errors::lengths_mismatch(@"keys", @"values", @"emit_events"),
                    );
                }

                for i in 0..keys.len() {
                    self
                        .emit(
                            EventEmitted {
                                selector: event_selector,
                                system_address: get_caller_address(),
                                keys: *keys[i],
                                values: *values[i],
                            },
                        );
                }
            } else {
                panic_with_byte_array(
                    @errors::resource_conflict(@format!("{event_selector}"), @"event"),
                );
            }
        }

        fn entity(
            self: @ContractState, model_selector: felt252, index: ModelIndex, layout: Layout,
        ) -> Span<felt252> {
            self.get_entity_internal(model_selector, index, layout)
        }

        fn entities(
            self: @ContractState,
            model_selector: felt252,
            indexes: Span<ModelIndex>,
            layout: Layout,
        ) -> Span<Span<felt252>> {
            let mut models: Array<Span<felt252>> = array![];

            for i in indexes {
                models.append(self.get_entity_internal(model_selector, *i, layout));
            }

            models.span()
        }

        fn set_entity(
            ref self: ContractState,
            model_selector: felt252,
            index: ModelIndex,
            values: Span<felt252>,
            layout: Layout,
        ) {
            if let Resource::Model((_, _)) = self.resources.read(model_selector) {
                self.assert_caller_permissions(model_selector, Permission::Writer);
                self.set_entity_internal(model_selector, index, values, layout);
            } else {
                panic_with_byte_array(
                    @errors::resource_conflict(@format!("{model_selector}"), @"model"),
                );
            }
        }

        fn set_entities(
            ref self: ContractState,
            model_selector: felt252,
            indexes: Span<ModelIndex>,
            values: Span<Span<felt252>>,
            layout: Layout,
        ) {
            if indexes.len() != values.len() {
                panic_with_byte_array(
                    @errors::lengths_mismatch(@"indexes", @"values", @"set_entities"),
                );
            }

            if let Resource::Model((_, _)) = self.resources.read(model_selector) {
                self.assert_caller_permissions(model_selector, Permission::Writer);

                for i in 0..indexes.len() {
                    self.set_entity_internal(model_selector, *indexes[i], *values[i], layout);
                };
            } else {
                panic_with_byte_array(
                    @errors::resource_conflict(@format!("{model_selector}"), @"model"),
                );
            }
        }

        fn delete_entity(
            ref self: ContractState, model_selector: felt252, index: ModelIndex, layout: Layout,
        ) {
            if let Resource::Model((_, _)) = self.resources.read(model_selector) {
                self.assert_caller_permissions(model_selector, Permission::Writer);
                self.delete_entity_internal(model_selector, index, layout);
            } else {
                panic_with_byte_array(
                    @errors::resource_conflict(@format!("{model_selector}"), @"model"),
                );
            }
        }

        fn delete_entities(
            ref self: ContractState,
            model_selector: felt252,
            indexes: Span<ModelIndex>,
            layout: Layout,
        ) {
            if let Resource::Model((_, _)) = self.resources.read(model_selector) {
                self.assert_caller_permissions(model_selector, Permission::Writer);

                for i in indexes {
                    self.delete_entity_internal(model_selector, *i, layout);
                }
            } else {
                panic_with_byte_array(
                    @errors::resource_conflict(@format!("{model_selector}"), @"model"),
                );
            }
        }

        fn resource(self: @ContractState, selector: felt252) -> Resource {
            self.resources.read(selector)
        }
    }

    #[abi(embed_v0)]
    impl UpgradeableWorld of IUpgradeableWorld<ContractState> {
        fn upgrade(ref self: ContractState, new_class_hash: ClassHash) {
            assert(new_class_hash.is_non_zero(), 'invalid class_hash');

            if !self.is_caller_world_owner() {
                panic_with_byte_array(@errors::not_owner_upgrade(get_caller_address(), WORLD));
            }

            replace_class_syscall(new_class_hash).unwrap();

            self.emit(WorldUpgraded { class_hash: new_class_hash });
        }
    }

    #[generate_trait]
    impl SelfImpl of SelfTrait {
        /// Update the ownership status of a resource owner.
        ///
        /// # Arguments
        ///   * `resource` - The selector of the resource.
        ///   * `owner` - The owner address.
        ///   $ `is_owner` - true to set `owner` as a new resource owner,
        ///                  false to remove the `owner` from the resource owners.
        fn write_ownership(
            ref self: ContractState, resource: felt252, owner: ContractAddress, is_owner: bool,
        ) {
            let was_owner = self.owners.read((resource, owner));

            if was_owner != is_owner {
                let new_count = if is_owner {
                    self.owner_count.read(resource) + 1
                } else {
                    self.owner_count.read(resource) - 1
                };

                self.owner_count.write(resource, new_count);
                self.owners.write((resource, owner), is_owner);
            }
        }

        #[inline(always)]
        /// Indicates if the caller is the owner of the world.
        fn is_caller_world_owner(self: @ContractState) -> bool {
            self.is_owner(WORLD, get_caller_address())
        }

        /// Asserts the caller has the required permissions for a resource, following the
        /// permissions hierarchy:
        /// 1. World Owner
        /// 2. Namespace Owner
        /// 3. Resource Owner
        /// [if writer]
        /// 4. Namespace Writer
        /// 5. Resource Writer
        ///
        /// This function is expected to be called very often as it's used to check permissions
        /// for all the resource access in the system.
        /// For this reason, here are the following optimizations:
        ///     * Use several single `if` because it seems more efficient than a big one with
        ///       several conditions based on how cairo is lowered to sierra.
        ///     * Sort conditions by order of probability so once a condition is met, the function
        ///       returns.
        ///
        /// # Arguments
        ///   * `resource_selector` - the selector of the resource.
        ///   * `permission` - the required permission.
        fn assert_caller_permissions(
            self: @ContractState, resource_selector: felt252, permission: Permission,
        ) {
            let caller = get_caller_address();

            if permission == Permission::Writer {
                if self.is_writer(resource_selector, caller) {
                    return;
                }
            }

            if self.is_owner(resource_selector, caller) {
                return;
            }

            if self.is_caller_world_owner() {
                return;
            }

            // At this point, [`Resource::Contract`], [`Resource::ExternalContract`],
            // [`Resource::Model`] and [`Resource::Event`] require extra checks
            // by switching to the namespace hash being the resource selector.
            let namespace_hash = match self.resources.read(resource_selector) {
                Resource::Contract((_, namespace_hash)) => { namespace_hash },
                Resource::ExternalContract((_, namespace_hash)) => { namespace_hash },
                Resource::Model((_, namespace_hash)) => { namespace_hash },
                Resource::Event((_, namespace_hash)) => { namespace_hash },
                Resource::Unregistered => {
                    panic_with_byte_array(@errors::resource_not_registered(resource_selector))
                },
                _ => self.panic_with_details(caller, resource_selector, permission),
            };

            if permission == Permission::Writer {
                if self.is_writer(namespace_hash, caller) {
                    return;
                }
            }

            if self.is_owner(namespace_hash, caller) {
                return;
            }

            self.panic_with_details(caller, resource_selector, permission)
        }

        /// Asserts the name is valid according to the naming convention.
        fn assert_name(self: @ContractState, name: @ByteArray) {
            if !dojo::utils::is_name_valid(name) {
                panic_with_byte_array(@errors::invalid_naming("Name", name))
            }
        }

        /// Asserts the namespace is valid according to the naming convention.
        fn assert_namespace(self: @ContractState, namespace: @ByteArray) {
            if !dojo::utils::is_name_valid(namespace) {
                panic_with_byte_array(@errors::invalid_naming("Namespace", namespace))
            }
        }

        /// Panics if a resource is not upgradable.
        ///
        /// Upgradable means:
        /// - the layout type must remain the same (Struct or Fixed),
        /// - existing fields cannot be changed or moved inside the resource,
        /// - new fields can only be appended at the end of the resource.
        ///
        /// # Arguments
        ///   * `namespace` - the namespace of the resource.
        ///   * `name` - the name of the resource.
        ///   * `prev_address` - the address of the current resource.
        ///   * `new_address` - the address of the newly deployed resource.
        ///
        fn assert_resource_upgradability(
            self: @ContractState,
            namespace: @ByteArray,
            name: @ByteArray,
            prev_address: ContractAddress,
            new_address: ContractAddress,
        ) {
            let resource = IStoredResourceDispatcher { contract_address: prev_address };
            let old_layout = resource.layout();
            let old_schema = resource.schema();

            let new_resource = IStoredResourceDispatcher { contract_address: new_address };
            let new_layout = new_resource.layout();
            let new_schema = new_resource.schema();

            if !new_layout.is_same_type_of(@old_layout) {
                panic_with_byte_array(@errors::invalid_resource_layout_upgrade(namespace, name));
            }

            // The layout of a resource using packed layout must remain the same.
<<<<<<< HEAD
=======
            // It is upgradeable since the class hash may have changed, but no fields have been
            // changed.
>>>>>>> acb476a4
            if let Layout::Fixed(_) = new_layout {
                if new_layout != old_layout {
                    panic_with_byte_array(
                        @errors::packed_layout_cannot_be_upgraded(namespace, name),
                    );
                }
            }

            if !new_schema.is_an_upgrade_of(@old_schema) {
                panic_with_byte_array(@errors::invalid_resource_schema_upgrade(namespace, name));
            }
        }

        /// Panics with the caller details.
        ///
        /// # Arguments
        ///   * `caller` - the address of the caller.
        ///   * `resource_selector` - the selector of the resource.
        ///   * `permission` - the required permission.
        fn panic_with_details(
            self: @ContractState,
            caller: ContractAddress,
            resource_selector: felt252,
            permission: Permission,
        ) -> core::never {
            let resource_name = match self.resources.read(resource_selector) {
                Resource::Contract((
                    contract_address, _,
                )) => {
                    let d = IDeployedResourceDispatcher { contract_address };
                    format!("contract (or its namespace) `{}`", d.dojo_name())
                },
                Resource::ExternalContract((
                    contract_address, _,
                )) => { format!("external contract (at 0x{:x})", contract_address) },
                Resource::Event((
                    contract_address, _,
                )) => {
                    let d = IDeployedResourceDispatcher { contract_address };
                    format!("event (or its namespace) `{}`", d.dojo_name())
                },
                Resource::Model((
                    contract_address, _,
                )) => {
                    let d = IDeployedResourceDispatcher { contract_address };
                    format!("model (or its namespace) `{}`", d.dojo_name())
                },
                Resource::Namespace(ns) => { format!("namespace `{}`", ns) },
                Resource::World => { format!("world") },
                Resource::Unregistered => { panic!("Unreachable") },
                Resource::Library((
                    class_hash, _,
                )) => {
                    let d = IDeployedResourceLibraryDispatcher { class_hash };
                    format!("library (or its namespace) `{}`", d.dojo_name())
                },
            };

            let caller_name = if caller == get_tx_info().account_contract_address {
                format!("Account `0x{:x}`", caller)
            } else {
                match call_contract_syscall(caller, selector!("dojo_name"), [].span()) {
                    Result::Ok(mut serialized_name) => {
                        let name = Serde::<ByteArray>::deserialize(ref serialized_name).unwrap();
                        format!("Dojo Contract `{}`", name)
                    },
                    _ => format!("Contract `0x{:x}`", caller),
                }
            };

            panic_with_byte_array(
                @format!("{} does NOT have {} role on {}", caller_name, permission, resource_name),
            )
        }

        /// Indicates if the provided namespace is already registered
        ///
        /// # Arguments
        ///   * `namespace_hash` - the hash of the namespace.
        #[inline(always)]
        fn is_namespace_registered(self: @ContractState, namespace_hash: felt252) -> bool {
            match self.resources.read(namespace_hash) {
                Resource::Namespace(_) => true,
                _ => false,
            }
        }

        /// Sets the model value for a model record/entity/member.
        ///
        /// # Arguments
        ///
        /// * `model_selector` - The selector of the model to be set.
        /// * `index` - The index of the record/entity/member to write.
        /// * `values` - The value to be set, serialized using the model layout format.
        /// * `layout` - The memory layout of the model.
        fn set_entity_internal(
            ref self: ContractState,
            model_selector: felt252,
            index: ModelIndex,
            values: Span<felt252>,
            layout: Layout,
        ) {
            match index {
                ModelIndex::Keys(keys) => {
                    let entity_id = entity_id_from_serialized_keys(keys);
                    storage::entity_model::write_model_entity(
                        model_selector, entity_id, values, layout,
                    );
                    self.emit(StoreSetRecord { selector: model_selector, keys, values, entity_id });
                },
                ModelIndex::Id(entity_id) => {
                    storage::entity_model::write_model_entity(
                        model_selector, entity_id, values, layout,
                    );
                    self.emit(StoreUpdateRecord { selector: model_selector, entity_id, values });
                },
                ModelIndex::MemberId((
                    entity_id, member_selector,
                )) => {
                    storage::entity_model::write_model_member(
                        model_selector, entity_id, member_selector, values, layout,
                    );
                    self
                        .emit(
                            StoreUpdateMember {
                                selector: model_selector, entity_id, member_selector, values,
                            },
                        );
                },
            }
        }

        /// Deletes an entity for the given model, setting all the values to 0 in the given layout.
        ///
        /// # Arguments
        ///
        /// * `model_selector` - The selector of the model to be deleted.
        /// * `index` - The index of the record/entity to delete.
        /// * `layout` - The memory layout of the model.
        fn delete_entity_internal(
            ref self: ContractState, model_selector: felt252, index: ModelIndex, layout: Layout,
        ) {
            match index {
                ModelIndex::Keys(keys) => {
                    let entity_id = entity_id_from_serialized_keys(keys);
                    storage::entity_model::delete_model_entity(model_selector, entity_id, layout);
                    self.emit(StoreDelRecord { selector: model_selector, entity_id });
                },
                ModelIndex::Id(entity_id) => {
                    storage::entity_model::delete_model_entity(model_selector, entity_id, layout);
                    self.emit(StoreDelRecord { selector: model_selector, entity_id });
                },
                ModelIndex::MemberId(_) => { panic_with_felt252(errors::DELETE_ENTITY_MEMBER); },
            }
        }

        /// Gets the model values for the given entity.
        ///
        /// # Arguments
        ///
        /// * `model_selector` - The selector of the model to be retrieved.
        /// * `index` - The entity/member to read for the given model.
        /// * `layout` - The memory layout of the model.
        fn get_entity_internal(
            self: @ContractState, model_selector: felt252, index: ModelIndex, layout: Layout,
        ) -> Span<felt252> {
            match index {
                ModelIndex::Keys(keys) => {
                    let entity_id = entity_id_from_serialized_keys(keys);
                    storage::entity_model::read_model_entity(model_selector, entity_id, layout)
                },
                ModelIndex::Id(entity_id) => {
                    storage::entity_model::read_model_entity(model_selector, entity_id, layout)
                },
                ModelIndex::MemberId((
                    entity_id, member_id,
                )) => {
                    storage::entity_model::read_model_member(
                        model_selector, entity_id, member_id, layout,
                    )
                },
            }
        }

        /// Returns the hash of the internal namespace for a dojo world.
        fn world_internal_namespace(self: @ContractState) -> (ByteArray, felt252) {
            let name = "__DOJO__";
            let hash = bytearray_hash(@name);

            (name, hash)
        }
    }
}<|MERGE_RESOLUTION|>--- conflicted
+++ resolved
@@ -25,22 +25,7 @@
     use core::panic_with_felt252;
     use core::panics::panic_with_byte_array;
     use core::serde::Serde;
-<<<<<<< HEAD
     use core::traits::Into;
-=======
-
-    use starknet::{
-        get_caller_address, get_tx_info, ClassHash, ContractAddress,
-        syscalls::{deploy_syscall, replace_class_syscall, call_contract_syscall},
-        SyscallResultTrait, storage::Map,
-    };
-    pub use starknet::storage::{
-        StorageMapReadAccess, StorageMapWriteAccess, StoragePointerReadAccess,
-        StoragePointerWriteAccess,
-    };
-
-    use dojo::world::errors;
->>>>>>> acb476a4
     use dojo::contract::components::upgradeable::{
         IUpgradeableDispatcher, IUpgradeableDispatcherTrait,
     };
@@ -1315,11 +1300,8 @@
             }
 
             // The layout of a resource using packed layout must remain the same.
-<<<<<<< HEAD
-=======
             // It is upgradeable since the class hash may have changed, but no fields have been
             // changed.
->>>>>>> acb476a4
             if let Layout::Fixed(_) = new_layout {
                 if new_layout != old_layout {
                     panic_with_byte_array(
