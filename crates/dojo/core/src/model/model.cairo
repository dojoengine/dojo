--- conflicted
+++ resolved
@@ -11,8 +11,6 @@
 pub struct ModelPtr<M> {
     pub id: felt252,
 }
-
-<<<<<<< HEAD
 
 /// Trait that defines a method for converting a span of model pointers to a span of model indexes.
 ///
@@ -24,16 +22,9 @@
 ///   Converts the span of model pointers to a span of model indexes.
 pub trait ModelPtrsTrait<M> {
     fn to_indexes(self: Span<ModelPtr<M>>) -> Span<ModelIndex>;
-}
-
-
-=======
-pub trait ModelPtrsTrait<M> {
-    fn to_indexes(self: Span<ModelPtr<M>>) -> Span<ModelIndex>;
     fn to_member_indexes(self: Span<ModelPtr<M>>, field_selector: felt252) -> Span<ModelIndex>;
 }
 
->>>>>>> 9b722fd6
 pub impl ModelPtrsImpl<M> of ModelPtrsTrait<M> {
     fn to_indexes(self: Span<ModelPtr<M>>) -> Span<ModelIndex> {
         let mut ids = ArrayTrait::<ModelIndex>::new();
@@ -42,8 +33,6 @@
         };
         ids.span()
     }
-<<<<<<< HEAD
-=======
 
     fn to_member_indexes(self: Span<ModelPtr<M>>, field_selector: felt252) -> Span<ModelIndex> {
         let mut ids = ArrayTrait::<ModelIndex>::new();
@@ -52,7 +41,6 @@
         };
         ids.span()
     }
->>>>>>> 9b722fd6
 }
 
 pub trait KeyParser<M, K> {
