--- conflicted
+++ resolved
@@ -38,18 +38,9 @@
     /// Retrieves a model of type `M` using the provided entity id.
     fn read_member<T, +Serde<T>>(self: @S, ptr: ModelPtr<M>, field_selector: felt252) -> T;
 
-<<<<<<< HEAD
-    /// Retrieves a subset of members in a model, matching a defined schema <T>.
-    fn read_schema<T, +Serde<T>, +Introspect<T>>(self: @S, ptr: ModelPtr<M>) -> T;
-
-    /// Retrieves part of multiple models, matching a schema.
-    fn read_schemas<T, +Drop<T>, +Serde<T>, +Introspect<T>>(
-        self: @S, ptrs: Span<ModelPtr<M>>,
-=======
     /// Retrieves a single member from multiple models.
     fn read_member_of_models<T, +Serde<T>, +Drop<T>>(
         self: @S, ptrs: Span<ModelPtr<M>>, field_selector: felt252,
->>>>>>> 9b722fd6
     ) -> Array<T>;
 
     /// Updates a member of a model.
@@ -61,6 +52,14 @@
     fn write_member_of_models<T, +Serde<T>, +Drop<T>>(
         ref self: S, ptrs: Span<ModelPtr<M>>, field_selector: felt252, values: Span<T>,
     );
+
+    /// Retrieves a subset of members in a model, matching a defined schema <T>.
+    fn read_schema<T, +Serde<T>, +Introspect<T>>(self: @S, ptr: ModelPtr<M>) -> T;
+
+    /// Retrieves part of multiple models, matching a schema.
+    fn read_schemas<T, +Drop<T>, +Serde<T>, +Introspect<T>>(
+        self: @S, ptrs: Span<ModelPtr<M>>,
+    ) -> Array<T>;
 
     /// Returns the current namespace hash.
     fn namespace_hash(self: @S) -> felt252;
