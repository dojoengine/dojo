# Code generated by scarb DO NOT EDIT.
version = 1

[[package]]
name = "dojo"
<<<<<<< HEAD
version = "1.4.1"
=======
version = "1.4.2"
>>>>>>> 10e8e4dc
dependencies = [
 "dojo_plugin",
]

[[package]]
name = "dojo_cairo_test"
version = "1.0.12"
dependencies = [
 "dojo",
]

[[package]]
name = "dojo_plugin"
version = "2.10.1"<|MERGE_RESOLUTION|>--- conflicted
+++ resolved
@@ -3,11 +3,7 @@
 
 [[package]]
 name = "dojo"
-<<<<<<< HEAD
-version = "1.4.1"
-=======
 version = "1.4.2"
->>>>>>> 10e8e4dc
 dependencies = [
  "dojo_plugin",
 ]
