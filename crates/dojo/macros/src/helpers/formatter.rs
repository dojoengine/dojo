--- conflicted
+++ resolved
@@ -63,13 +63,10 @@
         use_serde: bool,
         input_name: &str,
     ) -> String {
-<<<<<<< HEAD
-        let path = get_serialization_path(use_serde);
-        format!("let {member_name} = {path}::<{member_ty}>::deserialize(ref {input_name})?;\n")
-=======
         let (path, prefix) = get_serialization_path_and_prefix(use_serde);
-        format!("let {member_name} = {path}::<{member_ty}>::{prefix}deserialize(ref values)?;\n")
->>>>>>> c0bda797
+        format!(
+            "let {member_name} = {path}::<{member_ty}>::{prefix}deserialize(ref {input_name})?;\n"
+        )
     }
 
     pub fn serialize_keys_and_values(
