use cairo_lang_syntax::node::ast::{Expr, TypeClause};
use cairo_lang_syntax::node::db::SyntaxGroup;
use cairo_lang_syntax::node::TypedSyntaxNode;

<<<<<<< HEAD
use super::utils::{get_tuple_item_types, is_array, is_byte_array, is_tuple};

pub fn build_size_function_body(
    sizes: &mut Vec<String>,
    cumulated_sizes: u32,
    is_dynamic_size: bool,
    is_packed: bool,
) -> String {
    if is_dynamic_size {
        return "None".to_string();
    }

    if cumulated_sizes > 0 {
        sizes.push(format!("Some({})", cumulated_sizes));
    }
=======
use super::utils::{is_array, is_byte_array};
>>>>>>> dbf5d69b

pub fn build_size_function_body(sizes: &mut [String]) -> String {
    match sizes.len() {
        0 => "None".to_string(),
        1 => sizes[0].clone(),
        _ => {
<<<<<<< HEAD
            // TODO RBA: use sum_sizes() from the metaprogramming PR
            let size_items = sizes.join(",");

            let none_check = if is_packed {
                "".to_string()
            } else {
                format!(
                    "
                    let mut it = array![{size_items}].into_iter();
                    if it.any(|x| x.is_none()) {{
                        return None;
                    }}"
                )
            };

            format!(
                "{none_check}
                let mut it = array![{size_items}].into_iter();
                Some(it.fold(0, |acc, x| acc + x.unwrap()))
                ",
            )
=======
            format!("dojo::utils::sum_sizes(array![{}])", sizes.join(",\n"))
>>>>>>> dbf5d69b
        }
    }
}

pub fn get_field_size_from_type_clause(
    db: &dyn SyntaxGroup,
    type_clause: &TypeClause,
) -> Vec<String> {
    match type_clause.ty(db) {
        Expr::Path(path) => {
            let path_type = path.as_syntax_node().get_text_without_trivia(db);
            compute_item_size_from_type(&path_type)
        }
        Expr::Tuple(expr) => {
            if expr.expressions(db).elements(db).is_empty() {
                vec![]
            } else {
                let tuple_type = expr.as_syntax_node().get_text_without_trivia(db);
                compute_item_size_from_type(&tuple_type)
            }
        }
        Expr::FixedSizeArray(expr) => {
            let arr_type = expr.as_syntax_node().get_text_without_trivia(db);
            compute_item_size_from_type(&arr_type)
        }
        _ => {
            // field type already checked while building the layout
            vec!["ERROR".to_string()]
        }
<<<<<<< HEAD
    };

    let sizes = field_sizes
        .into_iter()
        .filter_map(|s| match s.parse::<u32>() {
            Ok(v) => {
                cumulated_sizes += v;
                None
            }
            Err(_) => {
                if s.eq("None") {
                    is_dynamic_size = true;
                    None
                } else {
                    Some(s)
                }
            }
        })
        .collect::<Vec<_>>();

    (sizes, cumulated_sizes, is_dynamic_size)
=======
    }
>>>>>>> dbf5d69b
}

pub fn compute_item_size_from_type(item_type: &String) -> Vec<String> {
    if is_array(item_type) || is_byte_array(item_type) {
<<<<<<< HEAD
        vec!["None".to_string()]
    } else if is_tuple(item_type) {
        compute_tuple_size_from_type(item_type)
    } else {
        vec![format!("dojo::meta::introspect::Introspect::<{}>::size()", item_type)]
    }
}

pub fn compute_tuple_size_from_type(tuple_type: &str) -> Vec<String> {
    get_tuple_item_types(tuple_type)
        .iter()
        .flat_map(compute_item_size_from_type)
        .collect::<Vec<_>>()
}

#[cfg(test)]
mod tests {
    use super::*;

    fn assert_result(output: &str, expected: &str) {
        let output = output.replace(" ", "").replace("\n", "");
        let expected = expected.replace(" ", "").replace("\n", "");
        assert_eq!(output, expected);
    }

    #[test]
    fn test_build_size_function_body_when_dynamic_size() {
        let mut sizes = vec!["Some(1)".to_string()];
        let result = build_size_function_body(&mut sizes, 0, true, false);
        assert_result(&result, "None");
    }

    #[test]
    fn test_build_size_function_body_when_packed() {
        let mut sizes = vec!["Some(1)".to_string(), "Some(2)".to_string()];
        let result = build_size_function_body(&mut sizes, 3, false, true);
        assert_result(
            &result,
            "let mut it = array![Some(1), Some(2), Some(3)].into_iter();
            Some(it.fold(0, |acc, x| acc + x.unwrap()))",
        );
    }

    #[test]
    fn test_build_size_function_body_with_multiple_sizes_and_with_none() {
        let mut sizes = vec!["Some(1)".to_string(), "Some(2)".to_string(), "None".to_string()];
        let result = build_size_function_body(&mut sizes, 3, false, false);
        assert_result(
            &result,
            "
            let mut it = array![Some(1), Some(2), None, Some(3)].into_iter();
            if it.any(|x| x.is_none()) {
                return None;
            }
            let mut it = array![Some(1), Some(2), None, Some(3)].into_iter();
            Some(it.fold(0, |acc, x| acc + x.unwrap()))
            ",
        );
    }

    #[test]
    fn test_build_size_function_body_with_multiple_sizes_and_without_none() {
        let mut sizes = vec!["Some(1)".to_string(), "Some(2)".to_string()];
        let result = build_size_function_body(&mut sizes, 3, false, false);
        assert_result(
            &result,
            "let mut it = array![Some(1), Some(2), Some(3)].into_iter();
            if it.any(|x| x.is_none()) {
                return None;
            }
            let mut it = array![Some(1), Some(2), Some(3)].into_iter();
            Some(it.fold(0, |acc, x| acc + x.unwrap()))
            ",
        );
    }
=======
        vec!["Option::None".to_string()]
    } else {
        vec![format!("dojo::meta::introspect::Introspect::<{}>::size()", item_type)]
    }
>>>>>>> dbf5d69b
}<|MERGE_RESOLUTION|>--- conflicted
+++ resolved
@@ -2,56 +2,14 @@
 use cairo_lang_syntax::node::db::SyntaxGroup;
 use cairo_lang_syntax::node::TypedSyntaxNode;
 
-<<<<<<< HEAD
-use super::utils::{get_tuple_item_types, is_array, is_byte_array, is_tuple};
-
-pub fn build_size_function_body(
-    sizes: &mut Vec<String>,
-    cumulated_sizes: u32,
-    is_dynamic_size: bool,
-    is_packed: bool,
-) -> String {
-    if is_dynamic_size {
-        return "None".to_string();
-    }
-
-    if cumulated_sizes > 0 {
-        sizes.push(format!("Some({})", cumulated_sizes));
-    }
-=======
 use super::utils::{is_array, is_byte_array};
->>>>>>> dbf5d69b
 
 pub fn build_size_function_body(sizes: &mut [String]) -> String {
     match sizes.len() {
         0 => "None".to_string(),
         1 => sizes[0].clone(),
         _ => {
-<<<<<<< HEAD
-            // TODO RBA: use sum_sizes() from the metaprogramming PR
-            let size_items = sizes.join(",");
-
-            let none_check = if is_packed {
-                "".to_string()
-            } else {
-                format!(
-                    "
-                    let mut it = array![{size_items}].into_iter();
-                    if it.any(|x| x.is_none()) {{
-                        return None;
-                    }}"
-                )
-            };
-
-            format!(
-                "{none_check}
-                let mut it = array![{size_items}].into_iter();
-                Some(it.fold(0, |acc, x| acc + x.unwrap()))
-                ",
-            )
-=======
             format!("dojo::utils::sum_sizes(array![{}])", sizes.join(",\n"))
->>>>>>> dbf5d69b
         }
     }
 }
@@ -81,115 +39,13 @@
             // field type already checked while building the layout
             vec!["ERROR".to_string()]
         }
-<<<<<<< HEAD
-    };
-
-    let sizes = field_sizes
-        .into_iter()
-        .filter_map(|s| match s.parse::<u32>() {
-            Ok(v) => {
-                cumulated_sizes += v;
-                None
-            }
-            Err(_) => {
-                if s.eq("None") {
-                    is_dynamic_size = true;
-                    None
-                } else {
-                    Some(s)
-                }
-            }
-        })
-        .collect::<Vec<_>>();
-
-    (sizes, cumulated_sizes, is_dynamic_size)
-=======
     }
->>>>>>> dbf5d69b
 }
 
 pub fn compute_item_size_from_type(item_type: &String) -> Vec<String> {
     if is_array(item_type) || is_byte_array(item_type) {
-<<<<<<< HEAD
-        vec!["None".to_string()]
-    } else if is_tuple(item_type) {
-        compute_tuple_size_from_type(item_type)
-    } else {
-        vec![format!("dojo::meta::introspect::Introspect::<{}>::size()", item_type)]
-    }
-}
-
-pub fn compute_tuple_size_from_type(tuple_type: &str) -> Vec<String> {
-    get_tuple_item_types(tuple_type)
-        .iter()
-        .flat_map(compute_item_size_from_type)
-        .collect::<Vec<_>>()
-}
-
-#[cfg(test)]
-mod tests {
-    use super::*;
-
-    fn assert_result(output: &str, expected: &str) {
-        let output = output.replace(" ", "").replace("\n", "");
-        let expected = expected.replace(" ", "").replace("\n", "");
-        assert_eq!(output, expected);
-    }
-
-    #[test]
-    fn test_build_size_function_body_when_dynamic_size() {
-        let mut sizes = vec!["Some(1)".to_string()];
-        let result = build_size_function_body(&mut sizes, 0, true, false);
-        assert_result(&result, "None");
-    }
-
-    #[test]
-    fn test_build_size_function_body_when_packed() {
-        let mut sizes = vec!["Some(1)".to_string(), "Some(2)".to_string()];
-        let result = build_size_function_body(&mut sizes, 3, false, true);
-        assert_result(
-            &result,
-            "let mut it = array![Some(1), Some(2), Some(3)].into_iter();
-            Some(it.fold(0, |acc, x| acc + x.unwrap()))",
-        );
-    }
-
-    #[test]
-    fn test_build_size_function_body_with_multiple_sizes_and_with_none() {
-        let mut sizes = vec!["Some(1)".to_string(), "Some(2)".to_string(), "None".to_string()];
-        let result = build_size_function_body(&mut sizes, 3, false, false);
-        assert_result(
-            &result,
-            "
-            let mut it = array![Some(1), Some(2), None, Some(3)].into_iter();
-            if it.any(|x| x.is_none()) {
-                return None;
-            }
-            let mut it = array![Some(1), Some(2), None, Some(3)].into_iter();
-            Some(it.fold(0, |acc, x| acc + x.unwrap()))
-            ",
-        );
-    }
-
-    #[test]
-    fn test_build_size_function_body_with_multiple_sizes_and_without_none() {
-        let mut sizes = vec!["Some(1)".to_string(), "Some(2)".to_string()];
-        let result = build_size_function_body(&mut sizes, 3, false, false);
-        assert_result(
-            &result,
-            "let mut it = array![Some(1), Some(2), Some(3)].into_iter();
-            if it.any(|x| x.is_none()) {
-                return None;
-            }
-            let mut it = array![Some(1), Some(2), Some(3)].into_iter();
-            Some(it.fold(0, |acc, x| acc + x.unwrap()))
-            ",
-        );
-    }
-=======
         vec!["Option::None".to_string()]
     } else {
         vec![format!("dojo::meta::introspect::Introspect::<{}>::size()", item_type)]
     }
->>>>>>> dbf5d69b
 }