--- conflicted
+++ resolved
@@ -21,7 +21,6 @@
     #[method(name = "generateBlock")]
     async fn generate_block(&self) -> Result<(), Error>;
 
-<<<<<<< HEAD
     #[method(name = "nextBlockTimestamp")]
     async fn next_block_timestamp(&self) -> Result<u64, Error>;
 
@@ -30,8 +29,7 @@
 
     #[method(name = "increaseNextBlockTimestamp")]
     async fn increase_next_block_timestamp(&self, timestamp: u64) -> Result<(), Error>;
-=======
+
     #[method(name = "predeployedAccounts")]
     async fn predeployed_accounts(&self) -> Result<Vec<Account>, Error>;
->>>>>>> 358a2013
 }