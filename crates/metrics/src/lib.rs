pub mod prometheus_exporter;
<<<<<<< HEAD
pub mod utils;
pub mod report_metrics;
pub use dojo_metrics_derive::Metrics;
pub use metrics;
pub use metrics_util;
pub mod core_metrics;
=======
>>>>>>> ad018324

#[cfg(all(feature = "jemalloc", unix))]
use jemallocator as _;

// We use jemalloc for performance reasons
#[cfg(all(feature = "jemalloc", unix))]
#[global_allocator]
static ALLOC: jemallocator::Jemalloc = jemallocator::Jemalloc;<|MERGE_RESOLUTION|>--- conflicted
+++ resolved
@@ -1,13 +1,9 @@
 pub mod prometheus_exporter;
-<<<<<<< HEAD
-pub mod utils;
 pub mod report_metrics;
 pub use dojo_metrics_derive::Metrics;
 pub use metrics;
 pub use metrics_util;
 pub mod core_metrics;
-=======
->>>>>>> ad018324
 
 #[cfg(all(feature = "jemalloc", unix))]
 use jemallocator as _;
