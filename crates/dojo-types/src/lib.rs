--- conflicted
+++ resolved
@@ -1,4 +1,3 @@
-<<<<<<< HEAD
 use std::collections::HashMap;
 
 use component::ModelMetadata;
@@ -6,9 +5,6 @@
 use starknet::core::types::FieldElement;
 use system::SystemMetadata;
 
-pub mod component;
-=======
->>>>>>> ff040b05
 pub mod core;
 pub mod event;
 pub mod model;
