use std::any::type_name;

use crypto_bigint::{Encoding, U256};
use num_traits::ToPrimitive;
use serde::{Deserialize, Serialize};
use starknet::core::types::Felt;
use strum::IntoEnumIterator;
use strum_macros::{AsRefStr, Display, EnumIter, EnumString};

#[derive(
    AsRefStr,
    Display,
    EnumIter,
    EnumString,
    Copy,
    Clone,
    Debug,
    Serialize,
    Deserialize,
    PartialEq,
    Hash,
    Eq,
)]
#[serde(tag = "scalar_type", content = "value")]
#[strum(serialize_all = "lowercase")]
#[serde(rename_all = "lowercase")]
pub enum Primitive {
    U8(Option<u8>),
    U16(Option<u16>),
    U32(Option<u32>),
    U64(Option<u64>),
    U128(Option<u128>),
    U256(Option<U256>),
    I8(Option<i8>),
    I16(Option<i16>),
    I32(Option<i32>),
    I64(Option<i64>),
    I128(Option<i128>),
    USize(Option<u32>),
    Bool(Option<bool>),
    Felt252(Option<Felt>),
    #[strum(serialize = "ClassHash")]
    ClassHash(Option<Felt>),
    #[strum(serialize = "ContractAddress")]
    ContractAddress(Option<Felt>),
}

#[derive(Debug, thiserror::Error)]
pub enum PrimitiveError {
    #[error("Value must have at least one FieldElement")]
    MissingFieldElement,
    #[error("Not enough FieldElements for U256")]
    NotEnoughFieldElements,
    #[error("Unsupported CairoType for SQL formatting")]
    UnsupportedType,
    #[error("Set value type mismatch")]
    TypeMismatch,
    #[error("Felt value ({value:#x}) out of range for {r#type}")]
    ValueOutOfRange { value: Felt, r#type: &'static str },
    #[error(transparent)]
    CairoSerde(#[from] cainome::cairo_serde::Error),
    #[error(transparent)]
    FromUtf8Error(#[from] std::string::FromUtf8Error),
}

#[derive(AsRefStr, Debug, Display, EnumString, PartialEq)]
#[strum(serialize_all = "UPPERCASE")]
pub enum SqlType {
    Integer,
    Text,
}

/// Macro to generate setter methods for Primitive enum variants.
macro_rules! set_primitive {
    ($method_name:ident, $variant:ident, $type:ty) => {
        /// Sets the inner value of the `Primitive` enum if variant matches.
        pub fn $method_name(&mut self, value: Option<$type>) -> Result<(), PrimitiveError> {
            match self {
                Primitive::$variant(_) => {
                    *self = Primitive::$variant(value);
                    Ok(())
                }
                _ => Err(PrimitiveError::TypeMismatch),
            }
        }
    };
}

/// Macro to generate getter methods for Primitive enum variants.
macro_rules! as_primitive {
    ($method_name:ident, $variant:ident, $type:ty) => {
        /// If the `Primitive` is variant type, returns the associated vartiant value. Returns
        /// `None` otherwise.
        pub fn $method_name(&self) -> Option<$type> {
            match self {
                Primitive::$variant(value) => *value,
                _ => None,
            }
        }
    };
}

impl Primitive {
    as_primitive!(as_u8, U8, u8);
    as_primitive!(as_u16, U16, u16);
    as_primitive!(as_u32, U32, u32);
    as_primitive!(as_u64, U64, u64);
    as_primitive!(as_u128, U128, u128);
    as_primitive!(as_u256, U256, U256);

    as_primitive!(as_i8, I8, i8);
    as_primitive!(as_i16, I16, i16);
    as_primitive!(as_i32, I32, i32);
    as_primitive!(as_i64, I64, i64);
    as_primitive!(as_i128, I128, i128);

    as_primitive!(as_bool, Bool, bool);
    as_primitive!(as_usize, USize, u32);
    as_primitive!(as_felt252, Felt252, Felt);
    as_primitive!(as_class_hash, ClassHash, Felt);
    as_primitive!(as_contract_address, ContractAddress, Felt);

    set_primitive!(set_u8, U8, u8);
    set_primitive!(set_u16, U16, u16);
    set_primitive!(set_u32, U32, u32);
    set_primitive!(set_u64, U64, u64);
    set_primitive!(set_u128, U128, u128);
    set_primitive!(set_u256, U256, U256);

    set_primitive!(set_i8, I8, i8);
    set_primitive!(set_i16, I16, i16);
    set_primitive!(set_i32, I32, i32);
    set_primitive!(set_i64, I64, i64);
    set_primitive!(set_i128, I128, i128);

    set_primitive!(set_bool, Bool, bool);
    set_primitive!(set_usize, USize, u32);
    set_primitive!(set_felt252, Felt252, Felt);
    set_primitive!(set_class_hash, ClassHash, Felt);
    set_primitive!(set_contract_address, ContractAddress, Felt);

    pub fn to_numeric(&self) -> usize {
        match self {
            Primitive::U8(_) => 0,
            Primitive::U16(_) => 1,
            Primitive::U32(_) => 2,
            Primitive::U64(_) => 3,
            Primitive::U128(_) => 4,
            Primitive::U256(_) => 5,
            Primitive::USize(_) => 6,
            Primitive::Bool(_) => 7,
            Primitive::Felt252(_) => 8,
            Primitive::ClassHash(_) => 9,
            Primitive::ContractAddress(_) => 10,
            Primitive::I8(_) => 11,
            Primitive::I16(_) => 12,
            Primitive::I32(_) => 13,
            Primitive::I64(_) => 14,
            Primitive::I128(_) => 15,
        }
    }

    pub fn from_numeric(value: usize) -> Option<Self> {
        Self::iter().nth(value)
    }

    pub fn to_sql_type(&self) -> SqlType {
        match self {
            Primitive::U8(_)
            | Primitive::U16(_)
            | Primitive::U32(_)
            | Primitive::USize(_)
            | Primitive::I8(_)
            | Primitive::I16(_)
            | Primitive::I32(_)
            | Primitive::I64(_)
            | Primitive::I128(_)
            | Primitive::Bool(_) => SqlType::Integer,

            Primitive::U64(_)
            | Primitive::U128(_)
            | Primitive::U256(_)
            | Primitive::ContractAddress(_)
            | Primitive::ClassHash(_)
            | Primitive::Felt252(_) => SqlType::Text,
        }
    }

    pub fn to_sql_value(&self) -> Result<String, PrimitiveError> {
        let value = self.serialize()?;

        if value.is_empty() {
            return Err(PrimitiveError::MissingFieldElement);
        }

        match self {
            Primitive::U8(_)
            | Primitive::U16(_)
            | Primitive::U32(_)
            | Primitive::USize(_)
            | Primitive::I8(_)
            | Primitive::I16(_)
            | Primitive::I32(_)
            | Primitive::I64(_)
            | Primitive::I128(_)
            | Primitive::Bool(_) => Ok(format!("{}", value[0])),

            Primitive::U64(_)
            | Primitive::U128(_)
            | Primitive::ContractAddress(_)
            | Primitive::ClassHash(_)
            | Primitive::Felt252(_) => Ok(format!("0x{:064x}", value[0])),

            Primitive::U256(_) => {
                if value.len() < 2 {
                    Err(PrimitiveError::NotEnoughFieldElements)
                } else {
                    let mut buffer = [0u8; 32];
                    let value0_bytes = value[0].to_bytes_be();
                    let value1_bytes = value[1].to_bytes_be();
                    buffer[16..].copy_from_slice(&value0_bytes[16..]);
                    buffer[..16].copy_from_slice(&value1_bytes[16..]);
                    Ok(format!("0x{}", hex::encode(buffer)))
                }
            }
        }
    }

    pub fn deserialize(&mut self, felts: &mut Vec<Felt>) -> Result<(), PrimitiveError> {
        if felts.is_empty() {
            return Err(PrimitiveError::MissingFieldElement);
        }

        match self {
            Primitive::U8(ref mut value) => {
                let felt = felts.remove(0);
                *value = Some(felt.to_u8().ok_or_else(|| PrimitiveError::ValueOutOfRange {
                    r#type: type_name::<u8>(),
                    value: felt,
                })?);
            }

            Primitive::U16(ref mut value) => {
                let felt = felts.remove(0);
                *value = Some(felt.to_u16().ok_or_else(|| PrimitiveError::ValueOutOfRange {
                    r#type: type_name::<u16>(),
                    value: felt,
                })?);
            }

            Primitive::U32(ref mut value) => {
                let felt = felts.remove(0);
                *value = Some(felt.to_u32().ok_or_else(|| PrimitiveError::ValueOutOfRange {
                    r#type: type_name::<u32>(),
                    value: felt,
                })?);
            }

            Primitive::U64(ref mut value) => {
                let felt = felts.remove(0);
                *value = Some(felt.to_u64().ok_or_else(|| PrimitiveError::ValueOutOfRange {
                    r#type: type_name::<u64>(),
                    value: felt,
                })?);
            }

            Primitive::USize(ref mut value) => {
                let felt = felts.remove(0);
                *value = Some(felt.to_u32().ok_or_else(|| PrimitiveError::ValueOutOfRange {
                    r#type: type_name::<u32>(),
                    value: felt,
                })?);
            }

            Primitive::Bool(ref mut value) => {
                let raw = felts.remove(0);
                *value = Some(raw == Felt::ONE);
            }

            Primitive::U128(ref mut value) => {
                let felt = felts.remove(0);
                *value = Some(felt.to_u128().ok_or_else(|| PrimitiveError::ValueOutOfRange {
                    r#type: type_name::<u128>(),
                    value: felt,
                })?);
            }

            Primitive::U256(ref mut value) => {
                if felts.len() < 2 {
                    return Err(PrimitiveError::NotEnoughFieldElements);
                }
                let value0 = felts.remove(0);
                let value1 = felts.remove(0);
                let value0_bytes = value0.to_bytes_be();
                let value1_bytes = value1.to_bytes_be();
                let mut bytes = [0u8; 32];
                bytes[16..].copy_from_slice(&value0_bytes[16..]);
                bytes[..16].copy_from_slice(&value1_bytes[16..]);
                *value = Some(U256::from_be_bytes(bytes));
            }
<<<<<<< HEAD

=======
            // Primitive::I8(ref mut value) => {
            //     *value = Some(felts.remove(0).try_into().map_err(PrimitiveError::ValueOutOfRange)?);
            //     Ok(())
            // }
>>>>>>> 5eb7ad5c
            Primitive::ContractAddress(ref mut value) => {
                *value = Some(felts.remove(0));
            }

            Primitive::ClassHash(ref mut value) => {
                *value = Some(felts.remove(0));
            }

            Primitive::Felt252(ref mut value) => {
                *value = Some(felts.remove(0));
            }
        }

        Ok(())
    }

    pub fn serialize(&self) -> Result<Vec<Felt>, PrimitiveError> {
        match self {
            Primitive::U8(value) => value
                .map(|v| Ok(vec![Felt::from(v)]))
                .unwrap_or(Err(PrimitiveError::MissingFieldElement)),
            Primitive::U16(value) => value
                .map(|v| Ok(vec![Felt::from(v)]))
                .unwrap_or(Err(PrimitiveError::MissingFieldElement)),
            Primitive::U32(value) => value
                .map(|v| Ok(vec![Felt::from(v)]))
                .unwrap_or(Err(PrimitiveError::MissingFieldElement)),
            Primitive::U64(value) => value
                .map(|v| Ok(vec![Felt::from(v)]))
                .unwrap_or(Err(PrimitiveError::MissingFieldElement)),
            Primitive::USize(value) => value
                .map(|v| Ok(vec![Felt::from(v)]))
                .unwrap_or(Err(PrimitiveError::MissingFieldElement)),
            Primitive::Bool(value) => value
                .map(|v| Ok(vec![if v { Felt::ONE } else { Felt::ZERO }]))
                .unwrap_or(Err(PrimitiveError::MissingFieldElement)),
            Primitive::U128(value) => value
                .map(|v| Ok(vec![Felt::from(v)]))
                .unwrap_or(Err(PrimitiveError::MissingFieldElement)),
            Primitive::U256(value) => value
                .map(|v| {
                    let bytes: [u8; 32] = v.to_be_bytes();
                    let value0_slice = &bytes[16..];
                    let value1_slice = &bytes[..16];
                    let mut value0_array = [0u8; 32];
                    let mut value1_array = [0u8; 32];
                    value0_array[16..].copy_from_slice(value0_slice);
                    value1_array[16..].copy_from_slice(value1_slice);
                    let value0 = Felt::from_bytes_be(&value0_array);
                    let value1 = Felt::from_bytes_be(&value1_array);
                    Ok(vec![value0, value1])
                })
                .unwrap_or(Err(PrimitiveError::MissingFieldElement)),
            Primitive::ContractAddress(value) => {
                value.map(|v| Ok(vec![v])).unwrap_or(Err(PrimitiveError::MissingFieldElement))
            }
            Primitive::ClassHash(value) => {
                value.map(|v| Ok(vec![v])).unwrap_or(Err(PrimitiveError::MissingFieldElement))
            }
            Primitive::Felt252(value) => {
                value.map(|v| Ok(vec![v])).unwrap_or(Err(PrimitiveError::MissingFieldElement))
            }
        }
    }
}

#[cfg(test)]
mod tests {
    use std::str::FromStr;

    use crypto_bigint::U256;
    use starknet::core::types::Felt;

    use super::Primitive;

    #[test]
    fn test_u256() {
        let primitive = Primitive::U256(Some(U256::from_be_hex(
            "aaaaaaaaaaaaaaaabbbbbbbbbbbbbbbbccccccccccccccccdddddddddddddddd",
        )));
        let sql_value = primitive.to_sql_value().unwrap();
        let serialized = primitive.serialize().unwrap();

        let mut deserialized = primitive;
        deserialized.deserialize(&mut serialized.clone()).unwrap();

        assert_eq!(sql_value, "0xaaaaaaaaaaaaaaaabbbbbbbbbbbbbbbbccccccccccccccccdddddddddddddddd");
        assert_eq!(
            serialized,
            vec![
                Felt::from_str("0xccccccccccccccccdddddddddddddddd").unwrap(),
                Felt::from_str("0xaaaaaaaaaaaaaaaabbbbbbbbbbbbbbbb").unwrap()
            ]
        );
        assert_eq!(deserialized, primitive)
    }

    #[test]
    fn inner_value_getter_setter() {
        let mut primitive = Primitive::U8(None);
        primitive.set_u8(Some(1u8)).unwrap();
        assert_eq!(primitive.as_u8(), Some(1u8));
        let mut primitive = Primitive::U16(None);
        primitive.set_u16(Some(1u16)).unwrap();
        assert_eq!(primitive.as_u16(), Some(1u16));
        let mut primitive = Primitive::U32(None);
        primitive.set_u32(Some(1u32)).unwrap();
        assert_eq!(primitive.as_u32(), Some(1u32));
        let mut primitive = Primitive::U64(None);
        primitive.set_u64(Some(1u64)).unwrap();
        assert_eq!(primitive.as_u64(), Some(1u64));
        let mut primitive = Primitive::U128(None);
        primitive.set_u128(Some(1u128)).unwrap();
        assert_eq!(primitive.as_u128(), Some(1u128));
        let mut primitive = Primitive::U256(None);
        primitive.set_u256(Some(U256::from(1u128))).unwrap();
        assert_eq!(primitive.as_u256(), Some(U256::from(1u128)));
        let mut primitive = Primitive::USize(None);
        primitive.set_usize(Some(1u32)).unwrap();
        assert_eq!(primitive.as_usize(), Some(1u32));
        let mut primitive = Primitive::Bool(None);
        primitive.set_bool(Some(true)).unwrap();
        assert_eq!(primitive.as_bool(), Some(true));
        let mut primitive = Primitive::Felt252(None);
        primitive.set_felt252(Some(Felt::from(1u128))).unwrap();
        assert_eq!(primitive.as_felt252(), Some(Felt::from(1u128)));
        let mut primitive = Primitive::ClassHash(None);
        primitive.set_class_hash(Some(Felt::from(1u128))).unwrap();
        assert_eq!(primitive.as_class_hash(), Some(Felt::from(1u128)));
        let mut primitive = Primitive::ContractAddress(None);
        primitive.set_contract_address(Some(Felt::from(1u128))).unwrap();
        assert_eq!(primitive.as_contract_address(), Some(Felt::from(1u128)));
    }
}<|MERGE_RESOLUTION|>--- conflicted
+++ resolved
@@ -36,6 +36,11 @@
     I32(Option<i32>),
     I64(Option<i64>),
     I128(Option<i128>),
+    I8(Option<i8>),
+    I16(Option<i16>),
+    I32(Option<i32>),
+    I64(Option<i64>),
+    I128(Option<i128>),
     USize(Option<u32>),
     Bool(Option<bool>),
     Felt252(Option<Felt>),
@@ -298,14 +303,7 @@
                 bytes[..16].copy_from_slice(&value1_bytes[16..]);
                 *value = Some(U256::from_be_bytes(bytes));
             }
-<<<<<<< HEAD
-
-=======
-            // Primitive::I8(ref mut value) => {
-            //     *value = Some(felts.remove(0).try_into().map_err(PrimitiveError::ValueOutOfRange)?);
-            //     Ok(())
-            // }
->>>>>>> 5eb7ad5c
+
             Primitive::ContractAddress(ref mut value) => {
                 *value = Some(felts.remove(0));
             }
