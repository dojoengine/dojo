--- conflicted
+++ resolved
@@ -319,15 +319,12 @@
                     enum_str.push('}');
                     Some(enum_str)
                 }
-<<<<<<< HEAD
                 Ty::Tuple(tuple) => {
                     Some(format!("tuple({})", tuple.iter().map(|ty| ty.name()).join(", ")))
                 }
                 Ty::Array(items_ty) => Some(format!("Array<{}>", items_ty[0].name())),
                 Ty::ByteArray(_) => Some("ByteArray".to_string()),
-=======
                 _ => None,
->>>>>>> 0db3b8c5
             })
             .collect::<Vec<_>>()
             .join("\n\n");
