use debug::PrintTrait;
use option::OptionTrait;
use starknet::ClassHash;
use traits::TryInto;

use dojo::base::base;
use dojo::components::upgradeable::{IUpgradeableDispatcher, IUpgradeableDispatcherTrait};
use dojo::test_utils::{spawn_test_world};
use dojo::world::{IWorldDispatcher, IWorldDispatcherTrait};


#[starknet::contract]
mod contract_upgrade {
    use dojo::world::{IWorldDispatcher, IWorldDispatcherTrait, IWorldProvider};

    #[storage]
    struct Storage {}

    #[starknet::interface]
    trait IQuantumLeap<TState> {
        fn plz_more_tps(self: @TState) -> felt252;
    }

    #[constructor]
    fn constructor(ref self: ContractState) {}

    #[abi(embed_v0)]
    impl QuantumLeap of IQuantumLeap<ContractState> {
        fn plz_more_tps(self: @ContractState) -> felt252 {
            'daddy'
        }
    }

    #[abi(embed_v0)]
    impl WorldProviderImpl of IWorldProvider<ContractState> {
        fn world(self: @ContractState) -> IWorldDispatcher {
            IWorldDispatcher { contract_address: starknet::contract_address_const::<'world'>() }
        }
    }
}

#[starknet::contract]
mod contract_invalid_upgrade {
    #[storage]
    struct Storage {}
}

use contract_upgrade::{IQuantumLeapDispatcher, IQuantumLeapDispatcherTrait};

// Utils
fn deploy_world() -> IWorldDispatcher {
    spawn_test_world(array![])
}

#[test]
#[available_gas(6000000)]
fn test_upgrade_from_world() {
    let world = deploy_world();

    let base_address = world.deploy_contract('salt', base::TEST_CLASS_HASH.try_into().unwrap());
    let new_class_hash: ClassHash = contract_upgrade::TEST_CLASS_HASH.try_into().unwrap();

    world.upgrade_contract(base_address, new_class_hash);

    let quantum_dispatcher = IQuantumLeapDispatcher { contract_address: base_address };
    assert(quantum_dispatcher.plz_more_tps() == 'daddy', 'quantum leap failed');
}

#[test]
#[available_gas(6000000)]
#[should_panic(
    expected: ('class_hash not world provider', 'ENTRYPOINT_FAILED', 'ENTRYPOINT_FAILED')
)]
fn test_upgrade_from_world_not_world_provider() {
    let world = deploy_world();

    let base_address = world.deploy_contract('salt', base::TEST_CLASS_HASH.try_into().unwrap());
    let new_class_hash: ClassHash = contract_invalid_upgrade::TEST_CLASS_HASH.try_into().unwrap();

    world.upgrade_contract(base_address, new_class_hash);
}

#[test]
#[available_gas(6000000)]
#[should_panic(expected: ('must be called by world', 'ENTRYPOINT_FAILED'))]
fn test_upgrade_direct() {
    let world = deploy_world();

    let base_address = world.deploy_contract('salt', base::TEST_CLASS_HASH.try_into().unwrap());
    let new_class_hash: ClassHash = contract_upgrade::TEST_CLASS_HASH.try_into().unwrap();

    let upgradeable_dispatcher = IUpgradeableDispatcher { contract_address: base_address };
    upgradeable_dispatcher.upgrade(new_class_hash);
}

#[starknet::interface]
trait IMetadataOnly<T> {
    fn selector(self: @T) -> felt252;
    fn name(self: @T) -> ByteArray;
}

#[starknet::contract]
mod invalid_legacy_model {
    #[storage]
    struct Storage {}

    #[abi(embed_v0)]
    impl InvalidModelMetadata of super::IMetadataOnly<ContractState> {
        fn selector(self: @ContractState) -> felt252 {
            // Pre-computed address of a contract deployed through the world.
            0x742c3d09472a40914dedcbd609788fd547bde613d6c4d4c2f15d41f4e241f25
        }

        fn name(self: @ContractState) -> ByteArray {
            "invalid_legacy_model"
        }
    }
}

#[starknet::contract]
mod invalid_legacy_model_world {
    #[storage]
    struct Storage {}

    #[abi(embed_v0)]
    impl InvalidModelName of super::IMetadataOnly<ContractState> {
        fn selector(self: @ContractState) -> felt252 {
            // World address is 0, and not registered as deployed through the world
            // as it's itself.
            0
        }

        fn name(self: @ContractState) -> ByteArray {
            "invalid_legacy_model"
        }
    }
}

#[starknet::contract]
mod invalid_model {
    #[storage]
    struct Storage {}

    #[abi(embed_v0)]
    impl InvalidModelSelector of super::IMetadataOnly<ContractState> {
        fn selector(self: @ContractState) -> felt252 {
            // Pre-computed address of a contract deployed through the world.
<<<<<<< HEAD
            0x455fe9471cb954574b16581868043841391545b9225af00bf545f9acf923295
=======
            0x24be6107cad9928e8b80e1404af473b1641f146114af53bef99152a382c53c0
>>>>>>> 0db3b8c5
        }

        fn name(self: @ContractState) -> ByteArray {
            "invalid_model"
        }
    }
}

#[starknet::contract]
mod invalid_model_world {
    #[storage]
    struct Storage {}

    #[abi(embed_v0)]
    impl InvalidModelSelector of super::IMetadataOnly<ContractState> {
        fn selector(self: @ContractState) -> felt252 {
            // World address is 0, and not registered as deployed through the world
            // as it's itself.
            0
        }

        fn name(self: @ContractState) -> ByteArray {
            "invalid_model_world"
        }
    }
}

#[test]
#[available_gas(6000000)]
#[should_panic(expected: ('invalid model name', 'ENTRYPOINT_FAILED',))]
fn test_deploy_from_world_invalid_model() {
    let world = deploy_world();

    let base_address = world.deploy_contract(0, base::TEST_CLASS_HASH.try_into().unwrap());

    // This print allows to know the address of the deployed contract which must be returned
    // by the selector() function of invalid model, to simulate a ACL issue
    // (see register_model function)
    base_address.print();

    world.register_model(invalid_model::TEST_CLASS_HASH.try_into().unwrap());
}

#[test]
#[available_gas(6000000)]
#[should_panic(expected: ('invalid model name', 'ENTRYPOINT_FAILED',))]
fn test_deploy_from_world_invalid_model_world() {
    let world = deploy_world();
    world.register_model(invalid_model_world::TEST_CLASS_HASH.try_into().unwrap());
}<|MERGE_RESOLUTION|>--- conflicted
+++ resolved
@@ -145,11 +145,7 @@
     impl InvalidModelSelector of super::IMetadataOnly<ContractState> {
         fn selector(self: @ContractState) -> felt252 {
             // Pre-computed address of a contract deployed through the world.
-<<<<<<< HEAD
-            0x455fe9471cb954574b16581868043841391545b9225af00bf545f9acf923295
-=======
             0x24be6107cad9928e8b80e1404af473b1641f146114af53bef99152a382c53c0
->>>>>>> 0db3b8c5
         }
 
         fn name(self: @ContractState) -> ByteArray {
