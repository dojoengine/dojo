use debug::PrintTrait;
use option::OptionTrait;
use starknet::ClassHash;
use traits::TryInto;

use dojo::base::base;
use dojo::components::upgradeable::{IUpgradeableDispatcher, IUpgradeableDispatcherTrait};
use dojo::test_utils::{spawn_test_world};
use dojo::world::{IWorldDispatcher, IWorldDispatcherTrait};


#[starknet::contract]
mod contract_upgrade {
    use dojo::world::{IWorldDispatcher, IWorldDispatcherTrait, IWorldProvider};

    #[storage]
    struct Storage {}

    #[starknet::interface]
    trait IQuantumLeap<TState> {
        fn plz_more_tps(self: @TState) -> felt252;
    }

    #[constructor]
    fn constructor(ref self: ContractState) {}

    #[abi(embed_v0)]
    impl QuantumLeap of IQuantumLeap<ContractState> {
        fn plz_more_tps(self: @ContractState) -> felt252 {
            'daddy'
        }
    }

    #[abi(embed_v0)]
    impl WorldProviderImpl of IWorldProvider<ContractState> {
        fn world(self: @ContractState) -> IWorldDispatcher {
            IWorldDispatcher { contract_address: starknet::contract_address_const::<'world'>() }
        }
    }
}

#[starknet::contract]
mod contract_invalid_upgrade {
    #[storage]
    struct Storage {}
}

use contract_upgrade::{IQuantumLeapDispatcher, IQuantumLeapDispatcherTrait};

// Utils
fn deploy_world() -> IWorldDispatcher {
    spawn_test_world(array![])
}

#[dojo::contract]
mod test_contract {}

#[test]
#[available_gas(6000000)]
fn test_upgrade_from_world() {
    let world = deploy_world();

    let base_address = world.deploy_contract('salt', test_contract::TEST_CLASS_HASH.try_into().unwrap(), array![].span());
    let new_class_hash: ClassHash = contract_upgrade::TEST_CLASS_HASH.try_into().unwrap();

    world.upgrade_contract(base_address, new_class_hash);

    let quantum_dispatcher = IQuantumLeapDispatcher { contract_address: base_address };
    assert(quantum_dispatcher.plz_more_tps() == 'daddy', 'quantum leap failed');
}

#[test]
#[available_gas(6000000)]
#[should_panic(
    expected: ('class_hash not world provider', 'ENTRYPOINT_FAILED', 'ENTRYPOINT_FAILED')
)]
fn test_upgrade_from_world_not_world_provider() {
    let world = deploy_world();

    let base_address = world.deploy_contract('salt', test_contract::TEST_CLASS_HASH.try_into().unwrap(), array![].span());
    let new_class_hash: ClassHash = contract_invalid_upgrade::TEST_CLASS_HASH.try_into().unwrap();

    world.upgrade_contract(base_address, new_class_hash);
}

#[test]
#[available_gas(6000000)]
#[should_panic(expected: ('must be called by world', 'ENTRYPOINT_FAILED'))]
fn test_upgrade_direct() {
    let world = deploy_world();

    let base_address = world.deploy_contract('salt', test_contract::TEST_CLASS_HASH.try_into().unwrap(), array![].span());
    let new_class_hash: ClassHash = contract_upgrade::TEST_CLASS_HASH.try_into().unwrap();

    let upgradeable_dispatcher = IUpgradeableDispatcher { contract_address: base_address };
    upgradeable_dispatcher.upgrade(new_class_hash);
}

#[starknet::interface]
trait IMetadataOnly<T> {
    fn selector(self: @T) -> felt252;
    fn name(self: @T) -> ByteArray;
}

#[starknet::contract]
mod invalid_legacy_model {
    #[storage]
    struct Storage {}

    #[abi(embed_v0)]
    impl InvalidModelMetadata of super::IMetadataOnly<ContractState> {
        fn selector(self: @ContractState) -> felt252 {
            // Pre-computed address of a contract deployed through the world.
            0x742c3d09472a40914dedcbd609788fd547bde613d6c4d4c2f15d41f4e241f25
        }

        fn name(self: @ContractState) -> ByteArray {
            "invalid_legacy_model"
        }
    }
}

#[starknet::contract]
mod invalid_legacy_model_world {
    #[storage]
    struct Storage {}

    #[abi(embed_v0)]
    impl InvalidModelName of super::IMetadataOnly<ContractState> {
        fn selector(self: @ContractState) -> felt252 {
            // World address is 0, and not registered as deployed through the world
            // as it's itself.
            0
        }

        fn name(self: @ContractState) -> ByteArray {
            "invalid_legacy_model"
        }
    }
}

#[starknet::contract]
mod invalid_model {
    #[storage]
    struct Storage {}

    #[abi(embed_v0)]
<<<<<<< HEAD
    impl InvalidModelName of super::INameOnly<ContractState> {
        fn name(self: @ContractState) -> felt252 {
            // NOTE: Need to update this value if address changes
            // Pre-computed address of a contract deployed through the world.
            // To print this addres, run:
            // sozo test --manifest-path crates/dojo-core/Scarb.toml -f test_deploy_from_world_invalid_model
            0x4ea3e1f4b700ab03db22585377e6c9356626b2c238cfb2d9237acd693be9f70
=======
    impl InvalidModelSelector of super::IMetadataOnly<ContractState> {
        fn selector(self: @ContractState) -> felt252 {
            // Pre-computed address of a contract deployed through the world.
            0x455fe9471cb954574b16581868043841391545b9225af00bf545f9acf923295
        }

        fn name(self: @ContractState) -> ByteArray {
            "invalid_model"
>>>>>>> 35ca9745
        }
    }
}

#[starknet::contract]
mod invalid_model_world {
    #[storage]
    struct Storage {}

    #[abi(embed_v0)]
    impl InvalidModelSelector of super::IMetadataOnly<ContractState> {
        fn selector(self: @ContractState) -> felt252 {
            // World address is 0, and not registered as deployed through the world
            // as it's itself.
            0
        }

        fn name(self: @ContractState) -> ByteArray {
            "invalid_model_world"
        }
    }
}

#[test]
#[available_gas(6000000)]
#[should_panic(expected: ('invalid model name', 'ENTRYPOINT_FAILED',))]
fn test_deploy_from_world_invalid_model() {
    let world = deploy_world();

<<<<<<< HEAD
    let base_address = world.deploy_contract(0, test_contract::TEST_CLASS_HASH.try_into().unwrap(), array![].span());
    // The print is required for invalid_model name to be a valid address as the
    // register_model will use the gas consumed as salt.
=======
    let base_address = world.deploy_contract(0, base::TEST_CLASS_HASH.try_into().unwrap());

    // This print allows to know the address of the deployed contract which must be returned
    // by the selector() function of invalid model, to simulate a ACL issue
    // (see register_model function)
>>>>>>> 35ca9745
    base_address.print();

    world.register_model(invalid_model::TEST_CLASS_HASH.try_into().unwrap());
}

#[test]
#[available_gas(6000000)]
#[should_panic(expected: ('invalid model name', 'ENTRYPOINT_FAILED',))]
fn test_deploy_from_world_invalid_model_world() {
    let world = deploy_world();
    world.register_model(invalid_model_world::TEST_CLASS_HASH.try_into().unwrap());
}<|MERGE_RESOLUTION|>--- conflicted
+++ resolved
@@ -145,24 +145,15 @@
     struct Storage {}
 
     #[abi(embed_v0)]
-<<<<<<< HEAD
-    impl InvalidModelName of super::INameOnly<ContractState> {
-        fn name(self: @ContractState) -> felt252 {
+    impl InvalidModelSelector of super::IMetadataOnly<ContractState> {
+        fn selector(self: @ContractState) -> felt252 {
             // NOTE: Need to update this value if address changes
             // Pre-computed address of a contract deployed through the world.
-            // To print this addres, run:
-            // sozo test --manifest-path crates/dojo-core/Scarb.toml -f test_deploy_from_world_invalid_model
-            0x4ea3e1f4b700ab03db22585377e6c9356626b2c238cfb2d9237acd693be9f70
-=======
-    impl InvalidModelSelector of super::IMetadataOnly<ContractState> {
-        fn selector(self: @ContractState) -> felt252 {
-            // Pre-computed address of a contract deployed through the world.
             0x455fe9471cb954574b16581868043841391545b9225af00bf545f9acf923295
         }
 
         fn name(self: @ContractState) -> ByteArray {
             "invalid_model"
->>>>>>> 35ca9745
         }
     }
 }
@@ -192,17 +183,11 @@
 fn test_deploy_from_world_invalid_model() {
     let world = deploy_world();
 
-<<<<<<< HEAD
-    let base_address = world.deploy_contract(0, test_contract::TEST_CLASS_HASH.try_into().unwrap(), array![].span());
-    // The print is required for invalid_model name to be a valid address as the
-    // register_model will use the gas consumed as salt.
-=======
     let base_address = world.deploy_contract(0, base::TEST_CLASS_HASH.try_into().unwrap());
 
     // This print allows to know the address of the deployed contract which must be returned
     // by the selector() function of invalid model, to simulate a ACL issue
     // (see register_model function)
->>>>>>> 35ca9745
     base_address.print();
 
     world.register_model(invalid_model::TEST_CLASS_HASH.try_into().unwrap());
