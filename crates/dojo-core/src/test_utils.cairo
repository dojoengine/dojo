--- conflicted
+++ resolved
@@ -81,28 +81,27 @@
         GasCounter { start }
     }
 
-    fn end(self: GasCounter, name: ByteArray) { 
+    fn end(self: GasCounter, name: ByteArray) {
         let end = testing::get_available_gas();
         let gas_used = self.start - end;
 
-        println!("# GAS # {}: {}", GasCounterImpl::pad_start(name, 18), gas_used);
+        println!("# GAS # {}: {}", Self::pad_start(name, 18), gas_used);
         gas::withdraw_gas().unwrap();
     }
 
-<<<<<<< HEAD
-    fn pad_start(str: ByteArray, len: u32) -> ByteArray{
+    fn pad_start(str: ByteArray, len: u32) -> ByteArray {
         let mut missing: ByteArray = "";
-        let missing_len = if str.len() >= len { 0 } else { len - str.len()};
-       
+        let missing_len = if str.len() >= len {
+            0
+        } else {
+            len - str.len()
+        };
+
         while missing.len() < missing_len {
             missing.append(@".");
         };
         missing + str
-=======
-    let name: felt252 = (name % GAS_OFFSET.into()).try_into().unwrap();
-    // Q?: What's this 1070 value that needed to be adjusted?
-    let used_gas = (start - gas_after - 1070).into() * GAS_OFFSET;
-    (used_gas + name).print();
+    }
 }
 
 // assert that `value` and `expected` have the same size and the same content
@@ -124,6 +123,5 @@
         );
 
         i += 1;
->>>>>>> 71e9451f
     }
 }