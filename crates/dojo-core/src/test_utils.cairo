use starknet::{
    ClassHash, ContractAddress, syscalls::deploy_syscall, class_hash::Felt252TryIntoClassHash,
    get_caller_address
};
use array::{ArrayTrait, SpanTrait};
use traits::TryInto;
use option::OptionTrait;
use core::{result::ResultTrait, traits::Into};
use debug::PrintTrait;

use dojo::world::{world, IWorldDispatcher, IWorldDispatcherTrait};
use dojo::packing::{shl, shr};
use dojo::resource_metadata::resource_metadata;

/// Deploy classhash with calldata for constructor
///
/// # Arguments
///
/// * `class_hash` - Class to deploy
/// * `calldata` - calldata for constructor
///
/// # Returns
/// * address of contract deployed
fn deploy_contract(class_hash: felt252, calldata: Span<felt252>) -> ContractAddress {
    let (contract, _) = starknet::deploy_syscall(class_hash.try_into().unwrap(), 0, calldata, false)
        .unwrap();
    contract
}

/// Deploy classhash and passes in world address to constructor
///
/// # Arguments
///
/// * `class_hash` - Class to deploy
/// * `world` - World dispatcher to pass as world address
///
/// # Returns
/// * address of contract deployed
fn deploy_with_world_address(class_hash: felt252, world: IWorldDispatcher) -> ContractAddress {
    deploy_contract(class_hash, array![world.contract_address.into()].span())
}

fn spawn_test_world(models: Array<felt252>) -> IWorldDispatcher {
<<<<<<< HEAD
    let salt = testing::get_available_gas();

    // deploy executor
    let constructor_calldata = array::ArrayTrait::new();
    let (executor_address, _) = deploy_syscall(
        executor::TEST_CLASS_HASH.try_into().unwrap(), salt.into(), constructor_calldata.span(), true
    )
        .unwrap();
    // deploy world
    let (world_address, _) = deploy_syscall(
        world::TEST_CLASS_HASH.try_into().unwrap(),
        salt.into(),
        array![executor_address.into(), dojo::base::base::TEST_CLASS_HASH].span(),
        true
=======
    // deploy world
    let (world_address, _) = deploy_syscall(
        world::TEST_CLASS_HASH.try_into().unwrap(),
        0,
        array![dojo::base::base::TEST_CLASS_HASH].span(),
        false
>>>>>>> 1a1f3485
    )
        .unwrap();
    let world = IWorldDispatcher { contract_address: world_address };

    // Register the resource metadata.
    world.register_model(resource_metadata::TEST_CLASS_HASH.try_into().unwrap());

    // register models
    let mut index = 0;
    loop {
        if index == models.len() {
            break ();
        }
        world.register_model((*models[index]).try_into().unwrap());
        index += 1;
    };

    world
}


const GAS_OFFSET: felt252 = 0x1_000000_000000_000000_000000_000000; // 15 bajtów

/// Measures gas used after previous measurement and prints it
///
/// # Arguments
///
/// * `start` - gas before measurement
/// * `name` - name of test, at most 15 bytes, will be padded with spaces
fn end(start: u128, name: felt252) {
    let gas_after = testing::get_available_gas();
    gas::withdraw_gas().unwrap();
    let mut name: u256 = name.into();

    // overwriting zeros with spaces
    let mut char = 0;
    loop {
        if char == 15 {
            break;
        }
        // if given byte is zero
        if shl(0xff, 8 * char) & name == 0 {
            name = name | shl(0x20, 8 * char); // set space
        }
        char += 1;
    };

    let name: felt252 = (name % GAS_OFFSET.into()).try_into().unwrap();
    // Q?: What's this 1070 value that needed to be adjusted?
    let used_gas = (start - gas_after - 1070).into() * GAS_OFFSET;
    (used_gas + name).print();
}<|MERGE_RESOLUTION|>--- conflicted
+++ resolved
@@ -41,31 +41,17 @@
 }
 
 fn spawn_test_world(models: Array<felt252>) -> IWorldDispatcher {
-<<<<<<< HEAD
     let salt = testing::get_available_gas();
 
-    // deploy executor
-    let constructor_calldata = array::ArrayTrait::new();
-    let (executor_address, _) = deploy_syscall(
-        executor::TEST_CLASS_HASH.try_into().unwrap(), salt.into(), constructor_calldata.span(), true
-    )
-        .unwrap();
     // deploy world
     let (world_address, _) = deploy_syscall(
         world::TEST_CLASS_HASH.try_into().unwrap(),
-        salt.into(),
-        array![executor_address.into(), dojo::base::base::TEST_CLASS_HASH].span(),
-        true
-=======
-    // deploy world
-    let (world_address, _) = deploy_syscall(
-        world::TEST_CLASS_HASH.try_into().unwrap(),
-        0,
+        salt,
         array![dojo::base::base::TEST_CLASS_HASH].span(),
         false
->>>>>>> 1a1f3485
     )
         .unwrap();
+
     let world = IWorldDispatcher { contract_address: world_address };
 
     // Register the resource metadata.
