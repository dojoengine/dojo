--- conflicted
+++ resolved
@@ -17,10 +17,7 @@
 use dojo::database::MAX_ARRAY_LENGTH;
 use dojo::test_utils::{spawn_test_world, deploy_with_world_address, assert_array};
 use dojo::benchmarks::{Character, end};
-<<<<<<< HEAD
 use dojo::config::component::Config::{ProgramHashUpdate, FactsRegistryUpdate};
-=======
->>>>>>> 9fe788a9
 use dojo::model::Model;
 
 #[derive(Introspect, Copy, Drop, Serde)]
@@ -97,11 +94,7 @@
     array![1].span()
 }
 
-<<<<<<< HEAD
-#[derive(Introspect, Drop, Serde)]
-=======
 #[derive(Introspect, Copy, Drop, Serde)]
->>>>>>> 9fe788a9
 #[dojo::model]
 struct StructSimpleArrayModel {
     #[key]
@@ -111,11 +104,8 @@
     c: u128,
 }
 
-<<<<<<< HEAD
-=======
 impl ArrayU64Copy of core::traits::Copy::<Array<u64>>;
 
->>>>>>> 9fe788a9
 fn create_struct_simple_array_model() -> Span<felt252> {
     array![1, 4, 10, 20, 30, 40, 2].span()
 }
@@ -777,7 +767,6 @@
     upgradeable_world_dispatcher.upgrade(worldupgrade::TEST_CLASS_HASH.try_into().unwrap());
 }
 
-<<<<<<< HEAD
 fn drop_all_events(address: ContractAddress) {
     loop {
         match starknet::testing::pop_log_raw(address) {
@@ -815,8 +804,6 @@
         Option::Some(FactsRegistryUpdate { address: contract_address_const::<0x12>() })
     );
 }
-=======
->>>>>>> 9fe788a9
 #[test]
 fn test_set_entity_with_fixed_layout() {
     let world = deploy_world();
