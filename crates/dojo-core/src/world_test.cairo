--- conflicted
+++ resolved
@@ -10,13 +10,8 @@
 
 use dojo::benchmarks;
 use dojo::executor::executor;
-<<<<<<< HEAD
-use dojo::world::{IWorldDispatcher, IWorldDispatcherTrait, world, IUpgradeableWorld, IUpgradeableWorldDispatcher, IUpgradeableWorldDispatcherTrait };
 use dojo::database::introspect::Introspect;
-=======
 use dojo::world::{IWorldDispatcher, IWorldDispatcherTrait, world};
-use dojo::database::schema::SchemaIntrospection;
->>>>>>> b9fa2bf8
 use dojo::database::{Clause, MemberClause};
 use dojo::test_utils::{spawn_test_world, deploy_with_world_address};
 use dojo::benchmarks::{Character, end};
@@ -48,11 +43,7 @@
 
 #[starknet::contract]
 mod bar {
-<<<<<<< HEAD
     use super::{Foo, Fizz, IWorldDispatcher, IWorldDispatcherTrait, Introspect};
-=======
-    use super::{Fizz, Foo, IWorldDispatcher, IWorldDispatcherTrait, SchemaIntrospection};
->>>>>>> b9fa2bf8
     use super::benchmarks::{Character, Abilities, Stats, Weapon, Sword};
     use traits::Into;
     use starknet::{get_caller_address, ContractAddress};
@@ -116,11 +107,7 @@
                 }
             );
         }
-<<<<<<< HEAD
         
-=======
-
->>>>>>> b9fa2bf8
         fn set_fizz(self: @ContractState, a: felt252, b: felt252) {
             set!(self.world.read(), Fizz { caller: get_caller_address(), a, b });
         }
@@ -306,53 +293,6 @@
 
 #[test]
 #[available_gas(60000000)]
-<<<<<<< HEAD
-fn test_entities() {
-    // Deploy world contract
-    let world = spawn_test_world(array![fizz::TEST_CLASS_HASH],);
-
-    let bar_contract = IbarDispatcher {
-        contract_address: deploy_with_world_address(bar::TEST_CLASS_HASH, world)
-    };
-
-    let alice = starknet::contract_address_const::<0x1337>();
-    starknet::testing::set_contract_address(alice);
-    bar_contract.set_fizz(1337, 1337);
-    bar_contract.set_fizz(7331, 7331);
-    let bob = starknet::contract_address_const::<0x420>();
-    starknet::testing::set_contract_address(bob);
-    bar_contract.set_fizz(1337, 420);
-
-    let layout = array![251].span();
-
-    // Get all in the index
-    let values = world.entities(Clause::All('Fizz'), 1, layout);
-    // assert(keys.len() == 3, 'Not all found for any!');
-    // assert(values.len() == 3, 'Number of values does not match');
-    // assert(*(*values.at(0)).at(0) == 0x1337, 'Caller at 0 not valid');
-    // assert(*(*values.at(1)).at(0) == 0x1337, 'Caller at 1 not valid');
-    // assert(*(*values.at(2)).at(0) == 0x420, 'Caller at 2 not valid');
-
-    let mut where = MemberClause { model: 'Fizz', member: 0, value: 1337, };
-
-    // Get all with a == 1337
-    let values = world.entities(Clause::Member(where), 1, layout);
-    // assert(keys.len() == 2, 'Not all keys found for 1337!');
-    // assert(*(*values.at(0)).at(0) == 0x1337, 'Caller at 0 not valid');
-    // assert(*(*values.at(1)).at(0) == 0x420, 'Caller at 1 not valid');
-
-    // Get all with b == 420
-    where.member = 1;
-    where.value = 420;
-    let values = world.entities(Clause::Member(where), 1, layout);
-// assert(keys.len() == 1, 'Not all keys found for 420!');
-// assert(*(*values.at(0)).at(0) == 0x420, 'Caller at 1 not valid');
-}
-
-#[test]
-#[available_gas(60000000)]
-=======
->>>>>>> b9fa2bf8
 fn test_metadata_uri() {
     // Deploy world contract
     let world = deploy_world();
