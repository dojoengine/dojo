--- conflicted
+++ resolved
@@ -834,7 +834,6 @@
         Option::Some(FactsRegistryUpdate { address: contract_address_const::<0x12>() })
     );
 }
-<<<<<<< HEAD
 
 #[starknet::interface]
 trait IDojoInit<ContractState> {
@@ -853,7 +852,8 @@
 
     let dojo_init = IDojoInitDispatcher { contract_address: address };
     dojo_init.dojo_init();
-=======
+}
+
 #[test]
 fn test_set_entity_with_fixed_layout() {
     let world = deploy_world();
@@ -1371,5 +1371,4 @@
     let layout = dojo::model::Model::<StructByteArrayModel>::layout();
 
     world.set_entity(selector, keys, values, layout);
->>>>>>> 35ca9745
 }