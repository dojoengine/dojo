--- conflicted
+++ resolved
@@ -29,16 +29,13 @@
     #[event]
     fn SystemRegistered(name: felt252, class_hash: ClassHash) {}
 
-<<<<<<< HEAD
-    #[storage]
-=======
     #[event]
     fn StoreSetRecord(table_id: felt252, keys: Span<felt252>, offset: u8, value: Span<felt252>) {}
 
     #[event]
     fn StoreDelRecord(table_id: felt252, keys: Span<felt252>) {}
 
->>>>>>> dab0367c
+    #[storage]
     struct Storage {
         executor_dispatcher: IExecutorDispatcher,
         component_registry: LegacyMap::<felt252, ClassHash>,
@@ -97,7 +94,9 @@
             r.serialize(ref calldata);
 
             // Call RouteAuth system via executor with the serialized route
-            self.executor_dispatcher.read()
+            self
+                .executor_dispatcher
+                .read()
                 .execute(route_auth_class_hash, AuthRole { id: ADMIN.into() }, calldata.span());
 
             index += 1;
@@ -138,7 +137,9 @@
 
                 // Call IsAuthorized system via executor with serialized system and component
                 // If the system is authorized, the result will be non-zero
-                let res = self.executor_dispatcher.read()
+                let res = self
+                    .executor_dispatcher
+                    .read()
                     .execute(is_authorized_class_hash, execution_role, calldata.span());
                 (*res[0]).is_non_zero()
             }
@@ -159,7 +160,9 @@
         let is_account_admin_class_hash = self.system_registry.read('IsAccountAdmin'.into());
         // Call IsAccountAdmin system via executor
         let mut calldata = ArrayTrait::new();
-        let res = self.executor_dispatcher.read()
+        let res = self
+            .executor_dispatcher
+            .read()
             .execute(is_account_admin_class_hash, AuthRole { id: ADMIN.into() }, calldata.span());
         (*res[0]).is_non_zero()
     }
@@ -237,7 +240,9 @@
     ///
     /// * `Span<felt252>` - The result of the system execution
     #[external]
-    fn execute(self: @ContractState, name: felt252, execute_calldata: Span<felt252>) -> Span<felt252> {
+    fn execute(
+        self: @ContractState, name: felt252, execute_calldata: Span<felt252>
+    ) -> Span<felt252> {
         // Get the class hash of the system to be executed
         let class_hash = self.system_registry.read(name);
 
@@ -245,7 +250,9 @@
         let role = execution_role(self);
 
         // Call the system via executor
-        let res = self.executor_dispatcher.read()
+        let res = self
+            .executor_dispatcher
+            .read()
             .execute(class_hash, AuthRole { id: role }, execute_calldata);
 
         res
@@ -274,7 +281,12 @@
     /// * `context` - The execution context of the system call
     #[external]
     fn set_entity(
-        self: @ContractState, context: Context, component: felt252, query: Query, offset: u8, value: Span<felt252>
+        self: @ContractState,
+        context: Context,
+        component: felt252,
+        query: Query,
+        offset: u8,
+        value: Span<felt252>
     ) {
         // Assert can only be called through the executor
         // This is to prevent system from writing to storage directly
@@ -284,19 +296,16 @@
         );
 
         // Fallback to default scoped authorization check if role is not set
-        fallback_authorization_check(self, context.caller_account, context.caller_system, component);
+        fallback_authorization_check(
+            self, context.caller_account, context.caller_system, component
+        );
 
         // Set the entity
         let table = query.table(component);
-<<<<<<< HEAD
         let component_class_hash = self.component_registry.read(component);
-        database::set(component_class_hash, table, query, offset, value)
-=======
-        let component_class_hash = component_registry::read(component);
         database::set(component_class_hash, table, query, offset, value);
 
         StoreSetRecord(table, query.keys(), offset, value);
->>>>>>> dab0367c
     }
 
     /// Delete a component from an entity
@@ -316,19 +325,14 @@
         );
 
         // Fallback to default scoped authorization check if role is not set
-        fallback_authorization_check(self, context.caller_account, context.caller_system, component);
+        fallback_authorization_check(
+            self, context.caller_account, context.caller_system, component
+        );
 
         // Delete the entity
         let table = query.table(component);
-<<<<<<< HEAD
         let component_class_hash = self.component_registry.read(component);
         let res = database::del(component_class_hash, component.into(), query);
-=======
-        let component_class_hash = component_registry::read(component);
-        database::del(component_class_hash, component.into(), query);
-
-        // StoreDelRecord(table, query.keys());
->>>>>>> dab0367c
     }
 
     /// Get the component value for an entity
@@ -343,7 +347,9 @@
     ///
     /// * `Span<felt252>` - The value of the component
     #[external]
-    fn entity(self: @ContractState, component: felt252, query: Query, offset: u8, length: usize) -> Span<felt252> {
+    fn entity(
+        self: @ContractState, component: felt252, query: Query, offset: u8, length: usize
+    ) -> Span<felt252> {
         let class_hash = self.component_registry.read(component);
         let table = query.table(component);
         match database::get(class_hash, table, query, offset, length) {
@@ -366,7 +372,9 @@
     /// * `Span<felt252>` - The entity IDs
     /// * `Span<Span<felt252>>` - The entities
     #[external]
-    fn entities(self: @ContractState, component: felt252, partition: felt252) -> (Span<felt252>, Span<Span<felt252>>) {
+    fn entities(
+        self: @ContractState, component: felt252, partition: felt252
+    ) -> (Span<felt252>, Span<Span<felt252>>) {
         let class_hash = self.component_registry.read(component);
         database::all(class_hash, component.into(), partition)
     }
@@ -428,7 +436,9 @@
                     if write {
                         // Validate that the role to be assumed has the required permissions
                         assert(
-                            is_authorized(self_snapshot, system, component, AuthRole { id: role_id }),
+                            is_authorized(
+                                self_snapshot, system, component, AuthRole { id: role_id }
+                            ),
                             'role not authorized'
                         );
                     }
@@ -531,7 +541,8 @@
         if role == 0 {
             // Validate the calling system has permission to write to the component
             assert(
-                is_authorized(self, system, component, AuthRole { id: role }), 'system not authorized'
+                is_authorized(self, system, component, AuthRole { id: role }),
+                'system not authorized'
             );
         } else if role != ADMIN {
             assert(self.systems_for_execution.read((caller, system)), 'system not for execution');
