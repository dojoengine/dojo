use starknet::{ContractAddress, ClassHash, StorageBaseAddress, SyscallResult};
use traits::{Into, TryInto};
use option::OptionTrait;

#[starknet::interface]
trait IWorld<T> {
    fn model(self: @T, name: felt252) -> ClassHash;
    fn register_model(ref self: T, class_hash: ClassHash);
    fn uuid(ref self: T) -> usize;
    fn emit(self: @T, keys: Array<felt252>, values: Span<felt252>);
    fn entity(
        self: @T,
        model: felt252,
        keys: Span<felt252>,
        offset: u8,
        length: usize,
        layout: Span<u8>
    ) -> Span<felt252>;
    fn set_entity(
        ref self: T,
        model: felt252,
        keys: Span<felt252>,
        keys_layout: Span<u8>,
        offset: u8,
        values: Span<felt252>,
        layout: Span<u8>
    );
    fn entities(
<<<<<<< HEAD
        self: @T, component: felt252, index: felt252, keys: Span<felt252>, length: usize, keys_layout: Span<u8>
    ) -> (Span<felt252>, Span<Span<felt252>>);
    fn set_executor(ref self: T, contract_address: ContractAddress);
    fn executor(self: @T) -> ContractAddress;
    fn delete_entity(ref self: T, component: felt252, keys: Span<felt252>, keys_layout: Span<u8>);
=======
        self: @T, model: felt252, index: felt252, length: usize, layout: Span<u8>
    ) -> (Span<felt252>, Span<Span<felt252>>);
    fn set_executor(ref self: T, contract_address: ContractAddress);
    fn executor(self: @T) -> ContractAddress;
    fn delete_entity(ref self: T, model: felt252, keys: Span<felt252>);
>>>>>>> ff040b05
    fn is_owner(self: @T, address: ContractAddress, target: felt252) -> bool;
    fn grant_owner(ref self: T, address: ContractAddress, target: felt252);
    fn revoke_owner(ref self: T, address: ContractAddress, target: felt252);

    fn is_writer(self: @T, model: felt252, system: ContractAddress) -> bool;
    fn grant_writer(ref self: T, model: felt252, system: ContractAddress);
    fn revoke_writer(ref self: T, model: felt252, system: ContractAddress);
}

#[starknet::contract]
mod world {
    use array::{ArrayTrait, SpanTrait};
    use traits::Into;
    use option::OptionTrait;
    use box::BoxTrait;
    use serde::Serde;
    use starknet::{
        get_caller_address, get_contract_address, get_tx_info,
        contract_address::ContractAddressIntoFelt252, ClassHash, Zeroable, ContractAddress,
        syscalls::emit_event_syscall, SyscallResultTrait, SyscallResultTraitImpl
    };

    use dojo::database;
    use dojo::executor::{IExecutorDispatcher, IExecutorDispatcherTrait};
    use dojo::world::{IWorldDispatcher, IWorld};

    const NAME_ENTRYPOINT: felt252 =
        0x0361458367e696363fbcc70777d07ebbd2394e89fd0adcaf147faccd1d294d60;

    const WORLD: felt252 = 0;

    #[event]
    #[derive(Drop, starknet::Event)]
    enum Event {
        WorldSpawned: WorldSpawned,
        ModelRegistered: ModelRegistered,
        StoreSetRecord: StoreSetRecord,
        StoreDelRecord: StoreDelRecord
    }

    #[derive(Drop, starknet::Event)]
    struct WorldSpawned {
        address: ContractAddress,
        caller: ContractAddress
    }

    #[derive(Drop, starknet::Event)]
    struct ModelRegistered {
        name: felt252,
        class_hash: ClassHash
    }

    #[derive(Drop, starknet::Event)]
    struct StoreSetRecord {
        table: felt252,
        keys: Span<felt252>,
        offset: u8,
        values: Span<felt252>,
    }

    #[derive(Drop, starknet::Event)]
    struct StoreDelRecord {
        table: felt252,
        keys: Span<felt252>,
    }

    #[storage]
    struct Storage {
        executor_dispatcher: IExecutorDispatcher,
        models: LegacyMap::<felt252, ClassHash>,
        nonce: usize,
        owners: LegacyMap::<(felt252, ContractAddress), bool>,
        writers: LegacyMap::<(felt252, ContractAddress), bool>,
        // Tracks the calling systems name for auth purposes.
        call_stack_len: felt252,
        call_stack: LegacyMap::<felt252, felt252>,
    }

    #[constructor]
    fn constructor(ref self: ContractState, executor: ContractAddress) {
        self.executor_dispatcher.write(IExecutorDispatcher { contract_address: executor });
        self
            .owners
            .write(
                (WORLD, starknet::get_tx_info().unbox().account_contract_address), bool::True(())
            );

        EventEmitter::emit(
            ref self,
            WorldSpawned {
                address: get_contract_address(),
                caller: get_tx_info().unbox().account_contract_address
            }
        );
    }

    /// Call Helper,
    /// Call the provided `entrypoint` method on the given `class_hash`.
    ///
    /// # Arguments
    ///
    /// * `class_hash` - Class Hash to call.
    /// * `entrypoint` - Entrypoint to call.
    /// * `calldata` - The calldata to pass.
    ///
    /// # Returns
    ///
    /// The return value of the call.
    fn class_call(
        self: @ContractState, class_hash: ClassHash, entrypoint: felt252, calldata: Span<felt252>
    ) -> Span<felt252> {
        self.executor_dispatcher.read().call(class_hash, entrypoint, calldata)
    }

    #[external(v0)]
    impl World of IWorld<ContractState> {
        /// Checks if the provided account is an owner of the target.
        ///
        /// # Arguments
        ///
        /// * `address` - The contract address.
        /// * `target` - The target.
        ///
        /// # Returns
        ///
        /// * `bool` - True if the address is an owner of the target, false otherwise.
        fn is_owner(self: @ContractState, address: ContractAddress, target: felt252) -> bool {
            self.owners.read((target, address))
        }

        /// Grants ownership of the target to the address.
        /// Can only be called by an existing owner or the world admin.
        ///
        /// # Arguments
        ///
        /// * `address` - The contract address.
        /// * `target` - The target.
        fn grant_owner(ref self: ContractState, address: ContractAddress, target: felt252) {
            let caller = get_caller_address();
            assert(self.is_owner(caller, target) || self.is_owner(caller, WORLD), 'not owner');
            self.owners.write((target, address), bool::True(()));
        }

        /// Revokes owner permission to the system for the model.
        /// Can only be called by an existing owner or the world admin.
        ///
        /// # Arguments
        ///
        /// * `address` - The contract address.
        /// * `target` - The target.
        fn revoke_owner(ref self: ContractState, address: ContractAddress, target: felt252) {
            let caller = get_caller_address();
            assert(self.is_owner(caller, target) || self.is_owner(caller, WORLD), 'not owner');
            self.owners.write((target, address), bool::False(()));
        }

        /// Checks if the provided system is a writer of the model.
        ///
        /// # Arguments
        ///
        /// * `model` - The name of the model.
        /// * `system` - The name of the system.
        ///
        /// # Returns
        ///
        /// * `bool` - True if the system is a writer of the model, false otherwise
        fn is_writer(self: @ContractState, model: felt252, system: ContractAddress) -> bool {
            self.writers.read((model, system))
        }

        /// Grants writer permission to the system for the model.
        /// Can only be called by an existing model owner or the world admin.
        ///
        /// # Arguments
        ///
        /// * `model` - The name of the model.
        /// * `system` - The name of the system.
        fn grant_writer(ref self: ContractState, model: felt252, system: ContractAddress) {
            let caller = get_caller_address();

            assert(
                self.is_owner(caller, model) || self.is_owner(caller, WORLD),
                'not owner or writer'
            );
            self.writers.write((model, system), bool::True(()));
        }

        /// Revokes writer permission to the system for the model.
        /// Can only be called by an existing model writer, owner or the world admin.
        ///
        /// # Arguments
        ///
        /// * `model` - The name of the model.
        /// * `system` - The name of the system.
        fn revoke_writer(ref self: ContractState, model: felt252, system: ContractAddress) {
            let caller = get_caller_address();

            assert(
                self.is_writer(model, caller)
                    || self.is_owner(caller, model)
                    || self.is_owner(caller, WORLD),
                'not owner or writer'
            );
            self.writers.write((model, system), bool::False(()));
        }

        /// Registers a model in the world. If the model is already registered,
        /// the implementation will be updated.
        ///
        /// # Arguments
        ///
        /// * `class_hash` - The class hash of the model to be registered.
        fn register_model(ref self: ContractState, class_hash: ClassHash) {
            let caller = get_caller_address();
            let calldata = ArrayTrait::new();
            let name = *class_call(@self, class_hash, NAME_ENTRYPOINT, calldata.span())[0];

            // If model is already registered, validate permission to update.
            if self.models.read(name).is_non_zero() {
                assert(self.is_owner(caller, name), 'only owner can update');
            } else {
                self.owners.write((name, caller), bool::True(()));
            };

            self.models.write(name, class_hash);
            EventEmitter::emit(ref self, ModelRegistered { name, class_hash });
        }

        /// Gets the class hash of a registered model.
        ///
        /// # Arguments
        ///
        /// * `name` - The name of the model.
        ///
        /// # Returns
        ///
        /// * `ClassHash` - The class hash of the model.
        fn model(self: @ContractState, name: felt252) -> ClassHash {
            self.models.read(name)
        }

        /// Issues an autoincremented id to the caller.
        ///
        /// # Returns
        ///
        /// * `usize` - The autoincremented id.
        fn uuid(ref self: ContractState) -> usize {
            let current = self.nonce.read();
            self.nonce.write(current + 1);
            current
        }

        /// Emits a custom event.
        ///
        /// # Arguments
        ///
        /// * `keys` - The keys of the event.
        /// * `values` - The data to be logged by the event.
        fn emit(self: @ContractState, mut keys: Array<felt252>, values: Span<felt252>) {
            let system = get_caller_address();
            system.serialize(ref keys);
            emit_event_syscall(keys.span(), values).unwrap_syscall();
        }

        /// Sets the model value for an entity.
        ///
        /// # Arguments
        ///
        /// * `model` - The name of the model to be set.
        /// * `key` - The key to be used to find the entity.
        /// * `offset` - The offset of the model in the entity.
        /// * `value` - The value to be set.
        fn set_entity(
            ref self: ContractState,
            model: felt252,
            keys: Span<felt252>,
            keys_layout: Span<u8>,
            offset: u8,
            values: Span<felt252>,
            layout: Span<u8>
        ) {
            assert_can_write(@self, model, get_caller_address());

            let key = poseidon::poseidon_hash_span(keys);
            let model_class_hash = self.models.read(model);
            database::set(model_class_hash, model, key, offset, values, layout);

            EventEmitter::emit(ref self, StoreSetRecord { table: model, keys, offset, values });
        }

        /// Deletes a model from an entity.
        ///
        /// # Arguments
        ///
        /// * `model` - The name of the model to be deleted.
        /// * `query` - The query to be used to find the entity.
<<<<<<< HEAD
        fn delete_entity(ref self: ContractState, component: felt252, keys: Span<felt252>, keys_layout: Span<u8>) {
=======
        fn delete_entity(ref self: ContractState, model: felt252, keys: Span<felt252>) {
>>>>>>> ff040b05
            let system = get_caller_address();
            assert(system.is_non_zero(), 'must be called thru system');
            assert_can_write(@self, model, system);

            let key = poseidon::poseidon_hash_span(keys);
<<<<<<< HEAD
            let component_class_hash = self.components.read(component);
            database::del(component_class_hash, component, key, keys_layout);
=======
            let model_class_hash = self.models.read(model);
            database::del(model_class_hash, model, key);
>>>>>>> ff040b05

            EventEmitter::emit(ref self, StoreDelRecord { table: model, keys });
        }

        /// Gets the model value for an entity. Returns a zero initialized
        /// model value if the entity has not been set.
        ///
        /// # Arguments
        ///
        /// * `model` - The name of the model to be retrieved.
        /// * `query` - The query to be used to find the entity.
        /// * `offset` - The offset of the model values.
        /// * `length` - The length of the model values.
        ///
        /// # Returns
        ///
        /// * `Span<felt252>` - The value of the model, zero initialized if not set.
        fn entity(
            self: @ContractState,
            model: felt252,
            keys: Span<felt252>,
            offset: u8,
            length: usize,
            layout: Span<u8>
        ) -> Span<felt252> {
            let class_hash = self.models.read(model);
            let key = poseidon::poseidon_hash_span(keys);
            database::get(class_hash, model, key, offset, length, layout)
        }

        /// Returns entity IDs and entities that contain the model state.
        ///
        /// # Arguments
        ///
        /// * `model` - The name of the model to be retrieved.
        /// * `index` - The index to be retrieved.
        /// * `keys` - The query to be used to find the entity.
        /// * `length` - The length of the component values.
        ///
        /// # Returns
        ///
        /// * `Span<felt252>` - The entity IDs.
        /// * `Span<Span<felt252>>` - The entities.
        fn entities(
<<<<<<< HEAD
            self: @ContractState, component: felt252, index: felt252, keys: Span<felt252>, length: usize, keys_layout: Span<u8>
        ) -> (Span<felt252>, Span<Span<felt252>>) {
            let class_hash = self.components.read(component);
            assert(keys.len() <= 1, 'Multiple keys not implemented');
            if (keys.len() == 0) {
                database::all(class_hash, component, index, length, keys_layout)
            } else {
                database::get_by_key(class_hash, component.into(), index, *keys.at(0), length, keys_layout)
            } 
=======
            self: @ContractState,
            model: felt252,
            index: felt252,
            length: usize,
            layout: Span<u8>
        ) -> (Span<felt252>, Span<Span<felt252>>) {
            let class_hash = self.models.read(model);
            database::all(class_hash, model.into(), index, length, layout)
>>>>>>> ff040b05
        }

        /// Sets the executor contract address.
        ///
        /// # Arguments
        ///
        /// * `contract_address` - The contract address of the executor.
        fn set_executor(ref self: ContractState, contract_address: ContractAddress) {
            // Only owner can set executor
            assert(self.is_owner(get_caller_address(), WORLD), 'only owner can set executor');
            self
                .executor_dispatcher
                .write(IExecutorDispatcher { contract_address: contract_address });
        }

        /// Gets the executor contract address.
        ///
        /// # Returns
        ///
        /// * `ContractAddress` - The address of the executor contract.
        fn executor(self: @ContractState) -> ContractAddress {
            self.executor_dispatcher.read().contract_address
        }
    }

    /// Asserts that the current caller can write to the model.
    ///
    /// # Arguments
    ///
    /// * `model` - The name of the model being written to.
    /// * `caller` - The name of the caller writing.
    fn assert_can_write(self: @ContractState, model: felt252, caller: ContractAddress) {
        assert(
            IWorld::is_writer(self, model, caller)
                || IWorld::is_owner(self, get_tx_info().unbox().account_contract_address, model)
                || IWorld::is_owner(self, get_tx_info().unbox().account_contract_address, WORLD),
            'not writer'
        );
    }
}<|MERGE_RESOLUTION|>--- conflicted
+++ resolved
@@ -26,19 +26,11 @@
         layout: Span<u8>
     );
     fn entities(
-<<<<<<< HEAD
-        self: @T, component: felt252, index: felt252, keys: Span<felt252>, length: usize, keys_layout: Span<u8>
+        self: @T, model: felt252, index: felt252, keys: Span<felt252>, length: usize, keys_layout: Span<u8>
     ) -> (Span<felt252>, Span<Span<felt252>>);
     fn set_executor(ref self: T, contract_address: ContractAddress);
     fn executor(self: @T) -> ContractAddress;
-    fn delete_entity(ref self: T, component: felt252, keys: Span<felt252>, keys_layout: Span<u8>);
-=======
-        self: @T, model: felt252, index: felt252, length: usize, layout: Span<u8>
-    ) -> (Span<felt252>, Span<Span<felt252>>);
-    fn set_executor(ref self: T, contract_address: ContractAddress);
-    fn executor(self: @T) -> ContractAddress;
-    fn delete_entity(ref self: T, model: felt252, keys: Span<felt252>);
->>>>>>> ff040b05
+    fn delete_entity(ref self: T, model: felt252, keys: Span<felt252>, keys_layout: Span<u8>);
     fn is_owner(self: @T, address: ContractAddress, target: felt252) -> bool;
     fn grant_owner(ref self: T, address: ContractAddress, target: felt252);
     fn revoke_owner(ref self: T, address: ContractAddress, target: felt252);
@@ -335,23 +327,14 @@
         ///
         /// * `model` - The name of the model to be deleted.
         /// * `query` - The query to be used to find the entity.
-<<<<<<< HEAD
-        fn delete_entity(ref self: ContractState, component: felt252, keys: Span<felt252>, keys_layout: Span<u8>) {
-=======
-        fn delete_entity(ref self: ContractState, model: felt252, keys: Span<felt252>) {
->>>>>>> ff040b05
+        fn delete_entity(ref self: ContractState, model: felt252, keys: Span<felt252>, keys_layout: Span<u8>) {
             let system = get_caller_address();
             assert(system.is_non_zero(), 'must be called thru system');
             assert_can_write(@self, model, system);
 
             let key = poseidon::poseidon_hash_span(keys);
-<<<<<<< HEAD
-            let component_class_hash = self.components.read(component);
-            database::del(component_class_hash, component, key, keys_layout);
-=======
             let model_class_hash = self.models.read(model);
-            database::del(model_class_hash, model, key);
->>>>>>> ff040b05
+            database::del(model_class_hash, model, key, keys_layout);
 
             EventEmitter::emit(ref self, StoreDelRecord { table: model, keys });
         }
@@ -396,26 +379,15 @@
         /// * `Span<felt252>` - The entity IDs.
         /// * `Span<Span<felt252>>` - The entities.
         fn entities(
-<<<<<<< HEAD
-            self: @ContractState, component: felt252, index: felt252, keys: Span<felt252>, length: usize, keys_layout: Span<u8>
+            self: @ContractState, model: felt252, index: felt252, keys: Span<felt252>, length: usize, keys_layout: Span<u8>
         ) -> (Span<felt252>, Span<Span<felt252>>) {
-            let class_hash = self.components.read(component);
+            let class_hash = self.models.read(model);
             assert(keys.len() <= 1, 'Multiple keys not implemented');
             if (keys.len() == 0) {
-                database::all(class_hash, component, index, length, keys_layout)
+                database::all(class_hash, model, index, length, keys_layout)
             } else {
-                database::get_by_key(class_hash, component.into(), index, *keys.at(0), length, keys_layout)
+                database::get_by_key(class_hash, model.into(), index, *keys.at(0), length, keys_layout)
             } 
-=======
-            self: @ContractState,
-            model: felt252,
-            index: felt252,
-            length: usize,
-            layout: Span<u8>
-        ) -> (Span<felt252>, Span<Span<felt252>>) {
-            let class_hash = self.models.read(model);
-            database::all(class_hash, model.into(), index, length, layout)
->>>>>>> ff040b05
         }
 
         /// Sets the executor contract address.
