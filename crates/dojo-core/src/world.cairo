--- conflicted
+++ resolved
@@ -39,14 +39,7 @@
 
     // Give deployer the default admin role.
     #[constructor]
-<<<<<<< HEAD
     fn constructor(executor_: ContractAddress, store_: ClassHash, indexer_: ClassHash) {
-=======
-    fn constructor(name: felt252, executor_: ContractAddress) {
-        let caller = get_caller_address();
-        _grant_role(0, caller);
-
->>>>>>> abacf55b
         executor::write(executor_);
 
         WorldSpawned(get_contract_address(), name);
@@ -175,34 +168,9 @@
 #[available_gas(2000000)]
 fn test_constructor() {
     starknet::testing::set_caller_address(starknet::contract_address_const::<0x420>());
-<<<<<<< HEAD
     World::constructor(
         starknet::contract_address_const::<0x1337>(),
         starknet::class_hash_const::<0x1337>(),
         starknet::class_hash_const::<0x1337>()
     );
-=======
-    World::constructor('world', starknet::contract_address_const::<0x1337>());
-    assert(World::has_role(0, starknet::contract_address_const::<0x420>()), 'role not granted');
-}
-
-#[test]
-#[available_gas(2000000)]
-fn test_grant_revoke_role() {
-    starknet::testing::set_caller_address(starknet::contract_address_const::<0x420>());
-    World::constructor('world', starknet::contract_address_const::<0x1337>());
-    World::grant_role(1, starknet::contract_address_const::<0x421>());
-    assert(World::has_role(1, starknet::contract_address_const::<0x421>()), 'role not granted');
-    World::revoke_role(1, starknet::contract_address_const::<0x421>());
-    assert(!World::has_role(1, starknet::contract_address_const::<0x421>()), 'role not revoked');
-}
-
-#[test]
-#[available_gas(2000000)]
-fn test_renonce_role() {
-    starknet::testing::set_caller_address(starknet::contract_address_const::<0x420>());
-    World::constructor('world', starknet::contract_address_const::<0x1337>());
-    World::renounce_role(0);
-    assert(!World::has_role(0, starknet::contract_address_const::<0x420>()), 'role not renonced');
->>>>>>> abacf55b
 }