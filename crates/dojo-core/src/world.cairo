use starknet::{ContractAddress, ClassHash, StorageBaseAddress, SyscallResult};
use traits::{Into, TryInto};
use option::OptionTrait;

#[starknet::interface]
trait IWorld<T> {
    fn metadata_uri(self: @T, resource: felt252) -> Span<felt252>;
    fn set_metadata_uri(ref self: T, resource: felt252, uri: Span<felt252>);
    fn model(self: @T, name: felt252) -> ClassHash;
    fn register_model(ref self: T, class_hash: ClassHash);
    fn deploy_contract(ref self: T, salt: felt252, class_hash: ClassHash) -> ContractAddress;
    fn upgrade_contract(ref self: T, address: ContractAddress, class_hash: ClassHash) -> ClassHash;
    fn uuid(ref self: T) -> usize;
    fn emit(self: @T, keys: Array<felt252>, values: Span<felt252>);
    fn entity(
        self: @T, model: felt252, keys: Span<felt252>, offset: u8, length: usize, layout: Span<u8>
    ) -> Span<felt252>;
    fn set_entity(
        ref self: T,
        model: felt252,
        keys: Span<felt252>,
        offset: u8,
        values: Span<felt252>,
        layout: Span<u8>
    );
    fn entities(
        self: @T,
        model: felt252,
        index: Option<felt252>,
        values: Span<felt252>,
        values_length: usize,
        values_layout: Span<u8>
    ) -> (Span<felt252>, Span<Span<felt252>>);
    fn entity_ids(self: @T, model: felt252) -> Span<felt252>;
    fn set_executor(ref self: T, contract_address: ContractAddress);
    fn executor(self: @T) -> ContractAddress;
    fn base(self: @T) -> ClassHash;
    fn delete_entity(ref self: T, model: felt252, keys: Span<felt252>);
    fn is_owner(self: @T, address: ContractAddress, resource: felt252) -> bool;
    fn grant_owner(ref self: T, address: ContractAddress, resource: felt252);
    fn revoke_owner(ref self: T, address: ContractAddress, resource: felt252);

    fn is_writer(self: @T, model: felt252, system: ContractAddress) -> bool;
    fn grant_writer(ref self: T, model: felt252, system: ContractAddress);
    fn revoke_writer(ref self: T, model: felt252, system: ContractAddress);
}

#[starknet::contract]
mod world {
    use core::traits::TryInto;
    use array::{ArrayTrait, SpanTrait};
    use traits::Into;
    use option::OptionTrait;
    use box::BoxTrait;
    use serde::Serde;
    use core::hash::{HashStateExTrait, HashStateTrait};
    use pedersen::{PedersenTrait, HashStateImpl, PedersenImpl};
    use starknet::{
        get_caller_address, get_contract_address, get_tx_info,
        contract_address::ContractAddressIntoFelt252, ClassHash, Zeroable, ContractAddress,
        syscalls::{deploy_syscall, emit_event_syscall}, SyscallResult, SyscallResultTrait,
        SyscallResultTraitImpl
    };

    use dojo::database;
    use dojo::database::index::WhereCondition;
    use dojo::executor::{IExecutorDispatcher, IExecutorDispatcherTrait};
    use dojo::upgradable::{IUpgradeableDispatcher, IUpgradeableDispatcherTrait};
    use dojo::world::{IWorldDispatcher, IWorld};


    const NAME_ENTRYPOINT: felt252 =
        0x0361458367e696363fbcc70777d07ebbd2394e89fd0adcaf147faccd1d294d60;

    const WORLD: felt252 = 0;

    #[event]
    #[derive(Drop, starknet::Event)]
    enum Event {
        WorldSpawned: WorldSpawned,
        ContractDeployed: ContractDeployed,
        ContractUpgraded: ContractUpgraded,
        MetadataUpdate: MetadataUpdate,
        ModelRegistered: ModelRegistered,
        StoreSetRecord: StoreSetRecord,
        StoreDelRecord: StoreDelRecord,
        WriterUpdated: WriterUpdated,
        OwnerUpdated: OwnerUpdated,
        ExecutorUpdated: ExecutorUpdated
    }

    #[derive(Drop, starknet::Event)]
    struct WorldSpawned {
        address: ContractAddress,
        creator: ContractAddress
    }

    #[derive(Drop, starknet::Event)]
    struct ContractDeployed {
        salt: felt252,
        class_hash: ClassHash,
        address: ContractAddress,
    }

    #[derive(Drop, starknet::Event)]
    struct ContractUpgraded {
        class_hash: ClassHash,
        address: ContractAddress,
    }

    #[derive(Drop, starknet::Event)]
    struct MetadataUpdate {
        resource: felt252,
        uri: Span<felt252>
    }

    #[derive(Drop, starknet::Event)]
    struct ModelRegistered {
        name: felt252,
        class_hash: ClassHash,
        prev_class_hash: ClassHash
    }

    #[derive(Drop, starknet::Event)]
    struct StoreSetRecord {
        table: felt252,
        keys: Span<felt252>,
        offset: u8,
        values: Span<felt252>,
    }

    #[derive(Drop, starknet::Event)]
    struct StoreDelRecord {
        table: felt252,
        keys: Span<felt252>,
    }

    #[derive(Drop, starknet::Event)]
    struct WriterUpdated {
        model: felt252,
        system: ContractAddress,
        value: bool
    }

    #[derive(Drop, starknet::Event)]
    struct OwnerUpdated {
        address: ContractAddress,
        resource: felt252,
        value: bool,
    }

    #[derive(Drop, starknet::Event)]
    struct ExecutorUpdated {
        address: ContractAddress,
        prev_address: ContractAddress,
    }


    #[storage]
    struct Storage {
        executor_dispatcher: IExecutorDispatcher,
        contract_base: ClassHash,
        nonce: usize,
        metadata_uri: LegacyMap::<felt252, felt252>,
        models: LegacyMap::<felt252, ClassHash>,
        owners: LegacyMap::<(felt252, ContractAddress), bool>,
        writers: LegacyMap::<(felt252, ContractAddress), bool>,
    }

    #[constructor]
    fn constructor(ref self: ContractState, executor: ContractAddress, contract_base: ClassHash) {
        let creator = starknet::get_tx_info().unbox().account_contract_address;
        self.executor_dispatcher.write(IExecutorDispatcher { contract_address: executor });
        self.contract_base.write(contract_base);
        self.owners.write((WORLD, creator), true);

        EventEmitter::emit(ref self, WorldSpawned { address: get_contract_address(), creator });
    }

    /// Call Helper,
    /// Call the provided `entrypoint` method on the given `class_hash`.
    ///
    /// # Arguments
    ///
    /// * `class_hash` - Class Hash to call.
    /// * `entrypoint` - Entrypoint to call.
    /// * `calldata` - The calldata to pass.
    ///
    /// # Returns
    ///
    /// The return value of the call.
    fn class_call(
        self: @ContractState, class_hash: ClassHash, entrypoint: felt252, calldata: Span<felt252>
    ) -> Span<felt252> {
        self.executor_dispatcher.read().call(class_hash, entrypoint, calldata)
    }

    #[external(v0)]
    impl World of IWorld<ContractState> {
        /// Returns the metadata URI of the world.
        ///
        /// # Returns
        ///
        /// * `Span<felt252>` - The metadata URI of the world.
        fn metadata_uri(self: @ContractState, resource: felt252) -> Span<felt252> {
            let mut uri = array![];

            // We add one here since we start i at 1;
            let len = self.metadata_uri.read(resource) + 1;

            let mut i = resource + 1;
            loop {
                if len == i {
                    break;
                }

                uri.append(self.metadata_uri.read(i));
                i += 1;
            };

            uri.span()
        }

        /// Sets the metadata URI of the world.
        ///
        /// # Arguments
        ///
        /// * `uri` - The new metadata URI to be set.
        fn set_metadata_uri(ref self: ContractState, resource: felt252, mut uri: Span<felt252>) {
            assert(self.is_owner(get_caller_address(), resource), 'not owner');

            let len = uri.len();

            // Max len to avoid overflowing into other resources
            assert(len < 255, 'metadata too long');

            self.metadata_uri.write(resource, len.into());

            // Emit event before uri is consumed.
            EventEmitter::emit(ref self, MetadataUpdate { resource, uri });

            let mut i = resource + 1;
            loop {
                match uri.pop_front() {
                    Option::Some(item) => {
                        self.metadata_uri.write(i, *item);
                        i += 1;
                    },
                    Option::None(_) => {
                        break;
                    }
                };
            };
        }

        /// Checks if the provided account is an owner of the resource.
        ///
        /// # Arguments
        ///
        /// * `address` - The contract address.
        /// * `resource` - The resource.
        ///
        /// # Returns
        ///
        /// * `bool` - True if the address is an owner of the resource, false otherwise.
        fn is_owner(self: @ContractState, address: ContractAddress, resource: felt252) -> bool {
            self.owners.read((resource, address))
        }

        /// Grants ownership of the resource to the address.
        /// Can only be called by an existing owner or the world admin.
        ///
        /// # Arguments
        ///
        /// * `address` - The contract address.
        /// * `resource` - The resource.
        fn grant_owner(ref self: ContractState, address: ContractAddress, resource: felt252) {
            let caller = get_caller_address();
            assert(self.is_owner(caller, resource) || self.is_owner(caller, WORLD), 'not owner');
            self.owners.write((resource, address), true);

            EventEmitter::emit(ref self, OwnerUpdated { address, resource, value: true });
        }

        /// Revokes owner permission to the system for the model.
        /// Can only be called by an existing owner or the world admin.
        ///
        /// # Arguments
        ///
        /// * `address` - The contract address.
        /// * `resource` - The resource.
        fn revoke_owner(ref self: ContractState, address: ContractAddress, resource: felt252) {
            let caller = get_caller_address();
            assert(self.is_owner(caller, resource) || self.is_owner(caller, WORLD), 'not owner');
            self.owners.write((resource, address), bool::False(()));

            EventEmitter::emit(ref self, OwnerUpdated { address, resource, value: false });
        }

        /// Checks if the provided system is a writer of the model.
        ///
        /// # Arguments
        ///
        /// * `model` - The name of the model.
        /// * `system` - The name of the system.
        ///
        /// # Returns
        ///
        /// * `bool` - True if the system is a writer of the model, false otherwise
        fn is_writer(self: @ContractState, model: felt252, system: ContractAddress) -> bool {
            self.writers.read((model, system))
        }

        /// Grants writer permission to the system for the model.
        /// Can only be called by an existing model owner or the world admin.
        ///
        /// # Arguments
        ///
        /// * `model` - The name of the model.
        /// * `system` - The name of the system.
        fn grant_writer(ref self: ContractState, model: felt252, system: ContractAddress) {
            let caller = get_caller_address();

            assert(
                self.is_owner(caller, model) || self.is_owner(caller, WORLD), 'not owner or writer'
            );
            self.writers.write((model, system), true);

            EventEmitter::emit(ref self, WriterUpdated { model, system, value: true });
        }

        /// Revokes writer permission to the system for the model.
        /// Can only be called by an existing model writer, owner or the world admin.
        ///
        /// # Arguments
        ///
        /// * `model` - The name of the model.
        /// * `system` - The name of the system.
        fn revoke_writer(ref self: ContractState, model: felt252, system: ContractAddress) {
            let caller = get_caller_address();

            assert(
                self.is_writer(model, caller)
                    || self.is_owner(caller, model)
                    || self.is_owner(caller, WORLD),
                'not owner or writer'
            );
            self.writers.write((model, system), false);

            EventEmitter::emit(ref self, WriterUpdated { model, system, value: false });
        }

        /// Registers a model in the world. If the model is already registered,
        /// the implementation will be updated.
        ///
        /// # Arguments
        ///
        /// * `class_hash` - The class hash of the model to be registered.
        fn register_model(ref self: ContractState, class_hash: ClassHash) {
            let caller = get_caller_address();
            let calldata = ArrayTrait::new();
            let name = *class_call(@self, class_hash, NAME_ENTRYPOINT, calldata.span())[0];
            let mut prev_class_hash = starknet::class_hash::ClassHashZeroable::zero();

            // If model is already registered, validate permission to update.
            let current_class_hash = self.models.read(name);
            if current_class_hash.is_non_zero() {
                assert(self.is_owner(caller, name), 'only owner can update');
                prev_class_hash = current_class_hash;
            } else {
                self.owners.write((name, caller), true);
            };

            self.models.write(name, class_hash);
            EventEmitter::emit(ref self, ModelRegistered { name, class_hash, prev_class_hash });
        }

        /// Gets the class hash of a registered model.
        ///
        /// # Arguments
        ///
        /// * `name` - The name of the model.
        ///
        /// # Returns
        ///
        /// * `ClassHash` - The class hash of the model.
        fn model(self: @ContractState, name: felt252) -> ClassHash {
            self.models.read(name)
        }

        /// Deploys a contract associated with the world.
        ///
        /// # Arguments
        ///
        /// * `name` - The name of the contract.
        /// * `class_hash` - The class_hash of the contract.
        ///
        /// # Returns
        ///
        /// * `ContractAddress` - The address of the newly deployed contract.
        fn deploy_contract(
            ref self: ContractState, salt: felt252, class_hash: ClassHash
        ) -> ContractAddress {
            let (contract_address, _) = deploy_syscall(
                self.contract_base.read(), salt, array![].span(), false
            )
                .unwrap_syscall();
            let upgradable_dispatcher = IUpgradeableDispatcher { contract_address };
            upgradable_dispatcher.upgrade(class_hash);

            self.owners.write((contract_address.into(), get_caller_address()), true);

            EventEmitter::emit(
                ref self, ContractDeployed { salt, class_hash, address: contract_address }
            );

            contract_address
        }

        /// Upgrade an already deployed contract associated with the world.
        ///
        /// # Arguments
        ///
        /// * `name` - The name of the contract.
        /// * `class_hash` - The class_hash of the contract.
        ///
        /// # Returns
        ///
        /// * `ClassHash` - The new class hash of the contract.
        fn upgrade_contract(
            ref self: ContractState, address: ContractAddress, class_hash: ClassHash
        ) -> ClassHash {
            // Only owner can upgrade contract
<<<<<<< HEAD
            assert(self.is_owner(get_caller_address(), WORLD), 'only owner can upgrade contract');
=======
            assert_can_write(@self, address.into(), get_caller_address());
>>>>>>> d12e7cb7
            IUpgradeableDispatcher { contract_address: address }.upgrade(class_hash);
            EventEmitter::emit(ref self, ContractUpgraded { class_hash, address });
            class_hash
        }

        /// Issues an autoincremented id to the caller.
        ///
        /// # Returns
        ///
        /// * `usize` - The autoincremented id.
        fn uuid(ref self: ContractState) -> usize {
            let current = self.nonce.read();
            self.nonce.write(current + 1);
            current
        }

        /// Emits a custom event.
        ///
        /// # Arguments
        ///
        /// * `keys` - The keys of the event.
        /// * `values` - The data to be logged by the event.
        fn emit(self: @ContractState, mut keys: Array<felt252>, values: Span<felt252>) {
            let system = get_caller_address();
            system.serialize(ref keys);
            emit_event_syscall(keys.span(), values).unwrap_syscall();
        }

        /// Sets the model value for an entity.
        ///
        /// # Arguments
        ///
        /// * `model` - The name of the model to be set.
        /// * `key` - The key to be used to find the entity.
        /// * `offset` - The offset of the model in the entity.
        /// * `value` - The value to be set.
        fn set_entity(
            ref self: ContractState,
            model: felt252,
            keys: Span<felt252>,
            offset: u8,
            values: Span<felt252>,
            layout: Span<u8>
        ) {
            assert_can_write(@self, model, get_caller_address());

            let key = poseidon::poseidon_hash_span(keys);
            database::set(model, key, offset, values, layout);

            EventEmitter::emit(ref self, StoreSetRecord { table: model, keys, offset, values });
        }

        /// Deletes a model from an entity.
        ///
        /// # Arguments
        ///
        /// * `model` - The name of the model to be deleted.
        /// * `query` - The query to be used to find the entity.
        fn delete_entity(ref self: ContractState, model: felt252, keys: Span<felt252>) {
            let system = get_caller_address();
            assert(system.is_non_zero(), 'must be called thru system');
            assert_can_write(@self, model, system);

            let key = poseidon::poseidon_hash_span(keys);
            database::del(model, key);

            EventEmitter::emit(ref self, StoreDelRecord { table: model, keys });
        }

        /// Gets the model value for an entity. Returns a zero initialized
        /// model value if the entity has not been set.
        ///
        /// # Arguments
        ///
        /// * `model` - The name of the model to be retrieved.
        /// * `query` - The query to be used to find the entity.
        /// * `offset` - The offset of the model values.
        /// * `length` - The length of the model values.
        ///
        /// # Returns
        ///
        /// * `Span<felt252>` - The value of the model, zero initialized if not set.
        fn entity(
            self: @ContractState,
            model: felt252,
            keys: Span<felt252>,
            offset: u8,
            length: usize,
            layout: Span<u8>
        ) -> Span<felt252> {
            let key = poseidon::poseidon_hash_span(keys);
            database::get(model, key, offset, length, layout)
        }

        /// Returns entity IDs and entities that contain the model state.
        ///
        /// # Arguments
        ///
        /// * `model` - The name of the model to be retrieved.
        /// * `index` - The index to be retrieved.
        /// * `values` - The query to be used to find the entity.
        /// * `length` - The length of the model values.
        ///
        /// # Returns
        ///
        /// * `Span<felt252>` - The entity IDs.
        /// * `Span<Span<felt252>>` - The entities.
        fn entities(
            self: @ContractState,
            model: felt252,
            index: Option<felt252>,
            values: Span<felt252>,
            values_length: usize,
            values_layout: Span<u8>
        ) -> (Span<felt252>, Span<Span<felt252>>) {
            assert(values.len() == 0, 'Queries by values not impl');
            database::scan(model, Option::None(()), values_length, values_layout)
        }

        /// Returns only the entity IDs that contain the model state.
        /// # Arguments
        /// * `model` - The name of the model to be retrieved.
        /// * `index` - The index to be retrieved.
        /// * `values` - The query to be used to find the entity.
        /// * `length` - The length of the model values.
        ///
        /// # Returns
        /// * `Span<felt252>` - The entity IDs.
        /// * `Span<Span<felt252>>` - The entities.
        fn entity_ids(self: @ContractState, model: felt252) -> Span<felt252> {
            database::scan_ids(model, Option::None(()))
        }

        /// Sets the executor contract address.
        ///
        /// # Arguments
        ///
        /// * `contract_address` - The contract address of the executor.
        fn set_executor(ref self: ContractState, contract_address: ContractAddress) {
            // Only owner can set executor
            assert(self.is_owner(get_caller_address(), WORLD), 'only owner can set executor');
            let prev_address = self.executor_dispatcher.read().contract_address;
            self
                .executor_dispatcher
                .write(IExecutorDispatcher { contract_address: contract_address });

            EventEmitter::emit(
                ref self, ExecutorUpdated { address: contract_address, prev_address }
            );
        }

        /// Gets the executor contract address.
        ///
        /// # Returns
        ///
        /// * `ContractAddress` - The address of the executor contract.
        fn executor(self: @ContractState) -> ContractAddress {
            self.executor_dispatcher.read().contract_address
        }

        /// Gets the base contract class hash.
        ///
        /// # Returns
        ///
        /// * `ContractAddress` - The address of the contract_base contract.
        fn base(self: @ContractState) -> ClassHash {
            self.contract_base.read()
        }
    }

    /// Asserts that the current caller can write to the model.
    ///
    /// # Arguments
    ///
    /// * `resource` - The name of the resource being written to.
    /// * `caller` - The name of the caller writing.
    fn assert_can_write(self: @ContractState, resource: felt252, caller: ContractAddress) {
        assert(
            IWorld::is_writer(self, resource, caller)
                || IWorld::is_owner(self, get_tx_info().unbox().account_contract_address, resource)
                || IWorld::is_owner(self, get_tx_info().unbox().account_contract_address, WORLD),
            'not writer'
        );
    }
}<|MERGE_RESOLUTION|>--- conflicted
+++ resolved
@@ -431,11 +431,7 @@
             ref self: ContractState, address: ContractAddress, class_hash: ClassHash
         ) -> ClassHash {
             // Only owner can upgrade contract
-<<<<<<< HEAD
-            assert(self.is_owner(get_caller_address(), WORLD), 'only owner can upgrade contract');
-=======
             assert_can_write(@self, address.into(), get_caller_address());
->>>>>>> d12e7cb7
             IUpgradeableDispatcher { contract_address: address }.upgrade(class_hash);
             EventEmitter::emit(ref self, ContractUpgraded { class_hash, address });
             class_hash
