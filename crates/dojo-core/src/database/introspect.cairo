#[derive(Copy, Drop, Serde, Debug, PartialEq)]
struct FieldLayout {
    selector: felt252,
    layout: Layout
}

#[derive(Copy, Drop, Serde, Debug, PartialEq)]
enum Layout {
    Fixed: Span<u8>,
    Struct: Span<FieldLayout>,

    // Use a direct reference to `Layout` through `Span<Layout>` leads to a recursion in 
    // the Layout type definition. This recursion should be supported
    // by the Cairo compiler but it does not work in Dojo.
    // That's why we use an intermediate `ItemLayout` type for Tuple.
    Tuple: Span<FieldLayout>,

    // As for Tuple, a direct reference to Layout does not work.
    // A direct reference to ItemLayout or through Box<Layout> (or Box<ItemLayout>)
    // does not work either.
    // So, even for Array, we use a `Span<ItemLayout>` which contains only one item,
    // which is the layout definition of an array item.
    Array: Span<FieldLayout>,

    ByteArray,

    // there is one layout per variant.
    // the `selector` field identifies the variant (TODO: selector or raw value ?)
    // the `layout` field defines the full variant layout (variant value + optional variant data)
    Enum: Span<FieldLayout>,
}

#[derive(Copy, Drop, Serde)]
enum Ty {
    Primitive: felt252,
    Struct: Struct,
    Enum: Enum,
    Tuple: Span<Span<felt252>>,
    // Store the capacity of the array.
    FixedSizeArray: u32,
    DynamicSizeArray,
}

#[derive(Copy, Drop, Serde)]
struct Struct {
    name: felt252,
    attrs: Span<felt252>,
    children: Span<Span<felt252>>
}

#[derive(Copy, Drop, Serde)]
struct Enum {
    name: felt252,
    attrs: Span<felt252>,
    children: Span<(felt252, Span<felt252>)>
}

#[derive(Copy, Drop, Serde)]
struct Member {
    name: felt252,
    attrs: Span<felt252>,
    ty: Ty
}

// Remove once https://github.com/starkware-libs/cairo/issues/4075 is resolved
fn serialize_member(m: @Member) -> Span<felt252> {
    let mut serialized = ArrayTrait::new();
    m.serialize(ref serialized);
    serialized.span()
}

// Remove once https://github.com/starkware-libs/cairo/issues/4075 is resolved
fn serialize_member_type(m: @Ty) -> Span<felt252> {
    let mut serialized = ArrayTrait::new();
    m.serialize(ref serialized);
    serialized.span()
}

trait Introspect<T> {
    fn size() -> Option<usize>;
    fn layout() -> Layout;
    fn ty() -> Ty;
}


impl Introspect_felt252 of Introspect<felt252> {
    fn size() -> Option<usize> {
        Option::Some(1)
    }
    fn layout() -> Layout {
        Layout::Fixed(array![251].span())
    }
    fn ty() -> Ty {
        Ty::Primitive('felt252')
    }
}


impl Introspect_bool of Introspect<bool> {
    fn size() -> Option<usize> {
        Option::Some(1)
    }
    fn layout() -> Layout {
        Layout::Fixed(array![1].span())
    }
    fn ty() -> Ty {
        Ty::Primitive('bool')
    }
}

impl Introspect_u8 of Introspect<u8> {
    fn size() -> Option<usize> {
        Option::Some(1)
    }
    fn layout() -> Layout {
        Layout::Fixed(array![8].span())
    }
    fn ty() -> Ty {
        Ty::Primitive('u8')
    }
}

impl Introspect_u16 of Introspect<u16> {
    fn size() -> Option<usize> {
        Option::Some(1)
    }
    fn layout() -> Layout {
        Layout::Fixed(array![16].span())
    }
    fn ty() -> Ty {
        Ty::Primitive('u16')
    }
}

impl Introspect_u32 of Introspect<u32> {
    fn size() -> Option<usize> {
        Option::Some(1)
    }
    fn layout() -> Layout {
        Layout::Fixed(array![32].span())
    }
    fn ty() -> Ty {
        Ty::Primitive('u32')
    }
}

impl Introspect_u64 of Introspect<u64> {
    fn size() -> Option<usize> {
        Option::Some(1)
    }
    fn layout() -> Layout {
        Layout::Fixed(array![64].span())
    }
    fn ty() -> Ty {
        Ty::Primitive('u64')
    }
}

impl Introspect_u128 of Introspect<u128> {
    fn size() -> Option<usize> {
        Option::Some(1)
    }
    fn layout() -> Layout {
        Layout::Fixed(array![128].span())
    }
    fn ty() -> Ty {
        Ty::Primitive('u128')
    }
}

impl Introspect_u256 of Introspect<u256> {
    fn size() -> Option<usize> {
        Option::Some(2)
    }
    fn layout() -> Layout {
        Layout::Fixed(array![128, 128].span())
    }
    fn ty() -> Ty {
        Ty::FixedSizeArray(2)
    }
}

impl Introspect_address of Introspect<starknet::ContractAddress> {
    fn size() -> Option<usize> {
        Option::Some(1)
    }
    fn layout() -> Layout {
        Layout::Fixed(array![251].span())
    }
    fn ty() -> Ty {
        Ty::Primitive('starknet::ContractAddress')
    }
}

impl Introspect_classhash of Introspect<starknet::ClassHash> {
    fn size() -> Option<usize> {
        Option::Some(1)
    }
    fn layout() -> Layout {
        Layout::Fixed(array![251].span())
    }
    fn ty() -> Ty {
        Ty::Primitive('starknet::ClassHash')
    }
}


impl Introspect_bytearray of Introspect<ByteArray> {
    fn size() -> Option<usize> {
        Option::None
    }
    fn layout() -> Layout {
        Layout::ByteArray
    }
    fn ty() -> Ty {
        Ty::DynamicSizeArray
    }
}

impl Introspect_option<T, +Introspect<T>> of Introspect<Option<T>> {
    fn size() -> Option<usize> {
        Option::None
    }
    fn layout() -> Layout {
        Layout::Enum(
            array![
                FieldLayout {
                    // Some
                    selector: 0,
                    layout: Layout::Tuple(
                        array![
                            FieldLayout {
                                selector: '',
                                layout: Layout::Fixed(array![8].span())
                            },
                            FieldLayout {
                                selector: '',
                                layout: Introspect::<T>::layout()
                            }
                        ].span()
                    )
                },
                FieldLayout {
                    // None
                    selector: 1,
                    layout: Layout::Tuple(
                        array![
                            FieldLayout {
                                selector: '',
                                layout: Layout::Fixed(array![8].span())
                            }
                        ].span()
                    )
                },
            ].span()
        )
    }

    fn ty() -> Ty {
        // TODO: Not used anymore => to remove
        Ty::Primitive('u8')
    }
<<<<<<< HEAD
=======
}

impl Introspect_array<T, +Introspect<T>> of Introspect<Array<T>> {
    fn size() -> Option<usize> {
        Option::None
    }
    fn layout() -> Layout {
        Layout::Array(
            array![
                FieldLayout {
                    selector: '',
                    layout: Introspect::<T>::layout()
                }
            ].span()
        )
    }

    fn ty() -> Ty {
        // TODO: Not used anymore => to remove
        Ty::Primitive('u8')
    }
}

impl Introspect_span<T, +Introspect<T>> of Introspect<Span<T>> {
    fn size() -> Option<usize> {
        Option::None
    }
    fn layout() -> Layout {
        Layout::Array(
            array![
                FieldLayout {
                    selector: '',
                    layout: Introspect::<T>::layout()
                }
            ].span()
        )
    }

    fn ty() -> Ty {
        // TODO: Not used anymore => to remove
        Ty::Primitive('u8')
    }
>>>>>>> 9fe788a9
}<|MERGE_RESOLUTION|>--- conflicted
+++ resolved
@@ -260,8 +260,6 @@
         // TODO: Not used anymore => to remove
         Ty::Primitive('u8')
     }
-<<<<<<< HEAD
-=======
 }
 
 impl Introspect_array<T, +Introspect<T>> of Introspect<Array<T>> {
@@ -304,5 +302,4 @@
         // TODO: Not used anymore => to remove
         Ty::Primitive('u8')
     }
->>>>>>> 9fe788a9
 }