use std::str::FromStr;

use anyhow::bail;
use bigdecimal::BigDecimal;
use katana_primitives::contract::ContractAddress;
use katana_primitives::state::StateUpdates;
use katana_primitives::trace::{CallInfo, EntryPointType};
use katana_primitives::transaction::{L1HandlerTx, TxHash};
use katana_rpc_types::trace::TxExecutionInfo;
use serde::ser::{SerializeSeq, Serializer};
use serde::{Deserialize, Deserializer, Serialize};
use starknet::core::types::Felt;

/// Based on https://github.com/cartridge-gg/piltover/blob/2be9d46f00c9c71e2217ab74341f77b09f034c81/src/snos_output.cairo#L19-L20
/// With the new state root computed by the prover.
<<<<<<< HEAD
#[derive(Debug)]
=======
#[derive(Debug, Clone, Deserialize, Serialize, PartialEq, Eq, Default)]
>>>>>>> 7c09e4a0
pub struct ProgramInput {
    pub prev_state_root: Felt,
    pub block_number: u64,
    pub block_hash: Felt,
    pub config_hash: Felt,
    #[serde(serialize_with = "MessageToStarknet::serialize_message_to_starknet")]
    #[serde(deserialize_with = "MessageToStarknet::deserialize_message_to_starknet")]
    pub message_to_starknet_segment: Vec<MessageToStarknet>,
    #[serde(serialize_with = "MessageToAppchain::serialize_message_to_appchain")]
    #[serde(deserialize_with = "MessageToAppchain::deserialize_message_to_appchain")]
    pub message_to_appchain_segment: Vec<MessageToAppchain>,
    #[serde(flatten)]
    pub state_updates: StateUpdates,
    #[serde(serialize_with = "serialize_world_da")]
    pub world_da: Option<Vec<Felt>>,
}

fn serialize_world_da<S>(element: &Option<Vec<Felt>>, serializer: S) -> Result<S::Ok, S::Error>
where
    S: Serializer,
{
    if let Some(da) = element {
        let mut seq = serializer.serialize_seq(Some(da.len()))?;

        for d in da {
            // let decimal: BigDecimal = d.to_bigint().into(); // Convert with no decimal places
            // let num = decimal.to_string();
            // seq.serialize_element(&num)?;
            seq.serialize_element(&d)?;
        }

        seq.end()
    } else {
        Err(serde::ser::Error::custom("Compute `world_da` first"))
    }
}

fn get_messages_recursively(info: &CallInfo) -> Vec<MessageToStarknet> {
    let mut messages = vec![];

    // By default, `from_address` must correspond to the contract address that
    // is sending the message. In the case of library calls, `code_address` is `None`,
    // we then use the `caller_address` instead (which can also be an account).
    let from_address =
        if let Some(code_address) = info.code_address { code_address } else { info.caller_address };

    messages.extend(info.l2_to_l1_messages.iter().map(|m| MessageToStarknet {
        from_address,
        to_address: ContractAddress::from(m.to_address),
        payload: m.payload.clone(),
    }));

    info.inner_calls.iter().for_each(|call| {
        messages.extend(get_messages_recursively(call));
    });

    messages
}

pub fn extract_messages(
    exec_infos: &[TxExecutionInfo],
    l1_transactions: &[(TxHash, &L1HandlerTx)],
) -> (Vec<MessageToStarknet>, Vec<MessageToAppchain>) {
    // extract messages to starknet (ie l2 -> l1)
    let message_to_starknet_segment = exec_infos
        .iter()
        .flat_map(|t| t.trace.execute_call_info.iter().chain(t.trace.validate_call_info.iter()).chain(t.trace.fee_transfer_call_info.iter())) // Take into account both validate and execute calls.
        .flat_map(get_messages_recursively)
        .collect();

    // extract messages to appchain (ie l1 -> l2)
    let message_to_appchain_segment = {
        // get the call infos from the trace and the corresponding tx hash
        let calls = exec_infos.iter().filter_map(|t| {
            let calls = t.trace.execute_call_info.as_ref()?;
            // Not present if not a l1 handler tx.
            l1_transactions.iter().find(|tx| tx.0 == t.hash).map(|(_, tx)| (tx, calls))
        });

        // filter only the l1 handler tx
        let l1_handlers = calls.filter(|(_, c)| c.entry_point_type == EntryPointType::L1Handler);

        // build messages
        l1_handlers
            .map(|(t, c)| MessageToAppchain {
                nonce: t.nonce,
                payload: c.calldata.clone(),
                from_address: c.caller_address,
                to_address: c.contract_address,
                selector: c.entry_point_selector,
            })
            .collect()
    };

    (message_to_starknet_segment, message_to_appchain_segment)
}

impl ProgramInput {
    /// Extracts the storage updates for the given world, and flattens them into a single vector
    /// that represent the serialized DA. The length is not included as the array contains
    /// serialiazed struct with two members: key and value.
    /// TODO: migrate to cainome + simple rust vec for better devX in the future.
    pub fn fill_da(&mut self, world: Felt) {
        let updates = self
            .state_updates
            .storage_updates
            .get(&ContractAddress::from(world))
            .unwrap_or(&std::collections::HashMap::new())
            .iter()
            .flat_map(|(k, v)| vec![*k, *v])
            .collect::<Vec<_>>();

        self.world_da = Some(updates);
    }

    pub fn combine(mut self, latter: ProgramInput) -> anyhow::Result<ProgramInput> {
        self.message_to_appchain_segment.extend(latter.message_to_appchain_segment);
        self.message_to_starknet_segment.extend(latter.message_to_starknet_segment);

        // the later state should overwrite the previous one.
        latter.state_updates.contract_updates.into_iter().for_each(|(k, v)| {
            self.state_updates.contract_updates.insert(k, v);
        });
        latter.state_updates.declared_classes.into_iter().for_each(|(k, v)| {
            self.state_updates.declared_classes.insert(k, v);
        });
        latter.state_updates.nonce_updates.into_iter().for_each(|(k, v)| {
            self.state_updates.nonce_updates.insert(k, v);
        });
        latter.state_updates.storage_updates.into_iter().for_each(|(c, h)| {
            h.into_iter().for_each(|(k, v)| {
                self.state_updates.storage_updates.entry(c).or_default().insert(k, v);
            });
        });

        if self.world_da.is_none() || latter.world_da.is_none() {
            bail!("Both world_da must be present to combine them");
        }

        let mut world_da = self.world_da.unwrap_or_default();
        for later in latter.world_da.unwrap_or_default().chunks(2) {
            let mut replaced = false;
            for earlier in world_da.chunks_mut(2) {
                if later[0] == earlier[0] {
                    earlier[1] = later[1];
                    replaced = true;
                    continue;
                }
            }

            if !replaced {
                world_da.extend(later)
            }
        }

        // The block number is the one from the last block.
        Ok(ProgramInput {
            prev_state_root: self.prev_state_root,
            block_number: latter.block_number,
            block_hash: latter.block_hash,
            config_hash: self.config_hash,
            message_to_appchain_segment: self.message_to_appchain_segment,
            message_to_starknet_segment: self.message_to_starknet_segment,
            state_updates: self.state_updates,
            world_da: Some(world_da),
        })
    }

    pub fn da_as_calldata(&self, world: Felt) -> Vec<Felt> {
        let updates = self
            .state_updates
            .storage_updates
            .get(&ContractAddress::from(world))
            .unwrap_or(&std::collections::HashMap::new())
            .iter()
            .flat_map(|(k, v)| vec![*k, *v])
            .collect::<Vec<_>>();

        updates
    }

    fn serialize_to_prover_args(&self) -> Vec<Felt> {
        let mut out = vec![
            self.prev_state_root,
            Felt::from(self.block_number),
            self.block_hash,
            self.config_hash,
        ];

        out.push(Felt::from(self.state_updates.nonce_updates.len()));
        for (k, v) in &self.state_updates.nonce_updates {
            out.push(**k);
            out.push(*v);
        }

        out.push(Felt::from(self.state_updates.storage_updates.len()));
        for (c, h) in &self.state_updates.storage_updates {
            out.push(**c);
            out.push(Felt::from(h.len()));
            for (k, v) in h {
                out.push(*k);
                out.push(*v);
            }
        }

        out.push(Felt::from(self.state_updates.contract_updates.len()));
        for (k, v) in &self.state_updates.contract_updates {
            out.push(**k);
            out.push(*v);
        }

        out.push(Felt::from(self.state_updates.declared_classes.len()));
        for (k, v) in &self.state_updates.declared_classes {
            out.push(*k);
            out.push(*v);
        }

        let starknet_messages = self
            .message_to_starknet_segment
            .iter()
            .flat_map(|m| m.serialize().unwrap())
            .collect::<Vec<_>>();
        out.push(Felt::from(starknet_messages.len()));
        out.extend(starknet_messages);

        let appchain_messages = self
            .message_to_appchain_segment
            .iter()
            .flat_map(|m| m.serialize().unwrap())
            .collect::<Vec<_>>();

        out.push(Felt::from(appchain_messages.len()));
        out.extend(appchain_messages);

        out.push(Felt::from(self.world_da.as_ref().unwrap().len() / 2));
        out.extend(self.world_da.as_ref().unwrap().iter().cloned());

        out.push(Felt::from(0u64)); // Proofs

        out
    }

    pub fn prepare_differ_args(inputs: Vec<ProgramInput>) -> String {
        let serialized =
            inputs.iter().flat_map(|input| input.serialize_to_prover_args()).collect::<Vec<_>>();

        let joined = serialized
            .iter()
            .map(|f| BigDecimal::from(f.to_bigint()).to_string())
            .collect::<Vec<_>>();

        format!("[{} {}]", inputs.len(), joined.join(" "))
    }
}

/// Based on https://github.com/cartridge-gg/piltover/blob/2be9d46f00c9c71e2217ab74341f77b09f034c81/src/messaging/output_process.cairo#L16
<<<<<<< HEAD
#[derive(Debug)]
=======
#[derive(Debug, Clone, Deserialize, Serialize, PartialEq, Eq, Default, PartialOrd, Ord)]
>>>>>>> 7c09e4a0
pub struct MessageToStarknet {
    pub from_address: ContractAddress,
    pub to_address: ContractAddress,
    pub payload: Vec<Felt>,
}

impl MessageToStarknet {
    pub fn serialize_message_to_starknet<S>(
        messages: &[MessageToStarknet],
        serializer: S,
    ) -> Result<S::Ok, S::Error>
    where
        S: Serializer,
    {
        let mut seq = serializer.serialize_seq(Some(messages.len()))?;
        for message in messages {
            let serialized = message.serialize().unwrap();
            // Instead of adding serialized as an array, add each element individually
            for field_element in serialized {
                // let decimal: BigDecimal = field_element.to_bigint().into(); // Assuming no
                // decimal places for simplicity let num = decimal.to_string();
                // seq.serialize_element(&num)?;
                seq.serialize_element(&field_element)?;
            }
        }
        seq.end()
    }

    pub fn serialize(&self) -> anyhow::Result<Vec<Felt>> {
        let mut result = vec![*self.from_address, *self.to_address];
        result.push(Felt::from(self.payload.len()));
        result.extend(self.payload.iter().cloned());
        Ok(result)
    }

    fn deserialize_message_to_starknet<'de, D>(
        deserializer: D,
    ) -> Result<Vec<MessageToStarknet>, D::Error>
    where
        D: Deserializer<'de>,
    {
        struct MessageToStarknetVisitor;

        impl<'de> serde::de::Visitor<'de> for MessageToStarknetVisitor {
            type Value = Vec<MessageToStarknet>;

            fn expecting(&self, formatter: &mut std::fmt::Formatter<'_>) -> std::fmt::Result {
                formatter.write_str("a flat list of integers for MessageToStarknet")
            }

            fn visit_seq<V>(self, mut seq: V) -> Result<Self::Value, V::Error>
            where
                V: serde::de::SeqAccess<'de>,
            {
                let mut messages = Vec::new();
                while let Some(from_address) = seq
                    .next_element::<String>()?
                    .map(|num| Felt::from_str(&num.to_string()).unwrap())
                {
                    let to_address = seq
                        .next_element::<String>()?
                        .map(|num| Felt::from_str(&num.to_string()).unwrap())
                        .unwrap_or_default();

                    let payload_length_str = seq.next_element::<String>()?.unwrap_or_default();
                    // TODO: for compatibility reason, the length can be in either decimal or hex
                    // format. maybe should just expect all values to be in hex format.
                    let payload_length = payload_length_str
                        .parse::<usize>()
                        .or_else(|_| {
                            usize::from_str_radix(
                                payload_length_str
                                    .strip_prefix("0x")
                                    .unwrap_or(&payload_length_str),
                                16,
                            )
                        })
                        .expect("invalid length value");

                    let mut payload = Vec::new();
                    for _ in 0..payload_length {
                        if let Some(element) = seq
                            .next_element::<String>()?
                            .map(|num| Felt::from_str(&num.to_string()).unwrap())
                        {
                            payload.push(element);
                        }
                    }
                    messages.push(MessageToStarknet {
                        from_address: ContractAddress::from(from_address),
                        to_address: ContractAddress::from(to_address),
                        payload,
                    });
                }
                Ok(messages)
            }
        }

        deserializer.deserialize_seq(MessageToStarknetVisitor)
    }
}

/// Based on https://github.com/cartridge-gg/piltover/blob/2be9d46f00c9c71e2217ab74341f77b09f034c81/src/messaging/output_process.cairo#L28
<<<<<<< HEAD
#[derive(Debug)]
=======
#[derive(Debug, Clone, Deserialize, Serialize, PartialEq, Eq, Default, PartialOrd, Ord)]
>>>>>>> 7c09e4a0
pub struct MessageToAppchain {
    pub from_address: ContractAddress,
    pub to_address: ContractAddress,
    pub nonce: Felt,
    pub selector: Felt,
    pub payload: Vec<Felt>,
}

impl MessageToAppchain {
    pub fn serialize_message_to_appchain<S>(
        messages: &[MessageToAppchain],
        serializer: S,
    ) -> Result<S::Ok, S::Error>
    where
        S: Serializer,
    {
        let mut seq = serializer.serialize_seq(Some(messages.len()))?;
        for message in messages {
            let serialized = message.serialize().unwrap();
            for field_element in serialized {
                // let decimal: BigDecimal = field_element.to_bigint().into(); // Assuming no
                // decimal places for simplicity let num = decimal.to_string();
                // seq.serialize_element(&num)?;
                seq.serialize_element(&field_element)?;
            }
        }
        seq.end()
    }

    pub fn serialize(&self) -> anyhow::Result<Vec<Felt>> {
        let mut result = vec![*self.from_address, *self.to_address, self.nonce, self.selector];
        result.push(Felt::from(self.payload.len()));
        result.extend(self.payload.iter().cloned());
        Ok(result)
    }

    fn deserialize_message_to_appchain<'de, D>(
        deserializer: D,
    ) -> Result<Vec<MessageToAppchain>, D::Error>
    where
        D: Deserializer<'de>,
    {
        struct MessageToAppchainVisitor;

        impl<'de> serde::de::Visitor<'de> for MessageToAppchainVisitor {
            type Value = Vec<MessageToAppchain>;

            fn expecting(&self, formatter: &mut std::fmt::Formatter<'_>) -> std::fmt::Result {
                formatter.write_str("a flat list of integers for MessageToAppchain")
            }

            fn visit_seq<V>(self, mut seq: V) -> Result<Self::Value, V::Error>
            where
                V: serde::de::SeqAccess<'de>,
            {
                let mut messages = Vec::new();
                while let Some(from_address) = seq
                    .next_element::<String>()?
                    .map(|num| Felt::from_str(&num.to_string()).unwrap())
                {
                    let to_address = seq
                        .next_element::<String>()?
                        .map(|num| Felt::from_str(&num.to_string()).unwrap())
                        .unwrap_or_default();
                    let nonce = seq
                        .next_element::<String>()?
                        .map(|num| Felt::from_str(&num.to_string()).unwrap())
                        .unwrap_or_default();
                    let selector = seq
                        .next_element::<String>()?
                        .map(|num| Felt::from_str(&num.to_string()).unwrap())
                        .unwrap_or_default();

                    let payload_length_str = seq.next_element::<String>()?.unwrap_or_default();
                    // TODO: for compatibility reason, the length can be in either decimal or hex
                    // format. maybe should just expect all values to be in hex format.
                    let payload_length = payload_length_str
                        .parse::<usize>()
                        .or_else(|_| {
                            usize::from_str_radix(
                                payload_length_str
                                    .strip_prefix("0x")
                                    .unwrap_or(&payload_length_str),
                                16,
                            )
                        })
                        .expect("invalid length value");

                    let mut payload = Vec::new();
                    for _ in 0..payload_length {
                        if let Some(element) = seq
                            .next_element::<String>()?
                            .map(|num| Felt::from_str(&num.to_string()).unwrap())
                        {
                            payload.push(element);
                        }
                    }
                    messages.push(MessageToAppchain {
                        from_address: ContractAddress::from(from_address),
                        to_address: ContractAddress::from(to_address),
                        nonce,
                        selector,
                        payload,
                    });
                }
                Ok(messages)
            }
        }

        deserializer.deserialize_seq(MessageToAppchainVisitor)
    }
}

#[test]
fn test_deserialize_input() -> anyhow::Result<()> {
    use std::str::FromStr;

    let input = r#"{
        "prev_state_root":"0x65",
        "block_number": 102,
        "block_hash":"0x67",
        "config_hash":"0x68",
        "message_to_starknet_segment":["0x69","0x6a","0x1","0x1"],
        "message_to_appchain_segment":["0x6c","0x6d","0x6e","0x6f","0x1","0x70"],
        "storage_updates":{
            "0x2a": {
                "0x7dc": "0x514",
                "0x7da": "0x4b0"
            }
        },
        "nonce_updates":{
            "0x457": "0x56ce",
            "0x45c": "0x56cf"
        },
        "contract_updates":{
            "0x3": "0x1a102c21"
        },
        "declared_classes":{
            "0x4d2": "0x3039"
        }
    }"#;
    let mut expected = ProgramInput {
        prev_state_root: Felt::from_str("101")?,
        block_number: 102,
        block_hash: Felt::from_str("103")?,
        config_hash: Felt::from_str("104")?,
        message_to_starknet_segment: vec![MessageToStarknet {
            from_address: ContractAddress::from(Felt::from_str("105")?),
            to_address: ContractAddress::from(Felt::from_str("106")?),
            payload: vec![Felt::from_str("1")?],
        }],
        message_to_appchain_segment: vec![MessageToAppchain {
            from_address: ContractAddress::from(Felt::from_str("108")?),
            to_address: ContractAddress::from(Felt::from_str("109")?),
            nonce: Felt::from_str("110")?,
            selector: Felt::from_str("111")?,
            payload: vec![Felt::from_str("112")?],
        }],
        state_updates: StateUpdates {
            storage_updates: vec![(
                ContractAddress::from(Felt::from_str("42")?),
                vec![
                    (Felt::from_str("2010")?, Felt::from_str("1200")?),
                    (Felt::from_str("2012")?, Felt::from_str("1300")?),
                ]
                .into_iter()
                .collect(),
            )]
            .into_iter()
            .collect(),

            nonce_updates: vec![
                (ContractAddress::from(Felt::from_str("1111")?), Felt::from_str("22222")?),
                (ContractAddress::from(Felt::from_str("1116")?), Felt::from_str("22223")?),
            ]
            .into_iter()
            .collect(),

            contract_updates: vec![(
                ContractAddress::from(Felt::from_str("3")?),
                Felt::from_str("437267489")?,
            )]
            .into_iter()
            .collect(),

            declared_classes: vec![(Felt::from_str("1234")?, Felt::from_str("12345")?)]
                .into_iter()
                .collect(),
        },
        world_da: None,
    };
    let mut deserialized = serde_json::from_str::<ProgramInput>(input)?;
    assert_eq!(expected, deserialized);

    deserialized.fill_da(Felt::from_str("42")?);
    expected.world_da = Some(vec![
        Felt::from_str("2010")?,
        Felt::from_str("1200")?,
        Felt::from_str("2012")?,
        Felt::from_str("1300")?,
    ]);

    Ok(())
}

#[test]
fn test_serialize_input() -> anyhow::Result<()> {
    use std::str::FromStr;

    let input = ProgramInput {
        prev_state_root: Felt::from_str("101")?,
        block_number: 102,
        block_hash: Felt::from_str("103")?,
        config_hash: Felt::from_str("104")?,
        message_to_starknet_segment: vec![MessageToStarknet {
            from_address: ContractAddress::from(Felt::from_str("105")?),
            to_address: ContractAddress::from(Felt::from_str("106")?),
            payload: vec![Felt::from_str("1")?],
        }],
        message_to_appchain_segment: vec![MessageToAppchain {
            from_address: ContractAddress::from(Felt::from_str("108")?),
            to_address: ContractAddress::from(Felt::from_str("109")?),
            nonce: Felt::from_str("110")?,
            selector: Felt::from_str("111")?,
            payload: vec![Felt::from_str("112")?],
        }],
        state_updates: StateUpdates {
            storage_updates: vec![(
                ContractAddress::from(Felt::from_str("42")?),
                vec![
                    (Felt::from_str("2010")?, Felt::from_str("1200")?),
                    (Felt::from_str("2012")?, Felt::from_str("1300")?),
                ]
                .into_iter()
                .collect(),
            )]
            .into_iter()
            .collect(),

            nonce_updates: vec![
                (ContractAddress::from(Felt::from_str("1111")?), Felt::from_str("22222")?),
                (ContractAddress::from(Felt::from_str("1116")?), Felt::from_str("22223")?),
            ]
            .into_iter()
            .collect(),

            contract_updates: vec![(
                ContractAddress::from(Felt::from_str("3")?),
                Felt::from_str("437267489")?,
            )]
            .into_iter()
            .collect(),

            declared_classes: vec![(Felt::from_str("1234")?, Felt::from_str("12345")?)]
                .into_iter()
                .collect(),
        },
        world_da: Some(vec![
            Felt::from_str("2010")?,
            Felt::from_str("1200")?,
            Felt::from_str("2012")?,
            Felt::from_str("1300")?,
        ]),
    };

    let serialized = serde_json::to_string::<ProgramInput>(&input.clone())?;
    let deserialized = serde_json::from_str::<ProgramInput>(&serialized)?;
    assert_eq!(input, deserialized);

    Ok(())
}

#[test]
fn test_serialize_to_prover_args() -> anyhow::Result<()> {
    let input = r#"{
        "prev_state_root":"0x65",
        "block_number":102,
        "block_hash":"0x67",
        "config_hash":"0x68",
        "nonce_updates":{
            "0x457": "0x56ce"
        },
        "storage_updates":{
            "0x14d": {
                "0x115c": "0x22b"
            }
        },
        "contract_updates":{
            "0x1046a": "0x1e61"
        },
        "declared_classes":{
            "0x15b38": "0x1869f"
        },
        "message_to_starknet_segment":["0x7b","0x1c8","0x7b","0x80"],
        "message_to_appchain_segment":["0x6c","0x6d","0x6e","0x6f","0x1","0x70"]
    }"#;
    let mut input = serde_json::from_str::<ProgramInput>(input)?;
    input.fill_da(Felt::from_str("333")?);

    // println!("{:?}", input);

    let serialized = input.serialize_to_prover_args();

    let expected = vec![
        101, 102, 103, 104, 1, 1111, 22222, 1, 333, 1, 4444, 555, 1, 66666, 7777, 1, 88888, 99999,
        4, 123, 456, 1, 128, 6, 108, 109, 110, 111, 1, 112, 1, 4444, 555, 0u64,
    ]
    .into_iter()
    .map(Felt::from)
    .collect::<Vec<_>>();

    assert_eq!(serialized, expected);

    Ok(())
}<|MERGE_RESOLUTION|>--- conflicted
+++ resolved
@@ -13,11 +13,7 @@
 
 /// Based on https://github.com/cartridge-gg/piltover/blob/2be9d46f00c9c71e2217ab74341f77b09f034c81/src/snos_output.cairo#L19-L20
 /// With the new state root computed by the prover.
-<<<<<<< HEAD
-#[derive(Debug)]
-=======
 #[derive(Debug, Clone, Deserialize, Serialize, PartialEq, Eq, Default)]
->>>>>>> 7c09e4a0
 pub struct ProgramInput {
     pub prev_state_root: Felt,
     pub block_number: u64,
@@ -274,11 +270,7 @@
 }
 
 /// Based on https://github.com/cartridge-gg/piltover/blob/2be9d46f00c9c71e2217ab74341f77b09f034c81/src/messaging/output_process.cairo#L16
-<<<<<<< HEAD
-#[derive(Debug)]
-=======
 #[derive(Debug, Clone, Deserialize, Serialize, PartialEq, Eq, Default, PartialOrd, Ord)]
->>>>>>> 7c09e4a0
 pub struct MessageToStarknet {
     pub from_address: ContractAddress,
     pub to_address: ContractAddress,
@@ -382,11 +374,7 @@
 }
 
 /// Based on https://github.com/cartridge-gg/piltover/blob/2be9d46f00c9c71e2217ab74341f77b09f034c81/src/messaging/output_process.cairo#L28
-<<<<<<< HEAD
-#[derive(Debug)]
-=======
 #[derive(Debug, Clone, Deserialize, Serialize, PartialEq, Eq, Default, PartialOrd, Ord)]
->>>>>>> 7c09e4a0
 pub struct MessageToAppchain {
     pub from_address: ContractAddress,
     pub to_address: ContractAddress,
