--- conflicted
+++ resolved
@@ -21,33 +21,8 @@
 // events, their schema is known but we generate them dynamically as well because async-graphql
 // does not allow mixing of static and dynamic schemas.
 pub async fn build_schema(pool: &SqlitePool) -> Result<Schema> {
-<<<<<<< HEAD
-    let mut schema_builder = Schema::build("Query", None, Some("Subscription"));
-    // predefined objects
-    let mut objects: Vec<Box<dyn ObjectTrait>> = vec![
-        Box::new(EntityObject),
-        Box::new(MetadataObject),
-        Box::new(ModelObject),
-        Box::new(EventObject),
-        Box::new(TransactionObject),
-        Box::new(PageInfoObject),
-    ];
-
-    // build model data gql objects
-    let (data_objects, data_union) = build_data_objects(pool).await?;
-    objects.extend(data_objects);
-
-    // register model data unions
-    schema_builder = schema_builder.register(data_union);
-
-    // register default scalars
-    for scalar_type in ScalarType::all().iter() {
-        schema_builder = schema_builder.register(Scalar::new(scalar_type));
-    }
-=======
     // build world gql objects
     let (objects, union) = build_objects(pool).await?;
->>>>>>> a8b79031
 
     // collect resolvers for single and plural queries
     let queries: Vec<Field> = objects
@@ -131,12 +106,11 @@
     // predefined objects
     let mut objects: Vec<Box<dyn ObjectTrait>> = vec![
         Box::new(EntityObject),
+        Box::new(EventObject),
         Box::new(MetadataObject),
         Box::new(ModelObject),
-        Box::new(SystemObject),
-        Box::new(EventObject),
-        Box::new(SystemCallObject),
         Box::new(PageInfoObject),
+        Box::new(TransactionObject),
     ];
 
     // model union object
