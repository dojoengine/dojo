#[cfg(test)]
mod tests {
    use std::str::FromStr;
    use std::time::Duration;

    use async_graphql::value;
    use dojo_types::primitive::Primitive;
    use dojo_types::schema::{Enum, EnumOption, Member, Struct, Ty};
    use dojo_world::contracts::abi::model::Layout;
    use dojo_world::manifest::utils::compute_model_selector_from_names;
    use serial_test::serial;
    use sqlx::SqlitePool;
<<<<<<< HEAD
    use starknet::core::types::Event;
    use starknet_crypto::{poseidon_hash_many, FieldElement};
=======
    use starknet::core::types::{Event, Felt};
    use starknet::core::utils::get_selector_from_name;
    use starknet_crypto::poseidon_hash_many;
>>>>>>> 0c50c7d6
    use tokio::sync::mpsc;
    use torii_core::sql::Sql;

    use crate::tests::{model_fixtures, run_graphql_subscription};
    use crate::utils;

    #[sqlx::test(migrations = "../migrations")]
    #[serial]
    async fn test_entity_subscription(pool: SqlitePool) {
        let mut db = Sql::new(pool.clone(), Felt::ZERO).await.unwrap();

        model_fixtures(&mut db).await;
        // 0. Preprocess expected entity value
        let namespace = "types_test".to_string();
        let model_name = "Record".to_string();
        let key = vec![Felt::ONE];
        let entity_id = format!("{:#x}", poseidon_hash_many(&key));
        let keys_str = key.iter().map(|k| format!("{:#x}", k)).collect::<Vec<String>>().join(",");
        let block_timestamp = 1710754478_u64;
        let type_name = utils::type_name_from_names(&namespace, &model_name);

        let expected_value: async_graphql::Value = value!({
            "entityUpdated": {
                "id": entity_id,
                "keys":vec![keys_str],
                "models" : [{
                    "__typename": type_name,
                        "depth": "Zero",
                        "record_id": 0,
                        "typeU16": 1,
                        "type_u64": "0x1",
                        "typeBool": true,
                        "type_felt": format!("{:#x}", Felt::from(1u128)),
                        "typeContractAddress": format!("{:#x}", Felt::ONE)
                }]
            }
        });
        let (tx, mut rx) = mpsc::channel(10);

        tokio::spawn(async move {
            // 1. Open process and sleep.Go to execute subscription
            tokio::time::sleep(Duration::from_secs(1)).await;

            // Set entity with one Record model
            db.set_entity(
                Ty::Struct(Struct {
                    name: utils::struct_name_from_names(&namespace, &model_name),
                    children: vec![
                        Member {
                            name: "depth".to_string(),
                            key: false,
                            ty: Ty::Enum(Enum {
                                name: "Depth".to_string(),
                                option: Some(0),
                                options: vec![
                                    EnumOption { name: "Zero".to_string(), ty: Ty::Tuple(vec![]) },
                                    EnumOption { name: "One".to_string(), ty: Ty::Tuple(vec![]) },
                                    EnumOption { name: "Two".to_string(), ty: Ty::Tuple(vec![]) },
                                    EnumOption { name: "Three".to_string(), ty: Ty::Tuple(vec![]) },
                                ],
                            }),
                        },
                        Member {
                            name: "record_id".to_string(),
                            key: false,
                            ty: Ty::Primitive(Primitive::U8(Some(0))),
                        },
                        Member {
                            name: "typeU16".to_string(),
                            key: false,
                            ty: Ty::Primitive(Primitive::U16(Some(1))),
                        },
                        Member {
                            name: "type_u64".to_string(),
                            key: false,
                            ty: Ty::Primitive(Primitive::U64(Some(1))),
                        },
                        Member {
                            name: "typeBool".to_string(),
                            key: false,
                            ty: Ty::Primitive(Primitive::Bool(Some(true))),
                        },
                        Member {
                            name: "type_felt".to_string(),
                            key: false,
                            ty: Ty::Primitive(Primitive::Felt252(Some(Felt::from(1u128)))),
                        },
                        Member {
                            name: "typeContractAddress".to_string(),
                            key: true,
                            ty: Ty::Primitive(Primitive::ContractAddress(Some(Felt::ONE))),
                        },
                    ],
                }),
                &format!("0x{:064x}:0x{:04x}:0x{:04x}", 0, 0, 0),
                block_timestamp,
            )
            .await
            .unwrap();

            tx.send(()).await.unwrap();
        });

        // 2. The subscription is executed and it is listening, waiting for publish() to be executed
        let response_value = run_graphql_subscription(
            &pool,
            r#"subscription {
                entityUpdated {
                    id
                    keys
                    models {
                        __typename
                        ... on types_test_Record {
                            depth
                            record_id
                            typeU16
                            type_u64
                            typeBool
                            type_felt
                            typeContractAddress
                        }
                    }
                }
            }"#,
        )
        .await;
        // 4. The subscription has received the message from publish()
        // 5. Compare values
        assert_eq!(expected_value, response_value);
        rx.recv().await.unwrap();
    }

    #[sqlx::test(migrations = "../migrations")]
    #[serial]
    async fn test_entity_subscription_with_id(pool: SqlitePool) {
        let mut db = Sql::new(pool.clone(), Felt::ZERO).await.unwrap();

        model_fixtures(&mut db).await;
        // 0. Preprocess expected entity value
        let namespace = "types_test".to_string();
        let model_name = "Record".to_string();
        let key = vec![Felt::ONE];
        let entity_id = format!("{:#x}", poseidon_hash_many(&key));
        let block_timestamp = 1710754478_u64;
        let keys_str = key.iter().map(|k| format!("{:#x}", k)).collect::<Vec<String>>().join(",");
        let type_name = utils::type_name_from_names(&namespace, &model_name);

        let expected_value: async_graphql::Value = value!({
            "entityUpdated": {
                "id": entity_id,
                "keys":vec![keys_str],
                "models" : [{
                    "__typename": type_name,
                        "depth": "Zero",
                        "record_id": 0,
                        "type_felt": format!("{:#x}", Felt::from(1u128)),
                        "typeContractAddress": format!("{:#x}", Felt::ONE)
                }]
            }
        });
        let (tx, mut rx) = mpsc::channel(10);

        tokio::spawn(async move {
            // 1. Open process and sleep.Go to execute subscription
            tokio::time::sleep(Duration::from_secs(1)).await;

            // Set entity with one Record model
            db.set_entity(
                Ty::Struct(Struct {
                    name: utils::struct_name_from_names(&namespace, &model_name),
                    children: vec![
                        Member {
                            name: "depth".to_string(),
                            key: false,
                            ty: Ty::Enum(Enum {
                                name: "Depth".to_string(),
                                option: Some(0),
                                options: vec![
                                    EnumOption { name: "Zero".to_string(), ty: Ty::Tuple(vec![]) },
                                    EnumOption { name: "One".to_string(), ty: Ty::Tuple(vec![]) },
                                    EnumOption { name: "Two".to_string(), ty: Ty::Tuple(vec![]) },
                                    EnumOption { name: "Three".to_string(), ty: Ty::Tuple(vec![]) },
                                ],
                            }),
                        },
                        Member {
                            name: "record_id".to_string(),
                            key: false,
                            ty: Ty::Primitive(Primitive::U32(Some(0))),
                        },
                        Member {
                            name: "type_felt".to_string(),
                            key: false,
                            ty: Ty::Primitive(Primitive::Felt252(Some(Felt::from(1u128)))),
                        },
                        Member {
                            name: "typeContractAddress".to_string(),
                            key: true,
                            ty: Ty::Primitive(Primitive::ContractAddress(Some(Felt::ONE))),
                        },
                    ],
                }),
                &format!("0x{:064x}:0x{:04x}:0x{:04x}", 0, 0, 0),
                block_timestamp,
            )
            .await
            .unwrap();

            tx.send(()).await.unwrap();
        });

        // 2. The subscription is executed and it is listening, waiting for publish() to be executed
        let response_value = run_graphql_subscription(
            &pool,
            r#"subscription {
                entityUpdated(id: "0x579e8877c7755365d5ec1ec7d3a94a457eff5d1f40482bbe9729c064cdead2") {
                    id
                    keys
                    models {
                        __typename
                        ... on types_test_Record {
                            depth
                            record_id
                            type_felt
                            typeContractAddress
                        }
                    }
                }
            }"#,
        )
        .await;
        // 4. The subscription has received the message from publish()
        // 5. Compare values
        assert_eq!(expected_value, response_value);
        rx.recv().await.unwrap();
    }

    #[sqlx::test(migrations = "../migrations")]
    #[serial]
    async fn test_model_subscription(pool: SqlitePool) {
        let mut db = Sql::new(pool.clone(), Felt::ZERO).await.unwrap();
        // 0. Preprocess model value
        let namespace = "types_test".to_string();
        let model_name = "Subrecord".to_string();
<<<<<<< HEAD
        let model_id = format!("{:#x}", compute_model_selector_from_names(&namespace, &model_name));
        let class_hash = FieldElement::TWO;
        let contract_address = FieldElement::THREE;
=======
        let model_id = format!("{:#x}", get_selector_from_name(&model_name).unwrap());
        let class_hash = Felt::TWO;
        let contract_address = Felt::THREE;
>>>>>>> 0c50c7d6
        let block_timestamp: u64 = 1710754478_u64;
        let expected_value: async_graphql::Value = value!({
            "modelRegistered": { "id": model_id, "name": model_name }
        });

        let (tx, mut rx) = mpsc::channel(7);

        tokio::spawn(async move {
            // 1. Open process and sleep.Go to execute subscription
            tokio::time::sleep(Duration::from_secs(1)).await;

            let model = Ty::Struct(Struct {
                name: model_name,
                children: vec![Member {
                    name: "subrecordId".to_string(),
                    key: true,
                    ty: Ty::Primitive(Primitive::U32(None)),
                }],
            });
            db.register_model(
                &namespace,
                model,
                Layout::Fixed(vec![]),
                class_hash,
                contract_address,
                0,
                0,
                block_timestamp,
            )
            .await
            .unwrap();

            // 3. fn publish() is called from state.set_entity()

            tx.send(()).await.unwrap();
        });

        // 2. The subscription is executed and it is listeing, waiting for publish() to be executed
        let response_value = run_graphql_subscription(
            &pool,
            r#"
                subscription {
                    modelRegistered {
                            id, name
                        }
                }"#,
        )
        .await;
        // 4. The subcription has received the message from publish()
        // 5. Compare values
        assert_eq!(expected_value, response_value);
        rx.recv().await.unwrap();
    }

    #[sqlx::test(migrations = "../migrations")]
    #[serial]
    async fn test_model_subscription_with_id(pool: SqlitePool) {
        let mut db = Sql::new(pool.clone(), Felt::ZERO).await.unwrap();
        // 0. Preprocess model value
        let namespace = "types_test".to_string();
        let model_name = "Subrecord".to_string();
<<<<<<< HEAD
        let model_id = format!("{:#x}", compute_model_selector_from_names(&namespace, &model_name));
        let class_hash = FieldElement::TWO;
        let contract_address = FieldElement::THREE;
=======
        let model_id = format!("{:#x}", get_selector_from_name(&model_name).unwrap());
        let class_hash = Felt::TWO;
        let contract_address = Felt::THREE;
>>>>>>> 0c50c7d6
        let block_timestamp: u64 = 1710754478_u64;
        let expected_value: async_graphql::Value = value!({
         "modelRegistered": { "id": model_id, "name": model_name }
        });
        let (tx, mut rx) = mpsc::channel(7);

        tokio::spawn(async move {
            // 1. Open process and sleep.Go to execute subscription
            tokio::time::sleep(Duration::from_secs(1)).await;

            let model = Ty::Struct(Struct {
                name: model_name,
                children: vec![Member {
                    name: "type_u8".into(),
                    key: false,
                    ty: Ty::Primitive(Primitive::U8(None)),
                }],
            });
            db.register_model(
                &namespace,
                model,
                Layout::Fixed(vec![]),
                class_hash,
                contract_address,
                0,
                0,
                block_timestamp,
            )
            .await
            .unwrap();
            // 3. fn publish() is called from state.set_entity()

            tx.send(()).await.unwrap();
        });

        // 2. The subscription is executed and it is listeing, waiting for publish() to be executed
        let response_value = run_graphql_subscription(
            &pool,
            &format!(
                r#"
            subscription {{
                modelRegistered(id: "{}") {{
                        id, name
                    }}
            }}"#,
                model_id
            ),
        )
        .await;
        // 4. The subcription has received the message from publish()
        // 5. Compare values
        assert_eq!(expected_value, response_value);
        rx.recv().await.unwrap();
    }

    #[sqlx::test(migrations = "../migrations")]
    #[serial]
    async fn test_event_emitted(pool: SqlitePool) {
        let mut db = Sql::new(pool.clone(), Felt::ZERO).await.unwrap();
        let block_timestamp: u64 = 1710754478_u64;
        let (tx, mut rx) = mpsc::channel(7);
        tokio::spawn(async move {
            tokio::time::sleep(Duration::from_secs(1)).await;

            db.store_event(
                "0x0",
                &Event {
                    from_address: Felt::ZERO,
                    keys: vec![
                        Felt::from_str("0xdead").unwrap(),
                        Felt::from_str("0xbeef").unwrap(),
                    ],
                    data: vec![
                        Felt::from_str("0xc0de").unwrap(),
                        Felt::from_str("0xface").unwrap(),
                    ],
                },
                Felt::ZERO,
                block_timestamp,
            );

            tx.send(()).await.unwrap();
        });

        let response_value = run_graphql_subscription(
            &pool,
            &format!(
                r#"
                    subscription {{
                        eventEmitted (keys: ["*", "{:#x}"]) {{
                            keys
                            data
                            transactionHash
                        }}
                    }}
                "#,
                Felt::from_str("0xbeef").unwrap()
            ),
        )
        .await;

        let expected_value: async_graphql::Value = value!({
         "eventEmitted": { "keys": vec![
            format!("{:#x}", Felt::from_str("0xdead").unwrap()),
            format!("{:#x}", Felt::from_str("0xbeef").unwrap())
         ], "data": vec![
            format!("{:#x}", Felt::from_str("0xc0de").unwrap()),
            format!("{:#x}", Felt::from_str("0xface").unwrap())
         ], "transactionHash": format!("{:#x}", Felt::ZERO)}
        });

        assert_eq!(response_value, expected_value);
        rx.recv().await.unwrap();
    }
}<|MERGE_RESOLUTION|>--- conflicted
+++ resolved
@@ -7,17 +7,11 @@
     use dojo_types::primitive::Primitive;
     use dojo_types::schema::{Enum, EnumOption, Member, Struct, Ty};
     use dojo_world::contracts::abi::model::Layout;
-    use dojo_world::manifest::utils::compute_model_selector_from_names;
+    use dojo_world::contracts::naming::compute_model_selector_from_names;
     use serial_test::serial;
     use sqlx::SqlitePool;
-<<<<<<< HEAD
-    use starknet::core::types::Event;
-    use starknet_crypto::{poseidon_hash_many, FieldElement};
-=======
     use starknet::core::types::{Event, Felt};
-    use starknet::core::utils::get_selector_from_name;
     use starknet_crypto::poseidon_hash_many;
->>>>>>> 0c50c7d6
     use tokio::sync::mpsc;
     use torii_core::sql::Sql;
 
@@ -262,15 +256,9 @@
         // 0. Preprocess model value
         let namespace = "types_test".to_string();
         let model_name = "Subrecord".to_string();
-<<<<<<< HEAD
         let model_id = format!("{:#x}", compute_model_selector_from_names(&namespace, &model_name));
-        let class_hash = FieldElement::TWO;
-        let contract_address = FieldElement::THREE;
-=======
-        let model_id = format!("{:#x}", get_selector_from_name(&model_name).unwrap());
         let class_hash = Felt::TWO;
         let contract_address = Felt::THREE;
->>>>>>> 0c50c7d6
         let block_timestamp: u64 = 1710754478_u64;
         let expected_value: async_graphql::Value = value!({
             "modelRegistered": { "id": model_id, "name": model_name }
@@ -332,15 +320,9 @@
         // 0. Preprocess model value
         let namespace = "types_test".to_string();
         let model_name = "Subrecord".to_string();
-<<<<<<< HEAD
         let model_id = format!("{:#x}", compute_model_selector_from_names(&namespace, &model_name));
-        let class_hash = FieldElement::TWO;
-        let contract_address = FieldElement::THREE;
-=======
-        let model_id = format!("{:#x}", get_selector_from_name(&model_name).unwrap());
         let class_hash = Felt::TWO;
         let contract_address = Felt::THREE;
->>>>>>> 0c50c7d6
         let block_timestamp: u64 = 1710754478_u64;
         let expected_value: async_graphql::Value = value!({
          "modelRegistered": { "id": model_id, "name": model_name }
