use starknet::{ContractAddress, ClassHash};

#[starknet::interface]
trait IRecords<TContractState> {
    fn create(self: @TContractState, num_records: u8);
}

#[dojo::contract]
mod records {
    use starknet::{ContractAddress, get_caller_address};
<<<<<<< HEAD
    use types_test::models::{Record, Nested, NestedMore, NestedMoreMore};
=======
    use types_test::models::{Record, Subrecord, Nested, NestedMore, NestedMoreMore};
>>>>>>> b1a5597b
    use types_test::{seed, random};
    use super::IRecords;

    #[external(v0)]
    impl RecordsImpl of IRecords<ContractState> {
        fn create(self: @ContractState, num_records: u8) {
            let world = self.world_dispatcher.read();
            let mut record_idx = 0;
<<<<<<< HEAD
            
=======

>>>>>>> b1a5597b
            loop {
                if record_idx == num_records {
                    break ();
                }

                let type_felt: felt252 = record_idx.into();
                let random_u8 = random(pedersen::pedersen(seed(), record_idx.into()), 0, 100)
                    .try_into()
                    .unwrap();
                let random_u128 = random(
                    pedersen::pedersen(seed(), record_idx.into()),
                    0,
                    0xffffffffffffffffffffffffffffffff_u128
                );
<<<<<<< HEAD

                set!(
                    world,
                    (Record {
                        record_id: world.uuid(),
                        type_u8: record_idx.into(),
                        type_u16: record_idx.into(),
                        type_u32: record_idx.into(),
                        type_u64: record_idx.into(),
                        type_u128: record_idx.into(),
                        //type_u256: type_felt.into(),
                        type_bool: if record_idx % 2 == 0 {
                            true
                        } else {
                            false
                        },
                        type_felt: record_idx.into(),
                        type_class_hash: type_felt.try_into().unwrap(),
                        type_contract_address: type_felt.try_into().unwrap(),
                        type_nested: Nested {
                            depth: 1,
                            type_number: record_idx.into(),
                            type_string: type_felt,
                            type_nested_more: NestedMore {
                                depth: 2,
=======

                let record_id = world.uuid();
                let subrecord_id = world.uuid();

                set!(
                    world,
                    (
                        Record {
                            record_id,
                            type_u8: record_idx.into(),
                            type_u16: record_idx.into(),
                            type_u32: record_idx.into(),
                            type_u64: record_idx.into(),
                            type_u128: record_idx.into(),
                            //type_u256: type_felt.into(),
                            type_bool: if record_idx % 2 == 0 {
                                true
                            } else {
                                false
                            },
                            type_felt: record_idx.into(),
                            type_class_hash: type_felt.try_into().unwrap(),
                            type_contract_address: type_felt.try_into().unwrap(),
                            type_nested: Nested {
                                depth: 1,
>>>>>>> b1a5597b
                                type_number: record_idx.into(),
                                type_string: type_felt,
                                type_nested_more: NestedMore {
                                    depth: 2,
                                    type_number: record_idx.into(),
                                    type_string: type_felt,
                                    type_nested_more_more: NestedMoreMore {
                                        depth: 3,
                                        type_number: record_idx.into(),
                                        type_string: type_felt,
                                    }
                                }
<<<<<<< HEAD
                            }
                        },
                        random_u8,
                        random_u128
                    })
=======
                            },
                            random_u8,
                            random_u128
                        },
                        Subrecord {
                            record_id, subrecord_id, type_u8: record_idx.into(), random_u8,
                        }
                    )
>>>>>>> b1a5597b
                );

                record_idx += 1;
            };
            return ();
        }
    }
}<|MERGE_RESOLUTION|>--- conflicted
+++ resolved
@@ -8,11 +8,7 @@
 #[dojo::contract]
 mod records {
     use starknet::{ContractAddress, get_caller_address};
-<<<<<<< HEAD
-    use types_test::models::{Record, Nested, NestedMore, NestedMoreMore};
-=======
     use types_test::models::{Record, Subrecord, Nested, NestedMore, NestedMoreMore};
->>>>>>> b1a5597b
     use types_test::{seed, random};
     use super::IRecords;
 
@@ -21,11 +17,7 @@
         fn create(self: @ContractState, num_records: u8) {
             let world = self.world_dispatcher.read();
             let mut record_idx = 0;
-<<<<<<< HEAD
             
-=======
-
->>>>>>> b1a5597b
             loop {
                 if record_idx == num_records {
                     break ();
@@ -40,33 +32,6 @@
                     0,
                     0xffffffffffffffffffffffffffffffff_u128
                 );
-<<<<<<< HEAD
-
-                set!(
-                    world,
-                    (Record {
-                        record_id: world.uuid(),
-                        type_u8: record_idx.into(),
-                        type_u16: record_idx.into(),
-                        type_u32: record_idx.into(),
-                        type_u64: record_idx.into(),
-                        type_u128: record_idx.into(),
-                        //type_u256: type_felt.into(),
-                        type_bool: if record_idx % 2 == 0 {
-                            true
-                        } else {
-                            false
-                        },
-                        type_felt: record_idx.into(),
-                        type_class_hash: type_felt.try_into().unwrap(),
-                        type_contract_address: type_felt.try_into().unwrap(),
-                        type_nested: Nested {
-                            depth: 1,
-                            type_number: record_idx.into(),
-                            type_string: type_felt,
-                            type_nested_more: NestedMore {
-                                depth: 2,
-=======
 
                 let record_id = world.uuid();
                 let subrecord_id = world.uuid();
@@ -92,7 +57,6 @@
                             type_contract_address: type_felt.try_into().unwrap(),
                             type_nested: Nested {
                                 depth: 1,
->>>>>>> b1a5597b
                                 type_number: record_idx.into(),
                                 type_string: type_felt,
                                 type_nested_more: NestedMore {
@@ -105,13 +69,6 @@
                                         type_string: type_felt,
                                     }
                                 }
-<<<<<<< HEAD
-                            }
-                        },
-                        random_u8,
-                        random_u128
-                    })
-=======
                             },
                             random_u8,
                             random_u128
@@ -120,7 +77,6 @@
                             record_id, subrecord_id, type_u8: record_idx.into(), random_u8,
                         }
                     )
->>>>>>> b1a5597b
                 );
 
                 record_idx += 1;
