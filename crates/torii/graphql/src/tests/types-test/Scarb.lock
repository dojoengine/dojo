# Code generated by scarb DO NOT EDIT.
version = 1

[[package]]
name = "dojo"
<<<<<<< HEAD
version = "0.3.14"
=======
version = "0.3.15"
>>>>>>> fff037f8
dependencies = [
 "dojo_plugin",
]

[[package]]
name = "dojo_plugin"
version = "0.4.0"

[[package]]
name = "types_test"
version = "0.1.0"
dependencies = [
 "dojo",
]<|MERGE_RESOLUTION|>--- conflicted
+++ resolved
@@ -3,18 +3,15 @@
 
 [[package]]
 name = "dojo"
-<<<<<<< HEAD
-version = "0.3.14"
-=======
 version = "0.3.15"
->>>>>>> fff037f8
 dependencies = [
  "dojo_plugin",
 ]
 
 [[package]]
 name = "dojo_plugin"
-version = "0.4.0"
+version = "0.3.11"
+source = "git+https://github.com/dojoengine/dojo?tag=v0.3.11#1e651b5d4d3b79b14a7d8aa29a92062fcb9e6659"
 
 [[package]]
 name = "types_test"
