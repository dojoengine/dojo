--- conflicted
+++ resolved
@@ -276,32 +276,7 @@
     let setup = CompilerTestSetup::from_paths("../../dojo-core", &["../types-test"]);
     let config = setup.build_test_config("types-test", Profile::DEV);
 
-<<<<<<< HEAD
     let ws = scarb::ops::read_workspace(config.manifest_path(), &config).unwrap();
-=======
-    let config = compiler::copy_tmp_config(&source_project_dir, &dojo_core_path, Profile::DEV);
-
-    let ws = ops::read_workspace(config.manifest_path(), &config)
-        .unwrap_or_else(|op| panic!("Error building workspace: {op:?}"));
-    let dojo_metadata =
-        dojo_metadata_from_workspace(&ws).expect("No current package with dojo metadata found.");
-
-    let target_path = ws.target_dir().path_existent().unwrap().join(config.profile().to_string());
-
-    let default_namespace = get_default_namespace_from_ws(&ws).unwrap();
-
-    let mut migration = prepare_migration(
-        source_project_dir,
-        target_path,
-        dojo_metadata.skip_migration,
-        &default_namespace,
-    )
-    .unwrap();
-
-    migration.resolve_variable(migration.world.clone().unwrap().contract_address).unwrap();
-
-    let db = Sql::new(pool.clone(), migration.world_address().unwrap(), Felt::ZERO).await.unwrap();
->>>>>>> dd576ae2
 
     let sequencer = KatanaRunner::new().expect("Failed to start runner.");
     let account = sequencer.account(0);
@@ -356,7 +331,7 @@
 
     let world = WorldContractReader::new(migration_output.world_address, account.provider());
 
-    let db = Sql::new(pool.clone(), migration_output.world_address).await.unwrap();
+    let db = Sql::new(pool.clone(), migration_output.world_address, Felt::ZERO).await.unwrap();
 
     let (shutdown_tx, _) = broadcast::channel(1);
     let mut engine = Engine::new(
