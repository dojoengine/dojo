use async_graphql::dynamic::indexmap::IndexMap;
use async_graphql::dynamic::{
    Field, FieldFuture, FieldValue, InputValue, SubscriptionField, SubscriptionFieldFuture, TypeRef,
};
use async_graphql::{Name, Value};
use async_recursion::async_recursion;
use sqlx::pool::PoolConnection;
use sqlx::{Pool, Sqlite};
use tokio_stream::StreamExt;
use torii_core::simple_broker::SimpleBroker;
use torii_core::types::Entity;

use super::connection::{connection_arguments, connection_output, parse_connection_arguments};
use super::inputs::keys_input::{keys_argument, parse_keys_argument};
use super::{ObjectTrait, TypeMapping, ValueMapping};
use crate::constants::{ENTITY_NAMES, ENTITY_TABLE, ENTITY_TYPE_NAME, EVENT_ID_COLUMN};
use crate::mapping::ENTITY_TYPE_MAPPING;
use crate::query::data::{count_rows, fetch_multiple_rows};
use crate::query::{type_mapping_query, value_mapping_from_row};
use crate::types::TypeData;
use crate::utils::extract;
pub struct EntityObject;

impl ObjectTrait for EntityObject {
    fn name(&self) -> (&str, &str) {
        ENTITY_NAMES
    }

    fn type_name(&self) -> &str {
        ENTITY_TYPE_NAME
    }

    fn type_mapping(&self) -> &TypeMapping {
        &ENTITY_TYPE_MAPPING
    }

    fn table_name(&self) -> Option<&str> {
        Some(ENTITY_TABLE)
    }

    fn related_fields(&self) -> Option<Vec<Field>> {
        Some(vec![model_union_field()])
    }

    fn resolve_many(&self) -> Option<Field> {
        let mut field = Field::new(
            self.name().1,
            TypeRef::named(format!("{}Connection", self.type_name())),
            |ctx| {
                FieldFuture::new(async move {
                    let mut conn = ctx.data::<Pool<Sqlite>>()?.acquire().await?;
                    let connection = parse_connection_arguments(&ctx)?;
                    let keys = parse_keys_argument(&ctx)?;
                    let total_count = count_rows(&mut conn, ENTITY_TABLE, &keys, &None).await?;
                    let (data, page_info) = fetch_multiple_rows(
                        &mut conn,
                        ENTITY_TABLE,
                        EVENT_ID_COLUMN,
                        &keys,
                        &None,
                        &None,
                        &connection,
                        total_count,
                    )
                    .await?;
                    let results = connection_output(
                        &data,
                        &ENTITY_TYPE_MAPPING,
                        &None,
                        EVENT_ID_COLUMN,
                        total_count,
                        false,
                        page_info,
                    )?;

                    Ok(Some(Value::Object(results)))
                })
            },
        );

        field = connection_arguments(field);
        field = keys_argument(field);

        Some(field)
    }

    fn subscriptions(&self) -> Option<Vec<SubscriptionField>> {
        Some(vec![
            SubscriptionField::new("entityUpdated", TypeRef::named_nn(self.type_name()), |ctx| {
                SubscriptionFieldFuture::new(async move {
                    let id = match ctx.args.get("id") {
                        Some(id) => Some(id.string()?.to_string()),
                        None => None,
                    };
                    // if id is None, then subscribe to all entities
                    // if id is Some, then subscribe to only the entity with that id
                    Ok(SimpleBroker::<Entity>::subscribe().filter_map(move |entity: Entity| {
                        if id.is_none() || id == Some(entity.id.clone()) {
                            Some(Ok(Value::Object(EntityObject::value_mapping(entity))))
                        } else {
                            // id != entity.id , then don't send anything, still listening
                            None
                        }
                    }))
                })
            })
            .argument(InputValue::new("id", TypeRef::named(TypeRef::ID))),
        ])
    }
}

impl EntityObject {
    pub fn value_mapping(entity: Entity) -> ValueMapping {
        let keys: Vec<&str> = entity.keys.split('/').filter(|&k| !k.is_empty()).collect();
        IndexMap::from([
            (Name::new("id"), Value::from(entity.id)),
            (Name::new("keys"), Value::from(keys)),
<<<<<<< HEAD
            (Name::new("modelNames"), Value::from(entity.model_names)),
            (Name::new("eventId"), Value::from(entity.event_id)),
=======
            (Name::new("event_id"), Value::from(entity.event_id)),
>>>>>>> 09115ef0
            (
                Name::new("createdAt"),
                Value::from(entity.created_at.format("%Y-%m-%d %H:%M:%S").to_string()),
            ),
            (
                Name::new("updatedAt"),
                Value::from(entity.updated_at.format("%Y-%m-%d %H:%M:%S").to_string()),
            ),
        ])
    }
}

fn model_union_field() -> Field {
    Field::new("models", TypeRef::named_list("ModelUnion"), move |ctx| {
        FieldFuture::new(async move {
            match ctx.parent_value.try_to_value()? {
                Value::Object(indexmap) => {
                    let mut conn = ctx.data::<Pool<Sqlite>>()?.acquire().await?;
<<<<<<< HEAD
                    let model_names: Vec<String> = extract::<String>(indexmap, "modelNames")?
                        .split(',')
                        .map(|s| s.to_string())
                        .collect();

=======
>>>>>>> 09115ef0
                    let entity_id = extract::<String>(indexmap, "id")?;
                    let model_ids: Vec<(String,)> =
                        sqlx::query_as("SELECT model_id from entity_model WHERE entity_id = ?")
                            .bind(&entity_id)
                            .fetch_all(&mut conn)
                            .await?;

                    let mut results: Vec<FieldValue<'_>> = Vec::new();
                    for (name,) in model_ids {
                        let type_mapping = type_mapping_query(&mut conn, &name).await?;
                        let mut path_array = vec![name.clone()];

                        let data = model_data_recursive_query(
                            &mut conn,
                            &mut path_array,
                            &entity_id,
                            &type_mapping,
                        )
                        .await?;

                        results.push(FieldValue::with_type(FieldValue::owned_any(data), name));
                    }

                    Ok(Some(FieldValue::list(results)))
                }
                _ => Err("incorrect value, requires Value::Object".into()),
            }
        })
    })
}

// TODO: flatten query
#[async_recursion]
pub async fn model_data_recursive_query(
    conn: &mut PoolConnection<Sqlite>,
    path_array: &mut Vec<String>,
    entity_id: &str,
    type_mapping: &TypeMapping,
) -> sqlx::Result<ValueMapping> {
    // For nested types, we need to remove prefix in path array
    let namespace = format!("{}_", path_array[0]);
    let table_name = &path_array.join("$").replace(&namespace, "");
    let query = format!("SELECT * FROM {} WHERE entity_id = '{}'", table_name, entity_id);
    let row = sqlx::query(&query).fetch_one(conn.as_mut()).await?;
    let mut value_mapping = value_mapping_from_row(&row, type_mapping, true)?;

    for (field_name, type_data) in type_mapping {
        if let TypeData::Nested((nested_type_ref, nested_mapping)) = type_data {
            path_array.push(nested_type_ref.to_string());

            let nested_values =
                model_data_recursive_query(conn, path_array, entity_id, nested_mapping).await?;

            value_mapping.insert(Name::new(field_name), Value::Object(nested_values));
        }
    }

    Ok(value_mapping)
}<|MERGE_RESOLUTION|>--- conflicted
+++ resolved
@@ -115,12 +115,7 @@
         IndexMap::from([
             (Name::new("id"), Value::from(entity.id)),
             (Name::new("keys"), Value::from(keys)),
-<<<<<<< HEAD
-            (Name::new("modelNames"), Value::from(entity.model_names)),
             (Name::new("eventId"), Value::from(entity.event_id)),
-=======
-            (Name::new("event_id"), Value::from(entity.event_id)),
->>>>>>> 09115ef0
             (
                 Name::new("createdAt"),
                 Value::from(entity.created_at.format("%Y-%m-%d %H:%M:%S").to_string()),
@@ -139,14 +134,11 @@
             match ctx.parent_value.try_to_value()? {
                 Value::Object(indexmap) => {
                     let mut conn = ctx.data::<Pool<Sqlite>>()?.acquire().await?;
-<<<<<<< HEAD
                     let model_names: Vec<String> = extract::<String>(indexmap, "modelNames")?
                         .split(',')
                         .map(|s| s.to_string())
                         .collect();
 
-=======
->>>>>>> 09115ef0
                     let entity_id = extract::<String>(indexmap, "id")?;
                     let model_ids: Vec<(String,)> =
                         sqlx::query_as("SELECT model_id from entity_model WHERE entity_id = ?")
