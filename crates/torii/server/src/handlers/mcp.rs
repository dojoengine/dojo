use std::net::IpAddr;
use std::sync::Arc;

use futures_util::{SinkExt, StreamExt};
use hyper::{Body, Request, Response, StatusCode};
use serde::{Deserialize, Serialize};
use serde_json::{json, Number, Value};
use sqlx::{Row, SqlitePool};
use tokio::sync::{broadcast, RwLock};
use tokio_tungstenite::tungstenite::Message;
use tracing::warn;
use uuid::Uuid;

use super::sql::map_row_to_json;
use super::Handler;

const JSONRPC_VERSION: &str = "2.0";
const MCP_VERSION: &str = "2024-11-05";
const SSE_CHANNEL_CAPACITY: usize = 100;

#[derive(Debug, Deserialize)]
#[serde(untagged)]
enum JsonRpcMessage {
    Request(JsonRpcRequest),
    Notification(JsonRpcNotification),
}

#[derive(Debug, Deserialize)]
struct JsonRpcRequest {
    jsonrpc: String,
    id: Value,
    method: String,
    params: Option<Value>,
}

#[derive(Debug, Deserialize)]
struct JsonRpcNotification {
    _jsonrpc: String,
    _method: String,
    _params: Option<Value>,
}

#[derive(Debug, Serialize, Clone)]
struct JsonRpcResponse {
    jsonrpc: String,
    id: Value,
    #[serde(skip_serializing_if = "Option::is_none")]
    result: Option<Value>,
    #[serde(skip_serializing_if = "Option::is_none")]
    error: Option<JsonRpcError>,
}

#[derive(Debug, Serialize, Clone)]
struct JsonRpcError {
    code: i32,
    message: String,
    #[serde(skip_serializing_if = "Option::is_none")]
    data: Option<Value>,
}

#[derive(Debug, Serialize)]
struct Implementation {
    name: String,
    version: String,
}

#[derive(Debug, Serialize)]
struct ServerCapabilities {
    tools: ToolCapabilities,
    resources: ResourceCapabilities,
}

#[derive(Debug, Serialize)]
struct ToolCapabilities {
    list_changed: bool,
}

#[derive(Debug, Serialize)]
struct ResourceCapabilities {
    subscribe: bool,
    list_changed: bool,
}

<<<<<<< HEAD
// Structure to hold SSE session information
#[derive(Clone, Debug)]
struct SseSession {
    tx: broadcast::Sender<JsonRpcResponse>,
    _session_id: String,
}

#[derive(Clone, Debug)]
struct Tool {
    name: &'static str,
    description: &'static str,
    input_schema: Value,
}

#[derive(Clone, Debug)]
struct Resource {
    name: &'static str,
}

#[derive(Clone, Debug)]
=======
#[derive(Debug, Clone)]
>>>>>>> 296162d1
pub struct McpHandler {
    pool: Arc<SqlitePool>,
    sse_sessions: Arc<RwLock<std::collections::HashMap<String, SseSession>>>,
    tools: Vec<Tool>,
    resources: Vec<Resource>,
}

impl McpHandler {
    pub fn new(pool: Arc<SqlitePool>) -> Self {
        let tools = vec![
            Tool {
                name: "query",
                description: "Execute a SQL query on the database",
                input_schema: json!({
                    "type": "object",
                    "properties": {
                        "query": {
                            "type": "string",
                            "description": "SQL query to execute"
                        }
                    },
                    "required": ["query"]
                }),
            },
            Tool {
                name: "schema",
                description: "Retrieve the database schema including tables, columns, and their \
                              types",
                input_schema: json!({
                    "type": "object",
                    "properties": {
                        "table": {
                            "type": "string",
                            "description": "Optional table name to get schema for. If omitted, returns schema for all tables."
                        }
                    }
                }),
            },
        ];

        let resources = vec![]; // Add resources as needed

        Self {
            pool,
            sse_sessions: Arc::new(tokio::sync::RwLock::new(std::collections::HashMap::new())),
            tools,
            resources,
        }
    }

    async fn handle_request(&self, request: JsonRpcRequest) -> JsonRpcResponse {
        if request.jsonrpc != JSONRPC_VERSION {
            return JsonRpcResponse::invalid_request(request.id);
        }

        match request.method.as_str() {
            "initialize" => self.handle_initialize(request.id),
            "tools/list" => self.handle_tools_list(request.id),
            "tools/call" => self.handle_tools_call(request).await,
            "resources/list" => self.handle_resources_list(request.id),
            "resources/read" => self.handle_resources_read(request).await,
            _ => JsonRpcResponse::method_not_found(request.id),
        }
    }

    fn handle_initialize(&self, id: Value) -> JsonRpcResponse {
        JsonRpcResponse::ok(
            id,
            json!({
                "protocolVersion": MCP_VERSION,
                "serverInfo": Implementation {
                    name: "torii-mcp".to_string(),
                    version: env!("CARGO_PKG_VERSION").to_string(),
                },
                "capabilities": ServerCapabilities {
                    tools: ToolCapabilities {
                        list_changed: true,
                    },
                    resources: ResourceCapabilities {
                        subscribe: true,
                        list_changed: true,
                    },
                },
                "instructions": include_str!("../../static/mcp-instructions.txt")
            }),
        )
    }

    fn handle_tools_list(&self, id: Value) -> JsonRpcResponse {
        let tools_json: Vec<Value> = self
            .tools
            .iter()
            .map(|tool| {
                json!({
                    "name": tool.name,
                    "description": tool.description,
                    "inputSchema": tool.input_schema
                })
            })
            .collect();

        JsonRpcResponse::ok(id, json!({ "tools": tools_json }))
    }

    async fn handle_tools_call(&self, request: JsonRpcRequest) -> JsonRpcResponse {
        let Some(params) = &request.params else {
            return JsonRpcResponse::invalid_params(request.id, "Missing params");
        };

        let Some(tool_name) = params.get("name").and_then(Value::as_str) else {
            return JsonRpcResponse::invalid_params(request.id, "Missing tool name");
        };

        match tool_name {
            "query" => self.handle_query_tool(request).await,
            "schema" => self.handle_schema_tool(request).await,
            _ => JsonRpcResponse::method_not_found(request.id),
        }
    }

    async fn handle_websocket_connection(
        &self,
        ws_stream: tokio_tungstenite::WebSocketStream<hyper::upgrade::Upgraded>,
    ) {
        let (mut write, mut read) = ws_stream.split();

        while let Some(msg) = read.next().await {
            if let Ok(Message::Text(text)) = msg {
                let response = match serde_json::from_str::<JsonRpcMessage>(&text) {
                    Ok(JsonRpcMessage::Request(request)) => self.handle_request(request).await,
                    Ok(JsonRpcMessage::Notification(_notification)) => {
                        // Handle notifications if needed
                        continue;
                    }
                    Err(e) => JsonRpcResponse::parse_error(Value::Null, &e.to_string()),
                };

                if let Err(e) =
                    write.send(Message::Text(serde_json::to_string(&response).unwrap())).await
                {
                    warn!("Error sending message: {}", e);
                    break;
                }
            }
        }
    }

    // New method to handle SSE connections
    async fn handle_sse_connection(&self) -> Response<Body> {
        // Create a new session ID
        let session_id = Uuid::new_v4().to_string();

        // Create a broadcast channel for SSE messages
        let (tx, rx) = broadcast::channel::<JsonRpcResponse>(SSE_CHANNEL_CAPACITY);

        // Store the session
        {
            let mut sessions = self.sse_sessions.write().await;
            sessions.insert(
                session_id.clone(),
                SseSession { tx: tx.clone(), _session_id: session_id.clone() },
            );
        }

        // Create the message endpoint path
        let message_endpoint = format!("/mcp/message?sessionId={}", session_id);

        // Create initial endpoint info event - using full URL format
        let endpoint_info = format!("event: endpoint\ndata: {}\n\n", message_endpoint);

        // Create the streaming body with the endpoint information followed by event data
        let stream = futures_util::stream::once(async move {
            Ok::<_, hyper::Error>(hyper::body::Bytes::from(endpoint_info))
        })
        .chain(futures_util::stream::unfold(rx, move |mut rx| {
            async move {
                match rx.recv().await {
                    Ok(msg) => {
                        match serde_json::to_string(&msg) {
                            Ok(json) => {
                                // Format SSE data with event name and proper line breaks
                                let sse_data = format!("event: message\ndata: {}\n\n", json);
                                Some((
                                    Ok::<_, hyper::Error>(hyper::body::Bytes::from(sse_data)),
                                    rx,
                                ))
                            }
                            Err(e) => {
                                warn!("Error serializing message: {}", e);
                                // Format error event with proper SSE format
                                Some((
                                    Ok::<_, hyper::Error>(hyper::body::Bytes::from(format!(
                                        "event: error\ndata: {{\n  \"error\": \"{}\" }}\n\n",
                                        e
                                    ))),
                                    rx,
                                ))
                            }
                        }
                    }
                    Err(_) => None,
                }
            }
        }));

        // Return the SSE response
        Response::builder()
            .header("Content-Type", "text/event-stream")
            .header("Cache-Control", "no-cache")
            .header("Connection", "keep-alive")
            .header("X-Session-Id", session_id)
            .body(Body::wrap_stream(stream))
            .unwrap()
    }

    // New method to handle JSON-RPC messages sent via HTTP POST
    async fn handle_message_request(&self, req: Request<Body>) -> Response<Body> {
        // Extract the session ID from the query parameters
        let uri = req.uri();
        let session_id = uri.query().unwrap().split("=").collect::<Vec<_>>()[1];

        // Check if the session exists
        let tx = {
            let sessions = self.sse_sessions.read().await;
            match sessions.get(session_id) {
                Some(s) => s.tx.clone(),
                _ => {
                    return Response::builder()
                        .body(Body::from(
                            serde_json::to_string(&JsonRpcResponse::invalid_params(
                                Value::Number(Into::<Number>::into(-1)),
                                "session not found",
                            ))
                            .unwrap(),
                        ))
                        .unwrap();
                }
            }
        };

        // Read the request body
        let body_bytes = match hyper::body::to_bytes(req.into_body()).await {
            Ok(bytes) => bytes,
            Err(e) => {
                return Response::builder()
                    .status(StatusCode::BAD_REQUEST)
                    .body(Body::from(format!("Error reading request body: {}", e)))
                    .unwrap();
            }
        };

        let body_str = match String::from_utf8(body_bytes.to_vec()) {
            Ok(s) => s,
            Err(e) => {
                return Response::builder()
                    .status(StatusCode::BAD_REQUEST)
                    .body(Body::from(format!("Invalid UTF-8 in request body: {}", e)))
                    .unwrap();
            }
        };

        // First try to parse as a raw JSON value to handle any valid JSON input
        let parsed_json: Result<serde_json::Value, _> = serde_json::from_str(&body_str);

        let response = match &parsed_json {
            Ok(json_value) => {
                // Try to parse as a JsonRpcMessage
                match serde_json::from_value::<JsonRpcMessage>(json_value.clone()) {
                    Ok(JsonRpcMessage::Request(request)) => {
                        let response = self.handle_request(request).await;

                        // Forward the response to the SSE channel
                        if let Err(e) = tx.send(response.clone()) {
                            warn!("Error forwarding response to SSE: {}", e);
                        }

                        Response::builder()
                            .status(StatusCode::ACCEPTED)
                            .header("Content-Type", "application/json")
                            .header("Access-Control-Allow-Origin", "*")
                            .body(Body::from(serde_json::to_string(&response).unwrap()))
                            .unwrap()
                    }
                    Ok(JsonRpcMessage::Notification(_)) => {
                        // For notifications, just send 202 Accepted with no body
                        Response::builder()
                            .status(StatusCode::ACCEPTED)
                            .header("Access-Control-Allow-Origin", "*")
                            .body(Body::empty())
                            .unwrap()
                    }
                    Err(_) => {
                        // If not a valid JsonRpcMessage, try to interpret as a raw request
                        // This is more permissive and handles cases where the client sends
                        // simplified JSON
                        if let Some(method) = json_value.get("method").and_then(|m| m.as_str()) {
                            let id = json_value.get("id").cloned().unwrap_or(Value::Null);
                            let params = json_value.get("params").cloned();

                            let request = JsonRpcRequest {
                                jsonrpc: JSONRPC_VERSION.to_string(),
                                id,
                                method: method.to_string(),
                                params,
                            };

                            let response = self.handle_request(request).await;

                            // Forward the response to the SSE channel
                            if let Err(e) = tx.send(response.clone()) {
                                warn!("Error forwarding response to SSE: {}", e);
                            }

                            Response::builder()
                                .status(StatusCode::ACCEPTED)
                                .header("Content-Type", "application/json")
                                .header("Access-Control-Allow-Origin", "*")
                                .body(Body::from(serde_json::to_string(&response).unwrap()))
                                .unwrap()
                        } else {
                            // Not a valid request
                            let error_response = JsonRpcResponse::invalid_request(Value::Null);
                            Response::builder()
                                .status(StatusCode::BAD_REQUEST)
                                .header("Content-Type", "application/json")
                                .header("Access-Control-Allow-Origin", "*")
                                .body(Body::from(serde_json::to_string(&error_response).unwrap()))
                                .unwrap()
                        }
                    }
                }
            }
            Err(e) => {
                let error_response = JsonRpcResponse::parse_error(Value::Null, &e.to_string());
                Response::builder()
                    .status(StatusCode::BAD_REQUEST)
                    .header("Content-Type", "application/json")
                    .header("Access-Control-Allow-Origin", "*")
                    .body(Body::from(serde_json::to_string(&error_response).unwrap()))
                    .unwrap()
            }
        };

        response
    }

    async fn handle_schema_tool(&self, request: JsonRpcRequest) -> JsonRpcResponse {
        let table_filter = request
            .params
            .as_ref()
            .and_then(|p| p.get("arguments"))
            .and_then(|args| args.get("table"))
            .and_then(Value::as_str);

        let schema_query = match table_filter {
            Some(_table) => "SELECT 
                    m.name as table_name,
                    p.* 
                FROM sqlite_master m
                JOIN pragma_table_info(m.name) p
                WHERE m.type = 'table'
                AND m.name = ?
                ORDER BY m.name, p.cid"
                .to_string(),
            _ => "SELECT 
                    m.name as table_name,
                    p.* 
                FROM sqlite_master m
                JOIN pragma_table_info(m.name) p
                WHERE m.type = 'table'
                ORDER BY m.name, p.cid"
                .to_string(),
        };

        let rows = match table_filter {
            Some(table) => sqlx::query(&schema_query).bind(table).fetch_all(&*self.pool).await,
            _ => sqlx::query(&schema_query).fetch_all(&*self.pool).await,
        };

        match rows {
            Ok(rows) => {
                let mut schema = serde_json::Map::new();

                for row in rows {
                    let table_name: String = row.try_get("table_name").unwrap();
                    let column_name: String = row.try_get("name").unwrap();
                    let column_type: String = row.try_get("type").unwrap();
                    let not_null: bool = row.try_get::<bool, _>("notnull").unwrap();
                    let pk: bool = row.try_get::<bool, _>("pk").unwrap();
                    let default_value: Option<String> = row.try_get("dflt_value").unwrap();

                    let table_entry = schema.entry(table_name).or_insert_with(|| {
                        json!({
                            "columns": serde_json::Map::new()
                        })
                    });

                    if let Some(columns) =
                        table_entry.get_mut("columns").and_then(|v| v.as_object_mut())
                    {
                        columns.insert(
                            column_name,
                            json!({
                                "type": column_type,
                                "nullable": !not_null,
                                "primary_key": pk,
                                "default": default_value
                            }),
                        );
                    }
                }

                JsonRpcResponse {
                    jsonrpc: JSONRPC_VERSION.to_string(),
                    id: request.id,
                    result: Some(json!({
                        "content": [{
                            "type": "text",
                            "text": serde_json::to_string_pretty(&schema).unwrap()
                        }]
                    })),
                    error: None,
                }
            }
            Err(e) => JsonRpcResponse {
                jsonrpc: JSONRPC_VERSION.to_string(),
                id: request.id,
                result: None,
                error: Some(JsonRpcError {
                    code: -32603,
                    message: "Database error".to_string(),
                    data: Some(json!({ "details": e.to_string() })),
                }),
            },
        }
    }

    async fn handle_query_tool(&self, request: JsonRpcRequest) -> JsonRpcResponse {
        let Some(params) = request.params else {
            return JsonRpcResponse::invalid_params(request.id, "Missing params");
        };

        let args = params.get("arguments").and_then(Value::as_object);
        if let Some(query) = args.and_then(|args| args.get("query").and_then(Value::as_str)) {
            match sqlx::query(query).fetch_all(&*self.pool).await {
                Ok(rows) => {
                    // Convert rows to JSON using shared mapping function
                    let result = rows.iter().map(map_row_to_json).collect::<Vec<_>>();

                    JsonRpcResponse {
                        jsonrpc: JSONRPC_VERSION.to_string(),
                        id: request.id,
                        result: Some(json!({
                            "content": [{
                                "type": "text",
                                "text": serde_json::to_string(&result).unwrap()
                            }]
                        })),
                        error: None,
                    }
                }
                Err(e) => JsonRpcResponse {
                    jsonrpc: JSONRPC_VERSION.to_string(),
                    id: request.id,
                    result: None,
                    error: Some(JsonRpcError {
                        code: -32603,
                        message: "Database error".to_string(),
                        data: Some(json!({ "details": e.to_string() })),
                    }),
                },
            }
        } else {
            JsonRpcResponse {
                jsonrpc: JSONRPC_VERSION.to_string(),
                id: request.id,
                result: None,
                error: Some(JsonRpcError {
                    code: -32602,
                    message: "Invalid params".to_string(),
                    data: Some(json!({ "details": "Missing query parameter" })),
                }),
            }
        }
    }

    // New method to handle resources/list
    fn handle_resources_list(&self, id: Value) -> JsonRpcResponse {
        let resources_json: Vec<Value> =
            self.resources.iter().map(|resource| json!({ "name": resource.name })).collect();

        JsonRpcResponse::ok(id, json!({ "resources": resources_json }))
    }

    // New method to handle resources/read
    async fn handle_resources_read(&self, request: JsonRpcRequest) -> JsonRpcResponse {
        let Some(params) = &request.params else {
            return JsonRpcResponse::invalid_params(request.id, "Missing params");
        };

        let Some(uri) = params.get("uri").and_then(Value::as_str) else {
            return JsonRpcResponse::invalid_params(request.id, "Missing uri parameter");
        };

        // For now, we don't have any resources to read
        JsonRpcResponse {
            jsonrpc: JSONRPC_VERSION.to_string(),
            id: request.id,
            result: None,
            error: Some(JsonRpcError {
                code: -32601,
                message: "Resource not found".to_string(),
                data: Some(json!({ "details": format!("No resource found with URI: {}", uri) })),
            }),
        }
    }
}

impl JsonRpcResponse {
    fn ok(id: Value, result: Value) -> Self {
        Self { jsonrpc: JSONRPC_VERSION.to_string(), id, result: Some(result), error: None }
    }

    fn error(id: Value, code: i32, message: &str, data: Option<Value>) -> Self {
        Self {
            jsonrpc: JSONRPC_VERSION.to_string(),
            id,
            result: None,
            error: Some(JsonRpcError { code, message: message.to_string(), data }),
        }
    }

    fn invalid_request(id: Value) -> Self {
        Self::error(id, -32600, "Invalid Request", None)
    }

    fn method_not_found(id: Value) -> Self {
        Self::error(id, -32601, "Method not found", None)
    }

    fn invalid_params(id: Value, details: &str) -> Self {
        Self::error(id, -32602, "Invalid params", Some(json!({ "details": details })))
    }

    fn parse_error(id: Value, details: &str) -> Self {
        Self::error(id, -32700, "Parse error", Some(json!({ "details": details })))
    }
}

#[async_trait::async_trait]
impl Handler for McpHandler {
    fn should_handle(&self, req: &Request<Body>) -> bool {
        req.uri().path().starts_with("/mcp")
    }

<<<<<<< HEAD
    async fn handle(&self, req: Request<Body>, _: IpAddr) -> Response<Body> {
        let uri_path = req.uri().path();

        // Handle CORS preflight requests
        if req.method() == hyper::Method::OPTIONS {
            return Response::builder()
                .status(StatusCode::OK)
                .header("Access-Control-Allow-Origin", "*")
                .header("Access-Control-Allow-Methods", "GET, POST, OPTIONS")
                .header("Access-Control-Allow-Headers", "Content-Type, Authorization")
                .header("Access-Control-Max-Age", "86400")
                .body(Body::empty())
                .unwrap();
        }
=======
    async fn handle(&self, req: Request<Body>, _client_addr: IpAddr) -> Response<Body> {
        if hyper_tungstenite::is_upgrade_request(&req) {
            let (response, websocket) = hyper_tungstenite::upgrade(req, None)
                .expect("Failed to upgrade WebSocket connection");
>>>>>>> 296162d1

        // Handle message endpoint (for SSE clients)
        if uri_path == "/mcp/message" {
            return self.handle_message_request(req).await;
        }

        match req.method() {
            // Handle GET requests for SSE connection
            &hyper::Method::GET => {
                return self.handle_sse_connection().await;
            }
            // Handle WebSocket upgrade requests
            _ if hyper_tungstenite::is_upgrade_request(&req) => {
                let (response, websocket) = match hyper_tungstenite::upgrade(req, None) {
                    Ok(upgrade) => upgrade,
                    Err(_) => {
                        return Response::builder()
                            .status(StatusCode::BAD_REQUEST)
                            .header("Access-Control-Allow-Origin", "*")
                            .body(Body::from("Failed to upgrade WebSocket connection"))
                            .unwrap();
                    }
                };

                let this = self.clone();
                tokio::spawn(async move {
                    if let Ok(ws_stream) = websocket.await {
                        this.handle_websocket_connection(ws_stream).await;
                    }
                });

                response
            }
            // Return Method Not Allowed for other methods
            _ => Response::builder()
                .status(StatusCode::METHOD_NOT_ALLOWED)
                .header("Access-Control-Allow-Origin", "*")
                .body(Body::from("Method not allowed"))
                .unwrap(),
        }
    }
}<|MERGE_RESOLUTION|>--- conflicted
+++ resolved
@@ -81,7 +81,6 @@
     list_changed: bool,
 }
 
-<<<<<<< HEAD
 // Structure to hold SSE session information
 #[derive(Clone, Debug)]
 struct SseSession {
@@ -102,9 +101,6 @@
 }
 
 #[derive(Clone, Debug)]
-=======
-#[derive(Debug, Clone)]
->>>>>>> 296162d1
 pub struct McpHandler {
     pool: Arc<SqlitePool>,
     sse_sessions: Arc<RwLock<std::collections::HashMap<String, SseSession>>>,
@@ -660,27 +656,8 @@
         req.uri().path().starts_with("/mcp")
     }
 
-<<<<<<< HEAD
     async fn handle(&self, req: Request<Body>, _: IpAddr) -> Response<Body> {
         let uri_path = req.uri().path();
-
-        // Handle CORS preflight requests
-        if req.method() == hyper::Method::OPTIONS {
-            return Response::builder()
-                .status(StatusCode::OK)
-                .header("Access-Control-Allow-Origin", "*")
-                .header("Access-Control-Allow-Methods", "GET, POST, OPTIONS")
-                .header("Access-Control-Allow-Headers", "Content-Type, Authorization")
-                .header("Access-Control-Max-Age", "86400")
-                .body(Body::empty())
-                .unwrap();
-        }
-=======
-    async fn handle(&self, req: Request<Body>, _client_addr: IpAddr) -> Response<Body> {
-        if hyper_tungstenite::is_upgrade_request(&req) {
-            let (response, websocket) = hyper_tungstenite::upgrade(req, None)
-                .expect("Failed to upgrade WebSocket connection");
->>>>>>> 296162d1
 
         // Handle message endpoint (for SSE clients)
         if uri_path == "/mcp/message" {
