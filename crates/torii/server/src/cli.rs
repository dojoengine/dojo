use std::env;
use std::net::SocketAddr;
use std::str::FromStr;

use anyhow::{anyhow, Context};
use camino::Utf8PathBuf;
use clap::Parser;
use dojo_world::manifest::Manifest;
use dojo_world::metadata::{dojo_metadata_from_workspace, Environment};
use scarb::core::Config;
use sqlx::sqlite::SqlitePoolOptions;
use starknet::core::types::FieldElement;
use starknet::providers::jsonrpc::HttpTransport;
use starknet::providers::JsonRpcClient;
use tokio_util::sync::CancellationToken;
use torii_client::contract::world::WorldContractReader;
use torii_core::engine::{Engine, EngineConfig, Processors};
use torii_core::processors::register_model::RegisterModelProcessor;
use torii_core::processors::register_system::RegisterSystemProcessor;
use torii_core::processors::store_set_record::StoreSetRecordProcessor;
use torii_core::sql::Sql;
use tracing::error;
use tracing_subscriber::fmt;
use url::Url;

mod server;

/// Dojo World Indexer
#[derive(Parser, Debug)]
#[command(name = "torii", author, version, about, long_about = None)]
struct Args {
    /// The world to index
    #[arg(short, long = "world", env = "DOJO_WORLD_ADDRESS")]
    world_address: Option<FieldElement>,
    /// The rpc endpoint to use
    #[arg(long, default_value = "http://localhost:5050")]
    rpc: String,
    /// Database url
    #[arg(short, long, default_value = "sqlite::memory:")]
    database_url: String,
    /// Specify a local manifest to intiailize from
    #[arg(short, long, env = "DOJO_MANIFEST_FILE")]
    manifest: Option<Utf8PathBuf>,
    /// Specify a block to start indexing from, ignored if stored head exists
    #[arg(short, long, default_value = "0")]
    start_block: u64,
    /// Host address for GraphQL/gRPC endpoints
    #[arg(long, default_value = "0.0.0.0")]
    host: String,
    /// Port number for GraphQL/gRPC endpoints
    #[arg(long, default_value = "8080")]
    port: u16,
}

#[tokio::main]
async fn main() -> anyhow::Result<()> {
    let args = Args::parse();
    let subscriber = fmt::Subscriber::builder()
        .with_max_level(tracing::Level::INFO) // Set the maximum log level
        .finish();

    // Set the global subscriber
    tracing::subscriber::set_global_default(subscriber)
        .expect("Failed to set the global tracing subscriber");

    // Setup cancellation for graceful shutdown
    let cts = CancellationToken::new();
    ctrlc::set_handler({
        let cts: CancellationToken = cts.clone();
        move || {
            cts.cancel();
        }
    })?;

    let database_url = &args.database_url;
    #[cfg(feature = "sqlite")]
    let pool = SqlitePoolOptions::new().max_connections(5).connect(database_url).await?;
    sqlx::migrate!("../migrations").run(&pool).await?;

    let provider = JsonRpcClient::new(HttpTransport::new(Url::parse(&args.rpc).unwrap()));

    let (manifest, env) = get_manifest_and_env(args.manifest.as_ref())
        .with_context(|| "Failed to get manifest file".to_string())?;

    // Get world address
    let world_address = get_world_address(&args, &manifest, env.as_ref())?;
    let world = WorldContractReader::new(world_address, &provider);

    let db = Sql::new(pool.clone(), world_address).await?;
    db.load_from_manifest(manifest.clone()).await?;
<<<<<<< HEAD
    // let processors = Processors {
    //     event: vec![
    //         Box::new(RegisterModelProcessor),
    //         Box::new(RegisterSystemProcessor),
    //         Box::new(StoreSetRecordProcessor),
    //     ],
    //     transaction: vec![Box::new(StoreSystemCallProcessor)],
    //     ..Processors::default()
    // };

    // let indexer =
    //     Indexer::new(&world, &db, &provider, processors, manifest, world_address,
    // args.start_block);
=======
    let processors = Processors {
        event: vec![
            Box::new(RegisterModelProcessor),
            Box::new(RegisterSystemProcessor),
            Box::new(StoreSetRecordProcessor),
        ],
        // transaction: vec![Box::new(StoreSystemCallProcessor)],
        ..Processors::default()
    };

    let engine = Engine::new(
        &world,
        &db,
        &provider,
        processors,
        EngineConfig { start_block: args.start_block, ..Default::default() },
    );
>>>>>>> 554c7e1b

    let addr = format!("{}:{}", args.host, args.port)
        .parse::<SocketAddr>()
        .expect("able to parse address");

    tokio::select! {
<<<<<<< HEAD
        // res = indexer.start() => {
        //     if let Err(e) = res {
        //         error!("Indexer failed with error: {:?}", e);
        //     }
        // }
        _ = server => {}
=======
        res = engine.start(cts) => {
            if let Err(e) = res {
                error!("Indexer failed with error: {e}");
            }
        }

        res = server::spawn_server(&addr, &pool) => {
            if let Err(e) = res {
                error!("Server failed with error: {e}");
            }
        }

>>>>>>> 554c7e1b
        _ = tokio::signal::ctrl_c() => {
            println!("Received Ctrl+C, shutting down");
        }
    }

    Ok(())
}

// Tries to find scarb manifest first for env variables
//
// Use manifest path from cli args,
// else uses scarb manifest to derive path of dojo manifest file,
// else try to derive manifest path from scarb manifest
// else try `./target/dev/manifest.json` as dojo manifest path
//
// If neither of this work return an error and exit
fn get_manifest_and_env(
    args_path: Option<&Utf8PathBuf>,
) -> anyhow::Result<(Manifest, Option<Environment>)> {
    let config;
    let ws = if let Ok(scarb_manifest_path) = scarb::ops::find_manifest_path(None) {
        config = Config::builder(scarb_manifest_path)
            .log_filter_directive(env::var_os("SCARB_LOG"))
            .build()
            .with_context(|| "Couldn't build scarb config".to_string())?;
        scarb::ops::read_workspace(config.manifest_path(), &config).ok()
    } else {
        None
    };

    let manifest = if let Some(manifest_path) = args_path {
        Manifest::load_from_path(manifest_path)?
    } else if let Some(ref ws) = ws {
        let target_dir = ws.target_dir().path_existent()?;
        let target_dir = target_dir.join(ws.config().profile().as_str());
        let manifest_path = target_dir.join("manifest.json");
        Manifest::load_from_path(manifest_path)?
    } else {
        return Err(anyhow!(
            "Cannot find Scarb manifest file. Either run this command from within a Scarb project \
             or specify it using `--manifest` argument"
        ));
    };
    let env = if let Some(ws) = ws {
        dojo_metadata_from_workspace(&ws).and_then(|inner| inner.env().cloned())
    } else {
        None
    };
    Ok((manifest, env))
}

fn get_world_address(
    args: &Args,
    manifest: &Manifest,
    env_metadata: Option<&Environment>,
) -> anyhow::Result<FieldElement> {
    if let Some(address) = args.world_address {
        return Ok(address);
    }

    if let Some(world_address) = env_metadata.and_then(|env| env.world_address()) {
        return Ok(FieldElement::from_str(world_address)?);
    }

    if let Some(address) = manifest.world.address {
        Ok(address)
    } else {
        Err(anyhow!(
            "Could not find World address. Please specify it with --world, or in manifest.json or \
             [tool.dojo.env] in Scarb.toml"
        ))
    }
}<|MERGE_RESOLUTION|>--- conflicted
+++ resolved
@@ -88,21 +88,6 @@
 
     let db = Sql::new(pool.clone(), world_address).await?;
     db.load_from_manifest(manifest.clone()).await?;
-<<<<<<< HEAD
-    // let processors = Processors {
-    //     event: vec![
-    //         Box::new(RegisterModelProcessor),
-    //         Box::new(RegisterSystemProcessor),
-    //         Box::new(StoreSetRecordProcessor),
-    //     ],
-    //     transaction: vec![Box::new(StoreSystemCallProcessor)],
-    //     ..Processors::default()
-    // };
-
-    // let indexer =
-    //     Indexer::new(&world, &db, &provider, processors, manifest, world_address,
-    // args.start_block);
-=======
     let processors = Processors {
         event: vec![
             Box::new(RegisterModelProcessor),
@@ -120,21 +105,12 @@
         processors,
         EngineConfig { start_block: args.start_block, ..Default::default() },
     );
->>>>>>> 554c7e1b
 
     let addr = format!("{}:{}", args.host, args.port)
         .parse::<SocketAddr>()
         .expect("able to parse address");
 
     tokio::select! {
-<<<<<<< HEAD
-        // res = indexer.start() => {
-        //     if let Err(e) = res {
-        //         error!("Indexer failed with error: {:?}", e);
-        //     }
-        // }
-        _ = server => {}
-=======
         res = engine.start(cts) => {
             if let Err(e) = res {
                 error!("Indexer failed with error: {e}");
@@ -147,7 +123,6 @@
             }
         }
 
->>>>>>> 554c7e1b
         _ = tokio::signal::ctrl_c() => {
             println!("Received Ctrl+C, shutting down");
         }
