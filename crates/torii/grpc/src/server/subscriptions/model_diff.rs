use std::collections::{HashMap, HashSet, VecDeque};
use std::future::Future;
use std::sync::Arc;
use std::task::Poll;

use futures_util::future::BoxFuture;
use futures_util::FutureExt;
use num_traits::FromPrimitive;
use rand::Rng;
use rayon::prelude::{IntoParallelIterator, ParallelIterator};
use starknet::core::types::Felt;
use starknet::core::types::{
    BlockId, ContractStorageDiffItem, MaybePendingStateUpdate, StateUpdate, StorageEntry,
};
use starknet::macros::short_string;
use starknet::providers::Provider;
use starknet_crypto::poseidon_hash_many;
use tokio::sync::mpsc::{channel, Receiver, Sender};
use tokio::sync::RwLock;
use torii_core::error::{Error, ParseError};
use tracing::{debug, error, trace};

use super::error::SubscriptionError;
use crate::proto;
use crate::proto::world::SubscribeModelsResponse;
use crate::types::ModelKeysClause;

pub(crate) const LOG_TARGET: &str = "torii::grpc::server::subscriptions::model_diff";

pub struct ModelMetadata {
    pub name: Felt,
    pub packed_size: usize,
}

pub struct ModelDiffRequest {
    pub model: ModelMetadata,
    pub keys: proto::types::ModelKeysClause,
}

impl ModelDiffRequest {}

pub struct ModelDiffSubscriber {
    /// The storage addresses that the subscriber is interested in.
    storage_addresses: HashSet<Felt>,
    /// The channel to send the response back to the subscriber.
    sender: Sender<Result<proto::world::SubscribeModelsResponse, tonic::Status>>,
}

#[derive(Default)]
pub struct StateDiffManager {
    subscribers: RwLock<HashMap<usize, ModelDiffSubscriber>>,
}

impl StateDiffManager {
    pub async fn add_subscriber(
        &self,
        reqs: Vec<ModelDiffRequest>,
    ) -> Result<Receiver<Result<proto::world::SubscribeModelsResponse, tonic::Status>>, Error> {
        let id: usize = rand::thread_rng().gen::<usize>();

        let (sender, receiver) = channel(1);

        // convert the list of entites into a list storage addresses
        let storage_addresses = reqs
            .into_iter()
            .map(|req| {
<<<<<<< HEAD
                let keys: KeysClause = req.keys.into();
=======
                let keys: ModelKeysClause =
                    req.keys.try_into().map_err(ParseError::FromByteSliceError)?;
>>>>>>> 8f5ee1d5

                let base = poseidon_hash_many(&[
                    short_string!("dojo_storage"),
                    req.model.name,
                    poseidon_hash_many(&keys.keys),
                ]);

                let res = (0..req.model.packed_size)
                    .into_par_iter()
                    .map(|i| base + Felt::from_usize(i).expect("failed to convert usize to Felt"))
                    .collect::<Vec<Felt>>();

                Ok(res)
            })
            .collect::<Result<Vec<_>, Error>>()?
            .into_iter()
            .flatten()
            .collect::<HashSet<Felt>>();

        // NOTE: unlock issue with firefox/safari
        // initially send empty stream message to return from
        // initial subscribe call
        let _ = sender.send(Ok(SubscribeModelsResponse { model_update: None })).await;

        self.subscribers
            .write()
            .await
            .insert(id, ModelDiffSubscriber { storage_addresses, sender });

        Ok(receiver)
    }

    pub(super) async fn remove_subscriber(&self, id: usize) {
        self.subscribers.write().await.remove(&id);
    }
}

type PublishStateUpdateResult = Result<(), SubscriptionError>;
type RequestStateUpdateResult = Result<MaybePendingStateUpdate, SubscriptionError>;

#[must_use = "Service does nothing unless polled"]
pub struct Service<P: Provider> {
    world_address: Felt,
    idle_provider: Option<P>,
    block_num_rcv: Receiver<u64>,
    state_update_queue: VecDeque<u64>,
    state_update_req_fut: Option<BoxFuture<'static, (P, u64, RequestStateUpdateResult)>>,
    subs_manager: Arc<StateDiffManager>,
    publish_fut: Option<BoxFuture<'static, PublishStateUpdateResult>>,
}

impl<P> Service<P>
where
    P: Provider + Send,
{
    pub fn new_with_block_rcv(
        block_num_rcv: Receiver<u64>,
        world_address: Felt,
        provider: P,
        subs_manager: Arc<StateDiffManager>,
    ) -> Self {
        Self {
            subs_manager,
            world_address,
            block_num_rcv,
            publish_fut: None,
            state_update_req_fut: None,
            idle_provider: Some(provider),
            state_update_queue: VecDeque::new(),
        }
    }

    async fn fetch_state_update(provider: P, block_num: u64) -> (P, u64, RequestStateUpdateResult) {
        let res = provider
            .get_state_update(BlockId::Number(block_num))
            .await
            .map_err(SubscriptionError::Provider);
        (provider, block_num, res)
    }

    async fn publish_updates(
        subs: Arc<StateDiffManager>,
        contract_address: Felt,
        state_update: StateUpdate,
    ) -> PublishStateUpdateResult {
        let mut closed_stream = Vec::new();

        let Some(ContractStorageDiffItem { storage_entries: diff_entries, .. }) =
            state_update.state_diff.storage_diffs.iter().find(|d| d.address == contract_address)
        else {
            return Ok(());
        };

        for (idx, sub) in subs.subscribers.read().await.iter() {
            let relevant_storage_entries = diff_entries
                .iter()
                .filter(|entry| sub.storage_addresses.contains(&entry.key))
                .map(|entry| {
                    let StorageEntry { key, value } = entry;
                    proto::types::StorageEntry {
                        key: format!("{key:#x}"),
                        value: format!("{value:#x}"),
                    }
                })
                .collect::<Vec<proto::types::StorageEntry>>();

            let model_update = proto::types::ModelUpdate {
                block_hash: format!("{:#x}", state_update.block_hash),
                model_diff: Some(proto::types::ModelDiff {
                    storage_diffs: vec![proto::types::StorageDiff {
                        address: format!("{contract_address:#x}"),
                        storage_entries: relevant_storage_entries,
                    }],
                }),
            };

            let resp = proto::world::SubscribeModelsResponse { model_update: Some(model_update) };

            if sub.sender.send(Ok(resp)).await.is_err() {
                closed_stream.push(*idx);
            }
        }

        for id in closed_stream {
            trace!(target = LOG_TARGET, id = %id, "Closing stream.");
            subs.remove_subscriber(id).await;
        }

        Ok(())
    }
}

/// And endless future that will listen to incoming blocks, and request the corresponding state
/// updates.
impl<P> Future for Service<P>
where
    P: Provider + Unpin + Send + Sync + 'static,
{
    type Output = ();

    fn poll(
        self: std::pin::Pin<&mut Self>,
        cx: &mut std::task::Context<'_>,
    ) -> std::task::Poll<Self::Output> {
        let pin = self.get_mut();

        while let Poll::Ready(Some(block_num)) = pin.block_num_rcv.poll_recv(cx) {
            // queue block for requesting state updates
            pin.state_update_queue.push_back(block_num);
        }

        if let Some(provider) = pin.idle_provider.take() {
            if let Some(block_num) = pin.state_update_queue.pop_front() {
                debug!(target = LOG_TARGET, block_number = %block_num, "Fetching state update.");
                pin.state_update_req_fut =
                    Some(Box::pin(Self::fetch_state_update(provider, block_num)));
            } else {
                pin.idle_provider = Some(provider);
            }
        }

        if let Some(mut fut) = pin.state_update_req_fut.take() {
            if let Poll::Ready((provider, block_num, state_update)) = fut.poll_unpin(cx) {
                pin.idle_provider = Some(provider);

                match state_update {
                    Ok(MaybePendingStateUpdate::Update(state_update)) => {
                        pin.publish_fut = Some(Box::pin(Self::publish_updates(
                            Arc::clone(&pin.subs_manager),
                            pin.world_address,
                            state_update,
                        )));
                    }

                    Ok(MaybePendingStateUpdate::PendingUpdate(_)) => {
                        debug!(target = LOG_TARGET, block_number = %block_num, "Ignoring pending state update.")
                    }

                    Err(e) => {
                        error!(
                            target = LOG_TARGET,
                            block_num = %block_num,
                            error = %e,
                            "Fetching state update for block."
                        );
                    }
                }
            } else {
                pin.state_update_req_fut = Some(fut);
            }
        }

        if let Some(mut fut) = pin.publish_fut.take() {
            if let Poll::Ready(res) = fut.poll_unpin(cx) {
                match res {
                    Ok(_) => {
                        pin.state_update_queue.pop_front();
                    }
                    Err(e) => {
                        error!(target = LOG_TARGET, error = %e, "Publishing state update.")
                    }
                }
            } else {
                pin.publish_fut = Some(fut);
            }
        }

        Poll::Pending
    }
}<|MERGE_RESOLUTION|>--- conflicted
+++ resolved
@@ -8,9 +8,8 @@
 use num_traits::FromPrimitive;
 use rand::Rng;
 use rayon::prelude::{IntoParallelIterator, ParallelIterator};
-use starknet::core::types::Felt;
 use starknet::core::types::{
-    BlockId, ContractStorageDiffItem, MaybePendingStateUpdate, StateUpdate, StorageEntry,
+    BlockId, ContractStorageDiffItem, Felt, MaybePendingStateUpdate, StateUpdate, StorageEntry,
 };
 use starknet::macros::short_string;
 use starknet::providers::Provider;
@@ -64,12 +63,8 @@
         let storage_addresses = reqs
             .into_iter()
             .map(|req| {
-<<<<<<< HEAD
-                let keys: KeysClause = req.keys.into();
-=======
                 let keys: ModelKeysClause =
                     req.keys.try_into().map_err(ParseError::FromByteSliceError)?;
->>>>>>> 8f5ee1d5
 
                 let base = poseidon_hash_many(&[
                     short_string!("dojo_storage"),
