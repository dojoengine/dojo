--- conflicted
+++ resolved
@@ -41,11 +41,8 @@
 use self::subscriptions::event_message::EventMessageManager;
 use self::subscriptions::model_diff::{ModelDiffRequest, StateDiffManager};
 use crate::proto::types::clause::ClauseType;
-<<<<<<< HEAD
 use crate::proto::types::LogicalOperator;
-=======
 use crate::proto::types::member_value::ValueType;
->>>>>>> f4e15f15
 use crate::proto::world::world_server::WorldServer;
 use crate::proto::world::{
     SubscribeEntitiesRequest, SubscribeEntityResponse, SubscribeEventsResponse,
@@ -601,100 +598,8 @@
         limit: Option<u32>,
         offset: Option<u32>,
     ) -> Result<(Vec<proto::types::Entity>, u32), Error> {
-<<<<<<< HEAD
         let (where_clause, having_clause, join_clause, bind_values) =
             build_composite_clause(table, model_relation_table, &composite)?;
-=======
-        // different types of clauses
-        let mut where_clauses = Vec::new();
-        let mut model_clauses: HashMap<String, Vec<(String, ComparisonOperator, String)>> =
-            HashMap::new();
-        let mut having_clauses = Vec::new();
-
-        // bind valeus for prepared statement
-        let mut bind_values = Vec::new();
-
-        for clause in composite.clauses {
-            match clause.clause_type.unwrap() {
-                ClauseType::HashedKeys(hashed_keys) => {
-                    let ids = hashed_keys
-                        .hashed_keys
-                        .iter()
-                        .map(|id| {
-                            Ok(format!("{table}.id = '{:#x}'", Felt::from_bytes_be_slice(id)))
-                        })
-                        .collect::<Result<Vec<_>, Error>>()?;
-                    where_clauses.push(format!("({})", ids.join(" OR ")));
-                }
-                ClauseType::Keys(keys) => {
-                    let keys_pattern = build_keys_pattern(&keys)?;
-                    where_clauses.push(format!("{table}.keys REGEXP '{keys_pattern}'"));
-                }
-                ClauseType::Member(member) => {
-                    let comparison_operator =
-                        ComparisonOperator::from_repr(member.operator as usize)
-                            .expect("invalid comparison operator");
-                    let comparison_value = match member
-                        .value
-                        .ok_or(QueryError::MissingParam("value".into()))?
-                        .value_type
-                    {
-                        Some(ValueType::String(value)) => value,
-                        Some(ValueType::Primitive(value)) => {
-                            let primitive: Primitive = value.try_into()?;
-                            primitive.to_sql_value()?
-                        }
-                        None => return Err(QueryError::MissingParam("value_type".into()).into()),
-                    };
-
-                    let column_name = format!("external_{}", member.member);
-
-                    model_clauses.entry(member.model.clone()).or_default().push((
-                        column_name,
-                        comparison_operator,
-                        comparison_value,
-                    ));
-
-                    let (namespace, model) = member
-                        .model
-                        .split_once('-')
-                        .ok_or(QueryError::InvalidNamespacedModel(member.model.clone()))?;
-                    let model_id: Felt = compute_selector_from_names(namespace, model);
-                    having_clauses.push(format!("INSTR(model_ids, '{:#x}') > 0", model_id));
-                }
-                _ => return Err(QueryError::UnsupportedQuery.into()),
-            }
-        }
-
-        let mut join_clauses = Vec::new();
-        for (model, clauses) in model_clauses {
-            let model_conditions = clauses
-                .into_iter()
-                .map(|(column, op, value)| {
-                    bind_values.push(value);
-                    format!("[{}].{} {} ?", model, column, op)
-                })
-                .collect::<Vec<_>>()
-                .join(" AND ");
-
-            join_clauses.push(format!(
-                "JOIN [{}] ON [{}].id = [{}].entity_id AND ({})",
-                model, table, model, model_conditions
-            ));
-        }
-
-        let join_clause = join_clauses.join(" ");
-        let where_clause = if !where_clauses.is_empty() {
-            format!("WHERE {}", where_clauses.join(" AND "))
-        } else {
-            String::new()
-        };
-        let having_clause = if !having_clauses.is_empty() {
-            format!("HAVING {}", having_clauses.join(" AND "))
-        } else {
-            String::new()
-        };
->>>>>>> f4e15f15
 
         let count_query = format!(
             r#"
@@ -1088,7 +993,18 @@
                 let comparison_operator = ComparisonOperator::from_repr(member.operator as usize)
                     .expect("invalid comparison operator");
                 let value: Primitive = member.value.as_ref().unwrap().clone().try_into()?;
-                let comparison_value = value.to_sql_value()?;
+                let comparison_value = match member
+                        .value
+                        .ok_or(QueryError::MissingParam("value".into()))?
+                        .value_type
+                    {
+                        Some(ValueType::String(value)) => value,
+                        Some(ValueType::Primitive(value)) => {
+                            let primitive: Primitive = value.try_into()?;
+                            primitive.to_sql_value()?
+                        }
+                        None => return Err(QueryError::MissingParam("value_type".into()).into()),
+                    };
                 bind_values.push(comparison_value);
 
                 let model = member.model.clone();
