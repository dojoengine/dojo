pub mod logger;
pub mod subscriptions;

#[cfg(test)]
mod tests;

use std::collections::HashMap;
use std::future::Future;
use std::net::SocketAddr;
use std::pin::Pin;
use std::str;
use std::str::FromStr;
use std::sync::Arc;
use std::time::Duration;

use crypto_bigint::{Encoding, U256};
use dojo_types::naming::compute_selector_from_tag;
use dojo_types::primitive::{Primitive, PrimitiveError};
use dojo_types::schema::Ty;
use dojo_world::contracts::naming::compute_selector_from_names;
use futures::Stream;
use http::HeaderName;
use proto::world::{
    RetrieveEntitiesRequest, RetrieveEntitiesResponse, RetrieveEventsRequest,
    RetrieveEventsResponse, SubscribeModelsRequest, SubscribeModelsResponse,
    UpdateEntitiesSubscriptionRequest,
};
use rayon::iter::{IntoParallelRefIterator, ParallelIterator};
use sqlx::prelude::FromRow;
use sqlx::sqlite::SqliteRow;
use sqlx::types::chrono::{DateTime, Utc};
use sqlx::{Pool, Row, Sqlite};
use starknet::core::types::Felt;
use starknet::providers::jsonrpc::HttpTransport;
use starknet::providers::JsonRpcClient;
use subscriptions::event::EventManager;
use subscriptions::indexer::IndexerManager;
use subscriptions::token::TokenManager;
use subscriptions::token_balance::TokenBalanceManager;
use tokio::net::TcpListener;
use tokio::sync::mpsc::{channel, Receiver};
use tokio_stream::wrappers::{ReceiverStream, TcpListenerStream};
use tonic::codec::CompressionEncoding;
use tonic::transport::Server;
use tonic::{Request, Response, Status};
use tonic_web::GrpcWebLayer;
use torii_sqlite::cache::ModelCache;
use torii_sqlite::error::{Error, ParseError, QueryError};
use torii_sqlite::model::{fetch_entities, map_row_to_ty};
use torii_sqlite::types::{Token, TokenBalance};
use torii_sqlite::utils::u256_to_sql_string;
use tower_http::cors::{AllowOrigin, CorsLayer};

use self::subscriptions::entity::EntityManager;
use self::subscriptions::event_message::EventMessageManager;
use self::subscriptions::model_diff::{ModelDiffRequest, StateDiffManager};
use crate::proto::types::clause::ClauseType;
use crate::proto::types::member_value::ValueType;
use crate::proto::types::LogicalOperator;
use crate::proto::world::world_server::WorldServer;
use crate::proto::world::{
    RetrieveControllersRequest, RetrieveControllersResponse, RetrieveEntitiesStreamingResponse,
    RetrieveEventMessagesRequest, RetrieveTokenBalancesRequest, RetrieveTokenBalancesResponse,
    RetrieveTokensRequest, RetrieveTokensResponse, SubscribeEntitiesRequest,
    SubscribeEntityResponse, SubscribeEventMessagesRequest, SubscribeEventsResponse,
    SubscribeIndexerRequest, SubscribeIndexerResponse, SubscribeTokenBalancesRequest,
    SubscribeTokenBalancesResponse, SubscribeTokensRequest, SubscribeTokensResponse,
    UpdateEventMessagesSubscriptionRequest, UpdateTokenBalancesSubscriptionRequest,
    UpdateTokenSubscriptionRequest, WorldMetadataRequest, WorldMetadataResponse,
};
use crate::proto::{self};
use crate::types::schema::SchemaError;
use crate::types::ComparisonOperator;

pub(crate) static ENTITIES_TABLE: &str = "entities";
pub(crate) static ENTITIES_MODEL_RELATION_TABLE: &str = "entity_model";
pub(crate) static ENTITIES_ENTITY_RELATION_COLUMN: &str = "internal_entity_id";

pub(crate) static ENTITIES_HISTORICAL_TABLE: &str = "entities_historical";

pub(crate) static EVENT_MESSAGES_TABLE: &str = "event_messages";
pub(crate) static EVENT_MESSAGES_MODEL_RELATION_TABLE: &str = "event_model";
pub(crate) static EVENT_MESSAGES_ENTITY_RELATION_COLUMN: &str = "internal_event_message_id";

pub(crate) static EVENT_MESSAGES_HISTORICAL_TABLE: &str = "event_messages_historical";

impl From<SchemaError> for Error {
    fn from(err: SchemaError) -> Self {
        match err {
            SchemaError::MissingExpectedData(data) => QueryError::MissingParam(data).into(),
            SchemaError::UnsupportedType(data) => QueryError::UnsupportedValue(data).into(),
            SchemaError::InvalidByteLength(got, expected) => {
                PrimitiveError::InvalidByteLength(got, expected).into()
            }
            SchemaError::ParseIntError(err) => ParseError::ParseIntError(err).into(),
            SchemaError::FromSlice(err) => ParseError::FromSlice(err).into(),
            SchemaError::FromStr(err) => ParseError::FromStr(err).into(),
            SchemaError::FromUtf8(err) => ParseError::FromUtf8(err).into(),
        }
    }
}

impl From<Token> for proto::types::Token {
    fn from(value: Token) -> Self {
        Self {
            token_id: if value.token_id.is_empty() {
                U256::ZERO.to_be_bytes().to_vec()
            } else {
                U256::from_be_hex(value.token_id.trim_start_matches("0x")).to_be_bytes().to_vec()
            },
            contract_address: Felt::from_str(&value.contract_address)
                .unwrap()
                .to_bytes_be()
                .to_vec(),
            name: value.name,
            symbol: value.symbol,
            decimals: value.decimals as u32,
            metadata: value.metadata.as_bytes().to_vec(),
        }
    }
}

impl From<TokenBalance> for proto::types::TokenBalance {
    fn from(value: TokenBalance) -> Self {
        let id = value.token_id.split(':').collect::<Vec<&str>>();

        Self {
            balance: U256::from_be_hex(value.balance.trim_start_matches("0x"))
                .to_be_bytes()
                .to_vec(),
            account_address: Felt::from_str(&value.account_address).unwrap().to_bytes_be().to_vec(),
            contract_address: Felt::from_str(&value.contract_address)
                .unwrap()
                .to_bytes_be()
                .to_vec(),
            token_id: if id.len() == 2 {
                U256::from_be_hex(id[1].trim_start_matches("0x")).to_be_bytes().to_vec()
            } else {
                U256::ZERO.to_be_bytes().to_vec()
            },
        }
    }
}

#[derive(Debug, Clone)]
pub struct DojoWorld {
    pool: Pool<Sqlite>,
    world_address: Felt,
    model_cache: Arc<ModelCache>,
    entity_manager: Arc<EntityManager>,
    event_message_manager: Arc<EventMessageManager>,
    event_manager: Arc<EventManager>,
    state_diff_manager: Arc<StateDiffManager>,
    indexer_manager: Arc<IndexerManager>,
    token_balance_manager: Arc<TokenBalanceManager>,
    token_manager: Arc<TokenManager>,
}

impl DojoWorld {
    pub fn new(
        pool: Pool<Sqlite>,
        block_rx: Receiver<u64>,
        world_address: Felt,
        provider: Arc<JsonRpcClient<HttpTransport>>,
        model_cache: Arc<ModelCache>,
    ) -> Self {
        let entity_manager = Arc::new(EntityManager::default());
        let event_message_manager = Arc::new(EventMessageManager::default());
        let event_manager = Arc::new(EventManager::default());
        let state_diff_manager = Arc::new(StateDiffManager::default());
        let indexer_manager = Arc::new(IndexerManager::default());
        let token_balance_manager = Arc::new(TokenBalanceManager::default());
        let token_manager = Arc::new(TokenManager::default());

        tokio::task::spawn(subscriptions::model_diff::Service::new_with_block_rcv(
            block_rx,
            world_address,
            provider,
            Arc::clone(&state_diff_manager),
        ));

        tokio::task::spawn(subscriptions::entity::Service::new(Arc::clone(&entity_manager)));

        tokio::task::spawn(subscriptions::event_message::Service::new(Arc::clone(
            &event_message_manager,
        )));

        tokio::task::spawn(subscriptions::event::Service::new(Arc::clone(&event_manager)));

        tokio::task::spawn(subscriptions::indexer::Service::new(Arc::clone(&indexer_manager)));

        tokio::task::spawn(subscriptions::token_balance::Service::new(Arc::clone(
            &token_balance_manager,
        )));

        tokio::task::spawn(subscriptions::token::Service::new(Arc::clone(&token_manager)));

        Self {
            pool,
            world_address,
            model_cache,
            entity_manager,
            event_message_manager,
            event_manager,
            state_diff_manager,
            indexer_manager,
            token_balance_manager,
            token_manager,
        }
    }
}

impl DojoWorld {
    pub async fn world(&self) -> Result<proto::types::WorldMetadata, Error> {
        let world_address = sqlx::query_scalar(&format!(
            "SELECT contract_address FROM contracts WHERE id = '{:#x}'",
            self.world_address
        ))
        .fetch_one(&self.pool)
        .await?;

        #[derive(FromRow)]
        struct ModelDb {
            id: String,
            namespace: String,
            name: String,
            class_hash: String,
            contract_address: String,
            packed_size: u32,
            unpacked_size: u32,
            layout: String,
        }

        let models: Vec<ModelDb> = sqlx::query_as(
            "SELECT id, namespace, name, class_hash, contract_address, packed_size, \
             unpacked_size, layout FROM models",
        )
        .fetch_all(&self.pool)
        .await?;

        let mut models_metadata = Vec::with_capacity(models.len());
        for model in models {
            let schema = self
                .model_cache
                .model(&Felt::from_str(&model.id).map_err(ParseError::FromStr)?)
                .await?
                .schema;
            models_metadata.push(proto::types::ModelMetadata {
                namespace: model.namespace,
                name: model.name,
                class_hash: model.class_hash,
                contract_address: model.contract_address,
                packed_size: model.packed_size,
                unpacked_size: model.unpacked_size,
                layout: model.layout.as_bytes().to_vec(),
                schema: serde_json::to_vec(&schema).unwrap(),
            });
        }

        Ok(proto::types::WorldMetadata { world_address, models: models_metadata })
    }

    #[allow(clippy::too_many_arguments)]
    async fn entities_all(
        &self,
        table: &str,
        model_relation_table: &str,
        entity_relation_column: &str,
        limit: Option<u32>,
        offset: Option<u32>,
        dont_include_hashed_keys: bool,
        order_by: Option<&str>,
        entity_models: Vec<String>,
        entity_updated_after: Option<String>,
        cursor: Option<Felt>,
    ) -> Result<(Vec<proto::types::Entity>, u32), Error> {
        self.query_by_hashed_keys(
            table,
            model_relation_table,
            entity_relation_column,
            None,
            limit,
            offset,
            dont_include_hashed_keys,
            order_by,
            entity_models,
            entity_updated_after,
            cursor,
        )
        .await
    }

    async fn fetch_historical_event_messages(
        &self,
        query: &str,
        bind_values: Vec<String>,
        limit: Option<u32>,
        offset: Option<u32>,
    ) -> Result<Vec<proto::types::Entity>, Error> {
        let mut query = sqlx::query_as(query);
        for value in bind_values {
            query = query.bind(value);
        }
        let db_entities: Vec<(String, String, String, String)> =
            query.bind(limit).bind(offset).fetch_all(&self.pool).await?;

        let mut entities = HashMap::new();
        for (id, data, model_id, _) in db_entities {
            let hashed_keys =
                Felt::from_str(&id).map_err(ParseError::FromStr)?.to_bytes_be().to_vec();
            let model = self
                .model_cache
                .model(&Felt::from_str(&model_id).map_err(ParseError::FromStr)?)
                .await?;
            let mut schema = model.schema;
            schema
                .from_json_value(serde_json::from_str(&data).map_err(ParseError::FromJsonStr)?)?;

            let entity = entities
                .entry(id)
                .or_insert_with(|| proto::types::Entity { hashed_keys, models: vec![] });
            entity.models.push(schema.as_struct().unwrap().clone().into());
        }

        Ok(entities.into_values().collect())
    }

    #[allow(clippy::too_many_arguments)]
    pub(crate) async fn query_by_hashed_keys(
        &self,
        table: &str,
        model_relation_table: &str,
        entity_relation_column: &str,
        hashed_keys: Option<proto::types::HashedKeysClause>,
        limit: Option<u32>,
        offset: Option<u32>,
        dont_include_hashed_keys: bool,
        order_by: Option<&str>,
        entity_models: Vec<String>,
        entity_updated_after: Option<String>,
        cursor: Option<Felt>,
    ) -> Result<(Vec<proto::types::Entity>, u32), Error> {
        let mut where_clause = match &hashed_keys {
            Some(hashed_keys) => {
                let ids =
                    hashed_keys.hashed_keys.iter().map(|_| "{table}.id = ?").collect::<Vec<_>>();
                format!("{}", ids.join(" OR "),)
            }
            None => String::new(),
        };

        let mut bind_values = if let Some(hashed_keys) = hashed_keys {
            hashed_keys
                .hashed_keys
                .iter()
                .map(|key| format!("{:#x}", Felt::from_bytes_be_slice(key)))
                .collect::<Vec<_>>()
        } else {
            vec![]
        };

        if let Some(entity_updated_after) = entity_updated_after.clone() {
            where_clause += &format!(" AND {table}.updated_at >= ?");
            bind_values.push(entity_updated_after);
        }

        if let Some(cursor) = cursor {
            where_clause += &format!(" AND {table}.id > ?");
            bind_values.push(format!("{:#x}", cursor));
        }

        let entity_models =
            entity_models.iter().map(|model| compute_selector_from_tag(model)).collect::<Vec<_>>();
        let schemas = self
            .model_cache
            .models(&entity_models)
            .await?
            .iter()
            .map(|m| m.schema.clone())
            .collect::<Vec<_>>();

        let having_clause = entity_models
            .iter()
            .map(|model| format!("INSTR(model_ids, '{:#x}') > 0", model))
            .collect::<Vec<_>>()
            .join(" OR ");

        if table == EVENT_MESSAGES_HISTORICAL_TABLE || table == ENTITIES_HISTORICAL_TABLE {
            let count_query = format!(
                r#"
                SELECT COUNT(*) FROM {table}
                JOIN {model_relation_table} ON {table}.id = {model_relation_table}.entity_id
                {}
                GROUP BY {table}.event_id
            "#,
                if where_clause.is_empty() {
                    String::new()
                } else {
                    format!("WHERE {}", where_clause)
                }
            );
            let mut total_count = sqlx::query_scalar(&count_query);
            for value in &bind_values {
                total_count = total_count.bind(value);
            }
            let total_count = total_count.fetch_optional(&self.pool).await?.unwrap_or(0);
            if total_count == 0 {
                return Ok((Vec::new(), 0));
            }

            let entities = self.fetch_historical_event_messages(
                &format!(
                    r#"
                SELECT {table}.id, {table}.data, {table}.model_id, group_concat({model_relation_table}.model_id) as model_ids
                FROM {table}
                JOIN {model_relation_table} ON {table}.id = {model_relation_table}.entity_id
                {}
                GROUP BY {table}.event_id
                ORDER BY {table}.event_id DESC
             "#,
                if where_clause.is_empty() {
                    String::new()
                } else {
                    format!("WHERE {}", where_clause)
                }
            ),
                bind_values,
                limit,
                offset
            ).await?;
            return Ok((entities, total_count));
        }

        let (rows, total_count) = fetch_entities(
            &self.pool,
            &schemas,
            table,
            model_relation_table,
            entity_relation_column,
            if !where_clause.is_empty() { Some(&where_clause) } else { None },
            if !having_clause.is_empty() { Some(&having_clause) } else { None },
            order_by,
            limit,
            offset,
            bind_values,
        )
        .await?;

        let entities = rows
            .par_iter()
            .map(|row| map_row_to_entity(row, &schemas, dont_include_hashed_keys))
            .collect::<Result<Vec<_>, Error>>()?;

        Ok((entities, total_count))
    }

    #[allow(clippy::too_many_arguments)]
    pub(crate) async fn query_by_keys(
        &self,
        table: &str,
        model_relation_table: &str,
        entity_relation_column: &str,
        keys_clause: &proto::types::KeysClause,
        limit: Option<u32>,
        offset: Option<u32>,
        dont_include_hashed_keys: bool,
        order_by: Option<&str>,
        entity_models: Vec<String>,
        entity_updated_after: Option<String>,
        cursor: Option<Felt>,
    ) -> Result<(Vec<proto::types::Entity>, u32), Error> {
        let keys_pattern = build_keys_pattern(keys_clause)?;
        let model_selectors: Vec<String> = keys_clause
            .models
            .iter()
            .map(|model| format!("{:#x}", compute_selector_from_tag(model)))
            .collect();

        let mut bind_values = vec![keys_pattern];
        let mut where_clause = if model_selectors.is_empty() {
            format!("{table}.keys REGEXP ?")
        } else {
            let model_selectors_len = model_selectors.len();
            bind_values.extend(model_selectors.clone());
            bind_values.extend(model_selectors);

            format!(
                "({table}.keys REGEXP ? AND {model_relation_table}.model_id IN ({})) OR \
                 {model_relation_table}.model_id NOT IN ({})",
                vec!["?"; model_selectors_len].join(", "),
                vec!["?"; model_selectors_len].join(", "),
            )
        };
        if let Some(entity_updated_after) = entity_updated_after.clone() {
            where_clause += &format!(" AND {table}.updated_at >= ?");
            bind_values.push(entity_updated_after);
        }

        if let Some(cursor) = cursor {
            where_clause += &format!(" AND {table}.id > ?");
            bind_values.push(format!("{:#x}", cursor));
        }

        let entity_models =
            entity_models.iter().map(|model| compute_selector_from_tag(model)).collect::<Vec<_>>();
        let schemas = self
            .model_cache
            .models(&entity_models)
            .await?
            .iter()
            .map(|m| m.schema.clone())
            .collect::<Vec<_>>();

        let having_clause = entity_models
            .iter()
            .map(|model| format!("INSTR(model_ids, '{:#x}') > 0", model))
            .collect::<Vec<_>>()
            .join(" OR ");

        if table == EVENT_MESSAGES_HISTORICAL_TABLE || table == ENTITIES_HISTORICAL_TABLE {
            let count_query = format!(
                r#"
                SELECT COUNT(*) FROM {table}
                JOIN {model_relation_table} ON {table}.id = {model_relation_table}.entity_id
                {}
                GROUP BY {table}.event_id
            "#,
                if where_clause.is_empty() {
                    String::new()
                } else {
                    format!("WHERE {}", where_clause)
                }
            );
            let mut total_count = sqlx::query_scalar(&count_query);
            for value in &bind_values {
                total_count = total_count.bind(value);
            }
            let total_count = total_count.fetch_optional(&self.pool).await?.unwrap_or(0);
            if total_count == 0 {
                return Ok((Vec::new(), 0));
            }

            let entities = self.fetch_historical_event_messages(
                &format!(
                    r#"
                    SELECT {table}.id, {table}.data, {table}.model_id, group_concat({model_relation_table}.model_id) as model_ids
                    FROM {table}
                    JOIN {model_relation_table} ON {table}.id = {model_relation_table}.entity_id
                    {}
                    GROUP BY {table}.event_id
                    ORDER BY {table}.event_id DESC
                 "#,
                    if where_clause.is_empty() {
                        String::new()
                    } else {
                        format!("WHERE {}", where_clause)
                    }
                ),
                bind_values,
                limit,
                offset
            ).await?;
            return Ok((entities, total_count));
        }

        let (rows, total_count) = fetch_entities(
            &self.pool,
            &schemas,
            table,
            model_relation_table,
            entity_relation_column,
            Some(&where_clause),
            if !having_clause.is_empty() { Some(&having_clause) } else { None },
            order_by,
            limit,
            offset,
            bind_values,
        )
        .await?;

        let entities = rows
            .par_iter()
            .map(|row| map_row_to_entity(row, &schemas, dont_include_hashed_keys))
            .collect::<Result<Vec<_>, Error>>()?;

        Ok((entities, total_count))
    }

    #[allow(clippy::too_many_arguments)]
    pub(crate) async fn query_by_member(
        &self,
        table: &str,
        model_relation_table: &str,
        entity_relation_column: &str,
        member_clause: proto::types::MemberClause,
        limit: Option<u32>,
        offset: Option<u32>,
        dont_include_hashed_keys: bool,
        order_by: Option<&str>,
        entity_models: Vec<String>,
        entity_updated_after: Option<String>,
        cursor: Option<Felt>,
    ) -> Result<(Vec<proto::types::Entity>, u32), Error> {
        let entity_models =
            entity_models.iter().map(|model| compute_selector_from_tag(model)).collect::<Vec<_>>();
        let comparison_operator = ComparisonOperator::from_repr(member_clause.operator as usize)
            .expect("invalid comparison operator");

        fn prepare_comparison(
            value: &proto::types::MemberValue,
            bind_values: &mut Vec<String>,
        ) -> Result<String, Error> {
            match &value.value_type {
                Some(ValueType::String(value)) => {
                    bind_values.push(value.to_string());
                    Ok("?".to_string())
                }
                Some(ValueType::Primitive(value)) => {
                    let primitive: Primitive = (value.clone()).try_into()?;
                    bind_values.push(primitive.to_sql_value());
                    Ok("?".to_string())
                }
                Some(ValueType::List(values)) => Ok(format!(
                    "({})",
                    values
                        .values
                        .iter()
                        .map(|v| prepare_comparison(v, bind_values))
                        .collect::<Result<Vec<String>, Error>>()?
                        .join(", ")
                )),
                None => Err(QueryError::MissingParam("value_type".into()).into()),
            }
        }

        let (namespace, model) = member_clause
            .model
            .split_once('-')
            .ok_or(QueryError::InvalidNamespacedModel(member_clause.model.clone()))?;

        let models_query = format!(
            r#"
            SELECT group_concat({model_relation_table}.model_id) as model_ids
            FROM {table}
            JOIN {model_relation_table} ON {table}.id = {model_relation_table}.entity_id
            GROUP BY {table}.id
            HAVING INSTR(model_ids, '{:#x}') > 0
            LIMIT 1
        "#,
            compute_selector_from_names(namespace, model)
        );
        let models_str: Option<String> =
            sqlx::query_scalar(&models_query).fetch_optional(&self.pool).await?;
        if models_str.is_none() {
            return Ok((Vec::new(), 0));
        }

        let models_str = models_str.unwrap();

        let model_ids = models_str
            .split(',')
            .filter_map(|id| {
                let model_id = Felt::from_str(id).unwrap();
                if entity_models.is_empty() || entity_models.contains(&model_id) {
                    Some(model_id)
                } else {
                    None
                }
            })
            .collect::<Vec<_>>();
        let schemas = self
            .model_cache
            .models(&model_ids)
            .await?
            .into_iter()
            .map(|m| m.schema)
            .collect::<Vec<_>>();

        // Use the member name directly as the column name since it's already flattened
        let mut bind_values = Vec::new();
        let value = prepare_comparison(
            &member_clause.value.clone().ok_or(QueryError::MissingParam("value".into()))?,
            &mut bind_values,
        )?;
        let mut where_clause = format!(
            "[{}].[{}] {comparison_operator} {value}",
            member_clause.model, member_clause.member
        );
        if entity_updated_after.is_some() {
            where_clause += &format!(" AND {table}.updated_at >= ?");
            bind_values.push(entity_updated_after.unwrap());
        }

        if let Some(cursor) = cursor {
            where_clause += &format!(" AND {table}.id > ?");
            bind_values.push(format!("{:#x}", cursor));
        }

        let (rows, total_count) = fetch_entities(
            &self.pool,
            &schemas,
            table,
            model_relation_table,
            entity_relation_column,
            Some(&where_clause),
            None,
            order_by,
            limit,
            offset,
            bind_values,
        )
        .await?;

        let entities = rows
            .par_iter()
            .map(|row| map_row_to_entity(row, &schemas, dont_include_hashed_keys))
            .collect::<Result<Vec<_>, Error>>()?;

        Ok((entities, total_count))
    }

    #[allow(clippy::too_many_arguments)]
    pub(crate) async fn query_by_composite(
        &self,
        table: &str,
        model_relation_table: &str,
        entity_relation_column: &str,
        composite: proto::types::CompositeClause,
        limit: Option<u32>,
        offset: Option<u32>,
        dont_include_hashed_keys: bool,
        order_by: Option<&str>,
        entity_models: Vec<String>,
        entity_updated_after: Option<String>,
        cursor: Option<Felt>,
    ) -> Result<(Vec<proto::types::Entity>, u32), Error> {
        let (where_clause, bind_values) = build_composite_clause(
            table,
            model_relation_table,
            &composite,
            entity_updated_after,
            cursor,
        )?;

        let entity_models =
            entity_models.iter().map(|model| compute_selector_from_tag(model)).collect::<Vec<_>>();
        let schemas = self
            .model_cache
            .models(&entity_models)
            .await?
            .into_iter()
            .map(|m| m.schema)
            .collect::<Vec<_>>();

        let having_clause = entity_models
            .iter()
            .map(|model| format!("INSTR(model_ids, '{:#x}') > 0", model))
            .collect::<Vec<_>>()
            .join(" OR ");

        let (rows, total_count) = fetch_entities(
            &self.pool,
            &schemas,
            table,
            model_relation_table,
            entity_relation_column,
            if where_clause.is_empty() { None } else { Some(&where_clause) },
            if having_clause.is_empty() { None } else { Some(&having_clause) },
            order_by,
            limit,
            offset,
            bind_values,
        )
        .await?;

        let entities = rows
            .par_iter()
            .map(|row| map_row_to_entity(row, &schemas, dont_include_hashed_keys))
            .collect::<Result<Vec<_>, Error>>()?;

        Ok((entities, total_count))
    }

    pub async fn model_metadata(
        &self,
        namespace: &str,
        name: &str,
    ) -> Result<proto::types::ModelMetadata, Error> {
        // selector
        let model = compute_selector_from_names(namespace, name);

        let model = self.model_cache.model(&model).await?;

        Ok(proto::types::ModelMetadata {
            namespace: namespace.to_string(),
            name: name.to_string(),
            class_hash: format!("{:#x}", model.class_hash),
            contract_address: format!("{:#x}", model.contract_address),
            packed_size: model.packed_size,
            unpacked_size: model.unpacked_size,
            layout: serde_json::to_vec(&model.layout).unwrap(),
            schema: serde_json::to_vec(&model.schema).unwrap(),
        })
    }

    async fn retrieve_tokens(
        &self,
        contract_addresses: Vec<Felt>,
        token_ids: Vec<U256>,
        limit: Option<u32>,
        offset: Option<u32>,
        cursor: Option<String>,
    ) -> Result<RetrieveTokensResponse, Status> {
        let mut query = "SELECT * FROM tokens".to_string();
        let mut bind_values = Vec::new();
        let mut conditions = Vec::new();

        if !contract_addresses.is_empty() {
            let placeholders = vec!["?"; contract_addresses.len()].join(", ");
            conditions.push(format!("contract_address IN ({})", placeholders));
            bind_values.extend(contract_addresses.iter().map(|addr| format!("{:#x}", addr)));
        }
        if !token_ids.is_empty() {
            let placeholders = vec!["?"; token_ids.len()].join(", ");
            conditions.push(format!("token_id IN ({})", placeholders));
            bind_values.extend(token_ids.iter().map(|id| u256_to_sql_string(&(*id).into())));
        }

        if let Some(cursor) = cursor {
            bind_values.push(cursor);
            conditions.push("id > ?".to_string());
        }

        if !conditions.is_empty() {
            query += &format!(" WHERE {}", conditions.join(" AND "));
        }

        query += " ORDER BY id";

        if let Some(limit) = limit {
            query += " LIMIT ?";
            bind_values.push(limit.to_string());
        }

        if let Some(offset) = offset {
            query += " OFFSET ?";
            bind_values.push(offset.to_string());
        }

        let mut query = sqlx::query_as(&query);
        for value in bind_values {
            query = query.bind(value);
        }

        let tokens: Vec<Token> =
            query.fetch_all(&self.pool).await.map_err(|e| Status::internal(e.to_string()))?;
        let next_cursor = tokens.last().map_or(String::new(), |token| token.id.clone());

        let tokens = tokens.iter().map(|token| token.clone().into()).collect();
        Ok(RetrieveTokensResponse { tokens, next_cursor })
    }

    async fn retrieve_token_balances(
        &self,
        account_addresses: Vec<Felt>,
        contract_addresses: Vec<Felt>,
        token_ids: Vec<U256>,
        limit: Option<u32>,
        offset: Option<u32>,
        cursor: Option<String>,
    ) -> Result<RetrieveTokenBalancesResponse, Status> {
        let mut query = "SELECT * FROM token_balances".to_string();
        let mut bind_values = Vec::new();
        let mut conditions = Vec::new();

        if !account_addresses.is_empty() {
            let placeholders = vec!["?"; account_addresses.len()].join(", ");
            conditions.push(format!("account_address IN ({})", placeholders));
            bind_values.extend(account_addresses.iter().map(|addr| format!("{:#x}", addr)));
        }

        if !contract_addresses.is_empty() {
            let placeholders = vec!["?"; contract_addresses.len()].join(", ");
            conditions.push(format!("contract_address IN ({})", placeholders));
            bind_values.extend(contract_addresses.iter().map(|addr| format!("{:#x}", addr)));
        }

        if !token_ids.is_empty() {
            let placeholders = vec!["?"; token_ids.len()].join(", ");
            conditions
                .push(format!("SUBSTR(token_id, INSTR(token_id, ':') + 1) IN ({})", placeholders));
            bind_values.extend(token_ids.iter().map(|id| u256_to_sql_string(&(*id).into())));
        }

        if let Some(cursor) = cursor {
            bind_values.push(cursor);
            conditions.push("id > ?".to_string());
        }

        if !conditions.is_empty() {
            query += &format!(" WHERE {}", conditions.join(" AND "));
        }

        query += " ORDER BY id";

        if let Some(limit) = limit {
            query += " LIMIT ?";
            bind_values.push(limit.to_string());
        }

        if let Some(offset) = offset {
            query += " OFFSET ?";
            bind_values.push(offset.to_string());
        }

        let mut query = sqlx::query_as(&query);
        for value in bind_values {
            query = query.bind(value);
        }

        let balances: Vec<TokenBalance> =
            query.fetch_all(&self.pool).await.map_err(|e| Status::internal(e.to_string()))?;
        let next_cursor = balances.last().map_or(String::new(), |balance| balance.id.clone());

        let balances = balances.iter().map(|balance| balance.clone().into()).collect();
        Ok(RetrieveTokenBalancesResponse { balances, next_cursor })
    }

    async fn subscribe_models(
        &self,
        models_keys: Vec<proto::types::ModelKeysClause>,
    ) -> Result<Receiver<Result<proto::world::SubscribeModelsResponse, tonic::Status>>, Error> {
        let mut subs = Vec::with_capacity(models_keys.len());
        for keys in models_keys {
            let (namespace, model) = keys
                .model
                .split_once('-')
                .ok_or(QueryError::InvalidNamespacedModel(keys.model.clone()))?;

            let selector = compute_selector_from_names(namespace, model);

            let proto::types::ModelMetadata { packed_size, .. } =
                self.model_metadata(namespace, model).await?;

            subs.push(ModelDiffRequest {
                keys,
                model: subscriptions::model_diff::ModelMetadata {
                    selector,
                    packed_size: packed_size as usize,
                },
            });
        }

        self.state_diff_manager.add_subscriber(subs).await
    }

    async fn retrieve_entities(
        &self,
        table: &str,
        model_relation_table: &str,
        entity_relation_column: &str,
        query: proto::types::Query,
    ) -> Result<proto::world::RetrieveEntitiesResponse, Error> {
        let order_by = query
            .order_by
            .iter()
            .map(|order_by| {
                format!(
                    "[{}].[{}] {}",
                    order_by.model,
                    order_by.member,
                    match order_by.direction {
                        0 => "ASC",
                        1 => "DESC",
                        _ => unreachable!(),
                    }
                )
            })
            .collect::<Vec<_>>()
            .join(", ");

        let order_by = if order_by.is_empty() { None } else { Some(order_by.as_str()) };

        let entity_updated_after = match query.entity_updated_after {
            0 => None,
            _ => Some(
                // This conversion would include a `UTC` suffix, which is not valid for the SQL
                // query when comparing the timestamp with equality.
                // To have `>=` working, we need to remove the `UTC` suffix.
                DateTime::<Utc>::from_timestamp(query.entity_updated_after as i64, 0)
                    .ok_or_else(|| {
                        Error::from(QueryError::InvalidTimestamp(query.entity_updated_after))
                    })?
                    .to_string()
                    .replace("UTC", "")
                    .trim()
                    .to_string(),
            ),
        };

<<<<<<< HEAD
        let cursor = if query.cursor.is_empty() {
            None
        } else {
            Some(Felt::from_bytes_be_slice(&query.cursor))
        };
=======
        let limit = if query.limit > 0 { Some(query.limit) } else { None };
        let offset = if query.offset > 0 { Some(query.offset) } else { None };
>>>>>>> 23482329

        let (entities, total_count) = match query.clause {
            None => {
                self.entities_all(
                    table,
                    model_relation_table,
                    entity_relation_column,
                    limit,
                    offset,
                    query.dont_include_hashed_keys,
                    order_by,
                    query.entity_models,
                    entity_updated_after,
                    cursor,
                )
                .await?
            }
            Some(clause) => {
                let clause_type =
                    clause.clause_type.ok_or(QueryError::MissingParam("clause_type".into()))?;

                match clause_type {
                    ClauseType::HashedKeys(hashed_keys) => {
                        self.query_by_hashed_keys(
                            table,
                            model_relation_table,
                            entity_relation_column,
                            if hashed_keys.hashed_keys.is_empty() {
                                None
                            } else {
                                Some(hashed_keys)
                            },
                            limit,
                            offset,
                            query.dont_include_hashed_keys,
                            order_by,
                            query.entity_models,
                            entity_updated_after,
                            cursor,
                        )
                        .await?
                    }
                    ClauseType::Keys(keys) => {
                        self.query_by_keys(
                            table,
                            model_relation_table,
                            entity_relation_column,
                            &keys,
                            limit,
                            offset,
                            query.dont_include_hashed_keys,
                            order_by,
                            query.entity_models,
                            entity_updated_after,
                            cursor,
                        )
                        .await?
                    }
                    ClauseType::Member(member) => {
                        self.query_by_member(
                            table,
                            model_relation_table,
                            entity_relation_column,
                            member,
                            limit,
                            offset,
                            query.dont_include_hashed_keys,
                            order_by,
                            query.entity_models,
                            entity_updated_after,
                            cursor,
                        )
                        .await?
                    }
                    ClauseType::Composite(composite) => {
                        self.query_by_composite(
                            table,
                            model_relation_table,
                            entity_relation_column,
                            composite,
                            limit,
                            offset,
                            query.dont_include_hashed_keys,
                            order_by,
                            query.entity_models,
                            entity_updated_after,
                            cursor,
                        )
                        .await?
                    }
                }
            }
        };

        Ok(RetrieveEntitiesResponse { entities, total_count })
    }

    async fn retrieve_events(
        &self,
        query: &proto::types::EventQuery,
    ) -> Result<proto::world::RetrieveEventsResponse, Error> {
        let limit = if query.limit > 0 { Some(query.limit) } else { None };
        let offset = if query.offset > 0 { Some(query.offset) } else { None };

        let mut bind_values = Vec::new();
        let keys_pattern = if let Some(keys_clause) = &query.keys {
            build_keys_pattern(keys_clause)?
        } else {
            String::new()
        };

        let mut events_query = r#"
            SELECT keys, data, transaction_hash
            FROM events
        "#
        .to_string();

        if !keys_pattern.is_empty() {
            events_query = format!("{} WHERE keys REGEXP ?", events_query);
            bind_values.push(keys_pattern);
        }

        events_query = format!("{} ORDER BY id DESC", events_query);

        if let Some(limit) = limit {
            events_query = format!("{} LIMIT ?", events_query);
            bind_values.push(limit.to_string());
        }
        if let Some(offset) = offset {
            events_query = format!("{} OFFSET ?", events_query);
            bind_values.push(offset.to_string());
        }

        let mut row_events = sqlx::query_as(&events_query);
        for value in &bind_values {
            row_events = row_events.bind(value);
        }
        let row_events = row_events.fetch_all(&self.pool).await?;

        let events = row_events.iter().map(map_row_to_event).collect::<Result<Vec<_>, Error>>()?;

        Ok(RetrieveEventsResponse { events })
    }

    async fn retrieve_controllers(
        &self,
        contract_addresses: Vec<Felt>,
    ) -> Result<proto::world::RetrieveControllersResponse, Error> {
        let query = if contract_addresses.is_empty() {
            "SELECT address, username, deployed_at FROM controllers".to_string()
        } else {
            format!(
                "SELECT address, username, deployed_at FROM controllers WHERE address IN ({})",
                contract_addresses.iter().map(|_| "?".to_string()).collect::<Vec<_>>().join(", ")
            )
        };

        let mut db_query = sqlx::query_as::<_, (String, String, DateTime<Utc>)>(&query);
        for address in &contract_addresses {
            db_query = db_query.bind(format!("{:#x}", address));
        }

        let rows = db_query.fetch_all(&self.pool).await?;

        let controllers = rows
            .into_iter()
            .map(|(address, username, deployed_at)| proto::types::Controller {
                address: address.parse::<Felt>().unwrap().to_bytes_be().to_vec(),
                username,
                deployed_at_timestamp: deployed_at.timestamp() as u64,
            })
            .collect();

        Ok(RetrieveControllersResponse { controllers })
    }
}

fn process_event_field(data: &str) -> Result<Vec<Vec<u8>>, Error> {
    Ok(data
        .trim_end_matches('/')
        .split('/')
        .filter(|&d| !d.is_empty())
        .map(|d| Felt::from_str(d).map_err(ParseError::FromStr).map(|f| f.to_bytes_be().to_vec()))
        .collect::<Result<Vec<_>, _>>()?)
}

fn map_row_to_event(row: &(String, String, String)) -> Result<proto::types::Event, Error> {
    let keys = process_event_field(&row.0)?;
    let data = process_event_field(&row.1)?;
    let transaction_hash =
        Felt::from_str(&row.2).map_err(ParseError::FromStr)?.to_bytes_be().to_vec();

    Ok(proto::types::Event { keys, data, transaction_hash })
}

fn map_row_to_entity(
    row: &SqliteRow,
    schemas: &[Ty],
    dont_include_hashed_keys: bool,
) -> Result<proto::types::Entity, Error> {
    let hashed_keys = Felt::from_str(&row.get::<String, _>("id")).map_err(ParseError::FromStr)?;
    let model_ids = row
        .get::<String, _>("model_ids")
        .split(',')
        .map(|id| Felt::from_str(id).map_err(ParseError::FromStr))
        .collect::<Result<Vec<_>, _>>()?;

    let models = schemas
        .iter()
        .filter(|schema| model_ids.contains(&compute_selector_from_tag(&schema.name())))
        .map(|schema| {
            let mut ty = schema.clone();
            map_row_to_ty("", &schema.name(), &mut ty, row)?;
            Ok(ty.as_struct().unwrap().clone().into())
        })
        .collect::<Result<Vec<_>, Error>>()?;

    Ok(proto::types::Entity {
        hashed_keys: if !dont_include_hashed_keys {
            hashed_keys.to_bytes_be().to_vec()
        } else {
            vec![]
        },
        models,
    })
}

// this builds a sql safe regex pattern to match against for keys
fn build_keys_pattern(clause: &proto::types::KeysClause) -> Result<String, Error> {
    const KEY_PATTERN: &str = "0x[0-9a-fA-F]+";

    let keys = if clause.keys.is_empty() {
        vec![KEY_PATTERN.to_string()]
    } else {
        clause
            .keys
            .iter()
            .map(|bytes| {
                if bytes.is_empty() {
                    return Ok(KEY_PATTERN.to_string());
                }
                Ok(format!("{:#x}", Felt::from_bytes_be_slice(bytes)))
            })
            .collect::<Result<Vec<_>, Error>>()?
    };
    let mut keys_pattern = format!("^{}", keys.join("/"));

    if clause.pattern_matching == proto::types::PatternMatching::VariableLen as i32 {
        keys_pattern += &format!("(/{})*", KEY_PATTERN);
    }
    keys_pattern += "/$";

    Ok(keys_pattern)
}

// builds a composite clause for a query
fn build_composite_clause(
    table: &str,
    model_relation_table: &str,
    composite: &proto::types::CompositeClause,
    entity_updated_after: Option<String>,
    cursor: Option<Felt>,
) -> Result<(String, Vec<String>), Error> {
    let is_or = composite.operator == LogicalOperator::Or as i32;
    let mut where_clauses = Vec::new();
    let mut bind_values = Vec::new();

    for clause in &composite.clauses {
        match clause.clause_type.as_ref().unwrap() {
            ClauseType::HashedKeys(hashed_keys) => {
                let ids = hashed_keys
                    .hashed_keys
                    .iter()
                    .map(|id| {
                        bind_values.push(Felt::from_bytes_be_slice(id).to_string());
                        "?".to_string()
                    })
                    .collect::<Vec<_>>()
                    .join(", ");
                where_clauses.push(format!("({table}.id IN ({}))", ids));
            }
            ClauseType::Keys(keys) => {
                let keys_pattern = build_keys_pattern(keys)?;
                bind_values.push(keys_pattern);
                let model_selectors: Vec<String> = keys
                    .models
                    .iter()
                    .map(|model| format!("{:#x}", compute_selector_from_tag(model)))
                    .collect();

                if model_selectors.is_empty() {
                    where_clauses.push(format!("({table}.keys REGEXP ?)"));
                } else {
                    // Add bind value placeholders for each model selector
                    let placeholders = vec!["?"; model_selectors.len()].join(", ");
                    where_clauses.push(format!(
                        "({table}.keys REGEXP ? AND {model_relation_table}.model_id IN ({})) OR \
                         {model_relation_table}.model_id NOT IN ({})",
                        placeholders, placeholders
                    ));
                    // Add each model selector twice (once for IN and once for NOT IN)
                    bind_values.extend(model_selectors.clone());
                    bind_values.extend(model_selectors);
                }
            }
            ClauseType::Member(member) => {
                let comparison_operator = ComparisonOperator::from_repr(member.operator as usize)
                    .expect("invalid comparison operator");
                let value = member.value.clone().ok_or(QueryError::MissingParam("value".into()))?;
                fn prepare_comparison(
                    value: &proto::types::MemberValue,
                    bind_values: &mut Vec<String>,
                ) -> Result<String, Error> {
                    match &value.value_type {
                        Some(ValueType::String(value)) => {
                            bind_values.push(value.to_string());
                            Ok("?".to_string())
                        }
                        Some(ValueType::Primitive(value)) => {
                            let primitive: Primitive = (value.clone()).try_into()?;
                            bind_values.push(primitive.to_sql_value());
                            Ok("?".to_string())
                        }
                        Some(ValueType::List(values)) => Ok(format!(
                            "({})",
                            values
                                .values
                                .iter()
                                .map(|v| prepare_comparison(v, bind_values))
                                .collect::<Result<Vec<String>, Error>>()?
                                .join(", ")
                        )),
                        None => Err(QueryError::MissingParam("value_type".into()).into()),
                    }
                }
                let value = prepare_comparison(&value, &mut bind_values)?;

                let model = member.model.clone();

                // Use the column name directly since it's already flattened
                where_clauses
                    .push(format!("([{model}].[{}] {comparison_operator} {value})", member.member));
            }
            ClauseType::Composite(nested) => {
                // Handle nested composite by recursively building the clause
                let (nested_where, nested_values) = build_composite_clause(
                    table,
                    model_relation_table,
                    nested,
                    entity_updated_after.clone(),
                    cursor.clone(),
                )?;

                if !nested_where.is_empty() {
                    where_clauses.push(nested_where);
                }
                bind_values.extend(nested_values);
            }
        }
    }

    let mut where_clause = if !where_clauses.is_empty() {
        where_clauses.join(if is_or { " OR " } else { " AND " })
    } else {
        String::new()
    };

    if let Some(entity_updated_after) = entity_updated_after.clone() {
        where_clause += &format!(" AND {table}.updated_at >= ?");
        bind_values.push(entity_updated_after);
    }

    if let Some(cursor) = cursor {
        where_clause += &format!(" AND {table}.id > ?");
        bind_values.push(format!("{:#x}", cursor));
    }

    Ok((where_clause, bind_values))
}

type ServiceResult<T> = Result<Response<T>, Status>;
type SubscribeModelsResponseStream =
    Pin<Box<dyn Stream<Item = Result<SubscribeModelsResponse, Status>> + Send>>;
type SubscribeEntitiesResponseStream =
    Pin<Box<dyn Stream<Item = Result<SubscribeEntityResponse, Status>> + Send>>;
type SubscribeEventsResponseStream =
    Pin<Box<dyn Stream<Item = Result<SubscribeEventsResponse, Status>> + Send>>;
type SubscribeIndexerResponseStream =
    Pin<Box<dyn Stream<Item = Result<SubscribeIndexerResponse, Status>> + Send>>;
type RetrieveEntitiesStreamingResponseStream =
    Pin<Box<dyn Stream<Item = Result<RetrieveEntitiesStreamingResponse, Status>> + Send>>;
type SubscribeTokenBalancesResponseStream =
    Pin<Box<dyn Stream<Item = Result<SubscribeTokenBalancesResponse, Status>> + Send>>;
type SubscribeTokensResponseStream =
    Pin<Box<dyn Stream<Item = Result<SubscribeTokensResponse, Status>> + Send>>;

#[tonic::async_trait]
impl proto::world::world_server::World for DojoWorld {
    type SubscribeModelsStream = SubscribeModelsResponseStream;
    type SubscribeEntitiesStream = SubscribeEntitiesResponseStream;
    type SubscribeEventMessagesStream = SubscribeEntitiesResponseStream;
    type SubscribeEventsStream = SubscribeEventsResponseStream;
    type SubscribeIndexerStream = SubscribeIndexerResponseStream;
    type RetrieveEntitiesStreamingStream = RetrieveEntitiesStreamingResponseStream;
    type SubscribeTokenBalancesStream = SubscribeTokenBalancesResponseStream;
    type SubscribeTokensStream = SubscribeTokensResponseStream;

    async fn world_metadata(
        &self,
        _request: Request<WorldMetadataRequest>,
    ) -> Result<Response<WorldMetadataResponse>, Status> {
        let metadata = Some(self.world().await.map_err(|e| match e {
            Error::Sql(sqlx::Error::RowNotFound) => Status::not_found("World not found"),
            e => Status::internal(e.to_string()),
        })?);

        Ok(Response::new(WorldMetadataResponse { metadata }))
    }

    async fn retrieve_controllers(
        &self,
        request: Request<RetrieveControllersRequest>,
    ) -> Result<Response<RetrieveControllersResponse>, Status> {
        let RetrieveControllersRequest { contract_addresses } = request.into_inner();
        let contract_addresses = contract_addresses
            .iter()
            .map(|address| Felt::from_bytes_be_slice(address))
            .collect::<Vec<_>>();

        let controllers = self
            .retrieve_controllers(contract_addresses)
            .await
            .map_err(|e| Status::internal(e.to_string()))?;
        Ok(Response::new(controllers))
    }

    async fn retrieve_tokens(
        &self,
        request: Request<RetrieveTokensRequest>,
    ) -> Result<Response<RetrieveTokensResponse>, Status> {
        let RetrieveTokensRequest { contract_addresses, token_ids, limit, offset, cursor } =
            request.into_inner();
        let contract_addresses = contract_addresses
            .iter()
            .map(|address| Felt::from_bytes_be_slice(address))
            .collect::<Vec<_>>();
        let token_ids =
            token_ids.iter().map(|id| crypto_bigint::U256::from_be_slice(id)).collect::<Vec<_>>();

        let tokens = self
            .retrieve_tokens(
                contract_addresses,
                token_ids,
                if limit > 0 { Some(limit) } else { None },
                if offset > 0 { Some(offset) } else { None },
                if !cursor.is_empty() { Some(cursor) } else { None },
            )
            .await
            .map_err(|e| Status::internal(e.to_string()))?;
        Ok(Response::new(tokens))
    }

    async fn subscribe_tokens(
        &self,
        request: Request<SubscribeTokensRequest>,
    ) -> ServiceResult<Self::SubscribeTokensStream> {
        let SubscribeTokensRequest { contract_addresses, token_ids } = request.into_inner();
        let contract_addresses = contract_addresses
            .iter()
            .map(|address| Felt::from_bytes_be_slice(address))
            .collect::<Vec<_>>();
        let token_ids = token_ids.iter().map(|id| U256::from_be_slice(id)).collect::<Vec<_>>();

        let rx = self
            .token_manager
            .add_subscriber(contract_addresses, token_ids)
            .await
            .map_err(|e| Status::internal(e.to_string()))?;
        Ok(Response::new(Box::pin(ReceiverStream::new(rx)) as Self::SubscribeTokensStream))
    }

    async fn update_tokens_subscription(
        &self,
        request: Request<UpdateTokenSubscriptionRequest>,
    ) -> ServiceResult<()> {
        let UpdateTokenSubscriptionRequest { subscription_id, contract_addresses, token_ids } =
            request.into_inner();
        let contract_addresses = contract_addresses
            .iter()
            .map(|address| Felt::from_bytes_be_slice(address))
            .collect::<Vec<_>>();
        let token_ids = token_ids.iter().map(|id| U256::from_be_slice(id)).collect::<Vec<_>>();

        self.token_manager.update_subscriber(subscription_id, contract_addresses, token_ids).await;
        Ok(Response::new(()))
    }

    async fn retrieve_token_balances(
        &self,
        request: Request<RetrieveTokenBalancesRequest>,
    ) -> Result<Response<RetrieveTokenBalancesResponse>, Status> {
        let RetrieveTokenBalancesRequest {
            account_addresses,
            contract_addresses,
            token_ids,
            limit,
            offset,
            cursor,
        } = request.into_inner();
        let account_addresses = account_addresses
            .iter()
            .map(|address| Felt::from_bytes_be_slice(address))
            .collect::<Vec<_>>();
        let contract_addresses = contract_addresses
            .iter()
            .map(|address| Felt::from_bytes_be_slice(address))
            .collect::<Vec<_>>();
        let token_ids = token_ids.iter().map(|id| U256::from_be_slice(id)).collect::<Vec<_>>();

        let balances = self
            .retrieve_token_balances(
                account_addresses,
                contract_addresses,
                token_ids,
                if limit > 0 { Some(limit) } else { None },
                if offset > 0 { Some(offset) } else { None },
                if !cursor.is_empty() { Some(cursor) } else { None },
            )
            .await
            .map_err(|e| Status::internal(e.to_string()))?;
        Ok(Response::new(balances))
    }

    async fn subscribe_indexer(
        &self,
        request: Request<SubscribeIndexerRequest>,
    ) -> ServiceResult<Self::SubscribeIndexerStream> {
        let SubscribeIndexerRequest { contract_address } = request.into_inner();
        let rx = self
            .indexer_manager
            .add_subscriber(&self.pool, Felt::from_bytes_be_slice(&contract_address))
            .await
            .map_err(|e| Status::internal(e.to_string()))?;
        Ok(Response::new(Box::pin(ReceiverStream::new(rx)) as Self::SubscribeIndexerStream))
    }

    async fn subscribe_models(
        &self,
        request: Request<SubscribeModelsRequest>,
    ) -> ServiceResult<Self::SubscribeModelsStream> {
        let SubscribeModelsRequest { models_keys } = request.into_inner();
        let rx = self
            .subscribe_models(models_keys)
            .await
            .map_err(|e| Status::internal(e.to_string()))?;
        Ok(Response::new(Box::pin(ReceiverStream::new(rx)) as Self::SubscribeModelsStream))
    }

    async fn subscribe_entities(
        &self,
        request: Request<SubscribeEntitiesRequest>,
    ) -> ServiceResult<Self::SubscribeEntitiesStream> {
        let SubscribeEntitiesRequest { clauses } = request.into_inner();
        let rx = self
            .entity_manager
            .add_subscriber(clauses.into_iter().map(|keys| keys.into()).collect())
            .await
            .map_err(|e| Status::internal(e.to_string()))?;

        Ok(Response::new(Box::pin(ReceiverStream::new(rx)) as Self::SubscribeEntitiesStream))
    }

    async fn update_entities_subscription(
        &self,
        request: Request<UpdateEntitiesSubscriptionRequest>,
    ) -> ServiceResult<()> {
        let UpdateEntitiesSubscriptionRequest { subscription_id, clauses } = request.into_inner();
        self.entity_manager
            .update_subscriber(
                subscription_id,
                clauses.into_iter().map(|keys| keys.into()).collect(),
            )
            .await;

        Ok(Response::new(()))
    }

    async fn subscribe_token_balances(
        &self,
        request: Request<SubscribeTokenBalancesRequest>,
    ) -> ServiceResult<Self::SubscribeTokenBalancesStream> {
        let SubscribeTokenBalancesRequest { contract_addresses, account_addresses, token_ids } =
            request.into_inner();
        let contract_addresses = contract_addresses
            .iter()
            .map(|address| Felt::from_bytes_be_slice(address))
            .collect::<Vec<_>>();
        let account_addresses = account_addresses
            .iter()
            .map(|address| Felt::from_bytes_be_slice(address))
            .collect::<Vec<_>>();
        let token_ids = token_ids.iter().map(|id| U256::from_be_slice(id)).collect::<Vec<_>>();

        let rx = self
            .token_balance_manager
            .add_subscriber(contract_addresses, account_addresses, token_ids)
            .await
            .map_err(|e| Status::internal(e.to_string()))?;
        Ok(Response::new(Box::pin(ReceiverStream::new(rx)) as Self::SubscribeTokenBalancesStream))
    }

    async fn update_token_balances_subscription(
        &self,
        request: Request<UpdateTokenBalancesSubscriptionRequest>,
    ) -> ServiceResult<()> {
        let UpdateTokenBalancesSubscriptionRequest {
            subscription_id,
            contract_addresses,
            account_addresses,
            token_ids,
        } = request.into_inner();
        let contract_addresses = contract_addresses
            .iter()
            .map(|address| Felt::from_bytes_be_slice(address))
            .collect::<Vec<_>>();
        let account_addresses = account_addresses
            .iter()
            .map(|address| Felt::from_bytes_be_slice(address))
            .collect::<Vec<_>>();
        let token_ids = token_ids.iter().map(|id| U256::from_be_slice(id)).collect::<Vec<_>>();

        self.token_balance_manager
            .update_subscriber(subscription_id, contract_addresses, account_addresses, token_ids)
            .await;
        Ok(Response::new(()))
    }

    async fn retrieve_entities(
        &self,
        request: Request<RetrieveEntitiesRequest>,
    ) -> Result<Response<RetrieveEntitiesResponse>, Status> {
        let RetrieveEntitiesRequest { query, historical } = request.into_inner();
        let query = query.ok_or_else(|| Status::invalid_argument("Missing query argument"))?;

        let entities = self
            .retrieve_entities(
                if historical { ENTITIES_HISTORICAL_TABLE } else { ENTITIES_TABLE },
                ENTITIES_MODEL_RELATION_TABLE,
                ENTITIES_ENTITY_RELATION_COLUMN,
                query,
            )
            .await
            .map_err(|e| Status::internal(e.to_string()))?;

        Ok(Response::new(entities))
    }

    async fn retrieve_entities_streaming(
        &self,
        request: Request<RetrieveEntitiesRequest>,
    ) -> ServiceResult<Self::RetrieveEntitiesStreamingStream> {
        let query = request
            .into_inner()
            .query
            .ok_or_else(|| Status::invalid_argument("Missing query argument"))?;

        let (tx, rx) = channel(100);
        let res = self
            .retrieve_entities(
                ENTITIES_TABLE,
                ENTITIES_MODEL_RELATION_TABLE,
                ENTITIES_ENTITY_RELATION_COLUMN,
                query,
            )
            .await
            .map_err(|e| Status::internal(e.to_string()))?;
        tokio::spawn(async move {
            for (i, entity) in res.entities.iter().enumerate() {
                tx.send(Ok(RetrieveEntitiesStreamingResponse {
                    entity: Some(entity.clone()),
                    remaining_count: (res.total_count - (i + 1) as u32),
                }))
                .await
                .unwrap();
            }
        });

        Ok(
            Response::new(
                Box::pin(ReceiverStream::new(rx)) as Self::RetrieveEntitiesStreamingStream
            ),
        )
    }

    async fn subscribe_event_messages(
        &self,
        request: Request<SubscribeEventMessagesRequest>,
    ) -> ServiceResult<Self::SubscribeEntitiesStream> {
        let SubscribeEventMessagesRequest { clauses } = request.into_inner();
        let rx = self
            .event_message_manager
            .add_subscriber(clauses.into_iter().map(|keys| keys.into()).collect())
            .await
            .map_err(|e| Status::internal(e.to_string()))?;

        Ok(Response::new(Box::pin(ReceiverStream::new(rx)) as Self::SubscribeEntitiesStream))
    }

    async fn update_event_messages_subscription(
        &self,
        request: Request<UpdateEventMessagesSubscriptionRequest>,
    ) -> ServiceResult<()> {
        let UpdateEventMessagesSubscriptionRequest { subscription_id, clauses } =
            request.into_inner();
        self.event_message_manager
            .update_subscriber(
                subscription_id,
                clauses.into_iter().map(|keys| keys.into()).collect(),
            )
            .await;

        Ok(Response::new(()))
    }

    async fn retrieve_event_messages(
        &self,
        request: Request<RetrieveEventMessagesRequest>,
    ) -> Result<Response<RetrieveEntitiesResponse>, Status> {
        let RetrieveEventMessagesRequest { query, historical } = request.into_inner();
        let query = query.ok_or_else(|| Status::invalid_argument("Missing query argument"))?;

        let entities = self
            .retrieve_entities(
                if historical { EVENT_MESSAGES_HISTORICAL_TABLE } else { EVENT_MESSAGES_TABLE },
                EVENT_MESSAGES_MODEL_RELATION_TABLE,
                EVENT_MESSAGES_ENTITY_RELATION_COLUMN,
                query,
            )
            .await
            .map_err(|e| Status::internal(e.to_string()))?;

        Ok(Response::new(entities))
    }

    async fn retrieve_events(
        &self,
        request: Request<RetrieveEventsRequest>,
    ) -> Result<Response<RetrieveEventsResponse>, Status> {
        let query = request
            .into_inner()
            .query
            .ok_or_else(|| Status::invalid_argument("Missing query argument"))?;

        let events =
            self.retrieve_events(&query).await.map_err(|e| Status::internal(e.to_string()))?;

        Ok(Response::new(events))
    }

    async fn subscribe_events(
        &self,
        request: Request<proto::world::SubscribeEventsRequest>,
    ) -> ServiceResult<Self::SubscribeEventsStream> {
        let keys = request.into_inner().keys;
        let rx = self
            .event_manager
            .add_subscriber(keys.into_iter().map(|keys| keys.into()).collect())
            .await
            .map_err(|e| Status::internal(e.to_string()))?;

        Ok(Response::new(Box::pin(ReceiverStream::new(rx)) as Self::SubscribeEventsStream))
    }
}

const DEFAULT_MAX_AGE: Duration = Duration::from_secs(24 * 60 * 60);
const DEFAULT_EXPOSED_HEADERS: [&str; 4] =
    ["grpc-status", "grpc-message", "grpc-status-details-bin", "grpc-encoding"];
const DEFAULT_ALLOW_HEADERS: [&str; 6] = [
    "x-grpc-web",
    "content-type",
    "x-user-agent",
    "grpc-timeout",
    "grpc-accept-encoding",
    "grpc-encoding",
];

pub async fn new(
    mut shutdown_rx: tokio::sync::broadcast::Receiver<()>,
    pool: &Pool<Sqlite>,
    block_rx: Receiver<u64>,
    world_address: Felt,
    provider: Arc<JsonRpcClient<HttpTransport>>,
    model_cache: Arc<ModelCache>,
) -> Result<
    (SocketAddr, impl Future<Output = Result<(), tonic::transport::Error>> + 'static),
    std::io::Error,
> {
    let listener = TcpListener::bind("127.0.0.1:0").await?;
    let addr = listener.local_addr()?;

    let reflection = tonic_reflection::server::Builder::configure()
        .register_encoded_file_descriptor_set(proto::world::FILE_DESCRIPTOR_SET)
        .build()
        .unwrap();

    let world = DojoWorld::new(pool.clone(), block_rx, world_address, provider, model_cache);
    let server = WorldServer::new(world)
        .accept_compressed(CompressionEncoding::Gzip)
        .send_compressed(CompressionEncoding::Gzip);

    let server_future = Server::builder()
        // GrpcWeb is over http1 so we must enable it.
        .accept_http1(true)
        .layer(
            CorsLayer::new()
                .allow_origin(AllowOrigin::mirror_request())
                .allow_credentials(true)
                .max_age(DEFAULT_MAX_AGE)
                .expose_headers(
                    DEFAULT_EXPOSED_HEADERS
                        .iter()
                        .cloned()
                        .map(HeaderName::from_static)
                        .collect::<Vec<HeaderName>>(),
                )
                .allow_headers(
                    DEFAULT_ALLOW_HEADERS
                        .iter()
                        .cloned()
                        .map(HeaderName::from_static)
                        .collect::<Vec<HeaderName>>(),
                ),
        )
        .layer(GrpcWebLayer::new())
        .add_service(reflection)
        .add_service(server)
        .serve_with_incoming_shutdown(TcpListenerStream::new(listener), async move {
            shutdown_rx.recv().await.map_or((), |_| ())
        });

    Ok((addr, server_future))
}<|MERGE_RESOLUTION|>--- conflicted
+++ resolved
@@ -998,16 +998,13 @@
             ),
         };
 
-<<<<<<< HEAD
         let cursor = if query.cursor.is_empty() {
             None
         } else {
             Some(Felt::from_bytes_be_slice(&query.cursor))
         };
-=======
         let limit = if query.limit > 0 { Some(query.limit) } else { None };
         let offset = if query.offset > 0 { Some(query.offset) } else { None };
->>>>>>> 23482329
 
         let (entities, total_count) = match query.clause {
             None => {
