use std::str::FromStr;
use std::sync::Arc;

use camino::Utf8PathBuf;
use dojo_test_utils::compiler;
use dojo_test_utils::migration::prepare_migration;
use dojo_world::contracts::WorldContractReader;
use dojo_world::manifest::utils::get_default_namespace_from_ws;
use dojo_world::metadata::dojo_metadata_from_workspace;
use dojo_world::migration::TxnConfig;
use dojo_world::utils::TransactionWaiter;
use katana_runner::KatanaRunner;
use scarb::compiler::Profile;
use scarb::ops;
use sozo_ops::migration::execute_strategy;
use sqlx::sqlite::{SqliteConnectOptions, SqlitePoolOptions};
use starknet::accounts::{Account, Call};
use starknet::core::utils::get_selector_from_name;
use starknet::providers::jsonrpc::HttpTransport;
use starknet::providers::JsonRpcClient;
use starknet_crypto::poseidon_hash_many;
use tokio::sync::broadcast;
use torii_core::engine::{Engine, EngineConfig, Processors};
use torii_core::processors::register_model::RegisterModelProcessor;
use torii_core::processors::store_set_record::StoreSetRecordProcessor;
use torii_core::sql::Sql;

use crate::proto::types::KeysClause;
use crate::server::DojoWorld;
use crate::types::schema::Entity;

#[tokio::test(flavor = "multi_thread")]
async fn test_entities_queries() {
    let options = SqliteConnectOptions::from_str("sqlite::memory:")
        .unwrap()
        .create_if_missing(true)
        .with_regexp();
    let pool = SqlitePoolOptions::new().max_connections(5).connect_with(options).await.unwrap();
    sqlx::migrate!("../migrations").run(&pool).await.unwrap();

    let source_project_dir = Utf8PathBuf::from("../../../examples/spawn-and-move");
    let dojo_core_path = Utf8PathBuf::from("../../dojo-core");

<<<<<<< HEAD
    let config = compiler::copy_tmp_config(&source_project_dir, &dojo_core_path, Profile::DEV);
=======
    let config = compiler::copy_tmp_config(&source_project_dir, &dojo_core_path);
    println!("config path {:?}", config.manifest_path());
>>>>>>> 6fbd50e1

    let ws = ops::read_workspace(config.manifest_path(), &config)
        .unwrap_or_else(|op| panic!("Error building workspace: {op:?}"));
    let dojo_metadata =
        dojo_metadata_from_workspace(&ws).expect("No current package with dojo metadata found.");

    let target_path = ws.target_dir().path_existent().unwrap().join(config.profile().to_string());

    let default_namespace = get_default_namespace_from_ws(&ws);

    let mut migration = prepare_migration(
        config.manifest_path().parent().unwrap().into(),
        target_path,
        dojo_metadata.skip_migration,
        &default_namespace,
    )
    .unwrap();
    migration.resolve_variable(migration.world_address().unwrap()).unwrap();

    let sequencer = KatanaRunner::new().expect("Fail to start runner");

    let provider = Arc::new(JsonRpcClient::new(HttpTransport::new(sequencer.url())));

    let world = WorldContractReader::new(migration.world_address().unwrap(), &provider);

    let account = sequencer.account(0);

    let migration_output =
        execute_strategy(&ws, &migration, &account, TxnConfig::init_wait()).await.unwrap();

    let world_address = migration_output.world_address;

    println!("output {:?}", migration_output);

    // spawn
    let tx = account
        .execute(vec![Call {
            to: migration_output
                .contracts
                .first()
                .expect("shouldn't be empty")
                .as_ref()
                .expect("should be deployed")
                .contract_address,
            selector: get_selector_from_name("spawn").unwrap(),
            calldata: vec![],
        }])
        .send()
        .await
        .unwrap();

    TransactionWaiter::new(tx.transaction_hash, &provider).await.unwrap();

    let db = Sql::new(pool.clone(), world_address).await.unwrap();

    let (shutdown_tx, _) = broadcast::channel(1);
    let mut engine = Engine::new(
        world,
        db.clone(),
        &provider,
        Processors {
            event: vec![Box::new(RegisterModelProcessor), Box::new(StoreSetRecordProcessor)],
            ..Processors::default()
        },
        EngineConfig::default(),
        shutdown_tx,
        None,
    );

    let _ = engine.sync_to_head(0, None).await.unwrap();

    let (_, receiver) = tokio::sync::mpsc::channel(1);
    let grpc = DojoWorld::new(db.pool, receiver, world_address, provider.clone());

    let entities = grpc
        .query_by_keys(
            "entities",
            "entity_model",
            "entity_id",
            &KeysClause {
                keys: vec![account.address().to_bytes_be().to_vec()],
                pattern_matching: 0,
                models: vec![],
            },
            Some(1),
            None,
        )
        .await
        .unwrap()
        .0;

    assert_eq!(entities.len(), 1);

    let entity: Entity = entities.first().unwrap().clone().try_into().unwrap();
    assert_eq!(entity.models.first().unwrap().name, "dojo_examples-Position");
    assert_eq!(entity.models.get(1).unwrap().name, "dojo_examples-Moves");
    assert_eq!(entity.hashed_keys, poseidon_hash_many(&[account.address()]));
}<|MERGE_RESOLUTION|>--- conflicted
+++ resolved
@@ -41,12 +41,8 @@
     let source_project_dir = Utf8PathBuf::from("../../../examples/spawn-and-move");
     let dojo_core_path = Utf8PathBuf::from("../../dojo-core");
 
-<<<<<<< HEAD
     let config = compiler::copy_tmp_config(&source_project_dir, &dojo_core_path, Profile::DEV);
-=======
-    let config = compiler::copy_tmp_config(&source_project_dir, &dojo_core_path);
     println!("config path {:?}", config.manifest_path());
->>>>>>> 6fbd50e1
 
     let ws = ops::read_workspace(config.manifest_path(), &config)
         .unwrap_or_else(|op| panic!("Error building workspace: {op:?}"));
