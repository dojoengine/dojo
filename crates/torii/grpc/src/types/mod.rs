use core::fmt;
use std::collections::HashMap;
use std::str::FromStr;

use dojo_types::primitive::Primitive;
use dojo_types::schema::Ty;
use serde::{Deserialize, Serialize};
use starknet::core::types::{
    ContractStorageDiffItem, Felt, FromStrError, StateDiff, StateUpdate, StorageEntry,
};

use strum_macros::{AsRefStr, EnumIter, FromRepr};

use crate::proto::{self};

pub mod schema;

#[derive(Debug, Serialize, Deserialize, PartialEq, Hash, Eq, Clone)]
pub struct Query {
    pub clause: Option<Clause>,
    pub limit: u32,
    pub offset: u32,
}

#[derive(Debug, Serialize, Deserialize, PartialEq, Hash, Eq, Clone)]
pub enum Clause {
    Keys(KeysClause),
    Member(MemberClause),
    Composite(CompositeClause),
}

#[derive(Debug, Serialize, Deserialize, PartialEq, Hash, Eq, Clone)]
pub enum EntityKeysClause {
    HashedKeys(Vec<FieldElement>),
    Keys(KeysClause),
}

#[derive(Debug, Serialize, Deserialize, PartialEq, Hash, Eq, Clone)]
pub struct ModelKeysClause {
    pub model: String,
    pub keys: Vec<Felt>,
}

#[derive(Debug, Serialize, Deserialize, PartialEq, Hash, Eq, Clone)]
pub struct KeysClause {
    pub keys: Vec<Option<FieldElement>>,
    pub pattern_matching: PatternMatching,
    pub models: Vec<String>,
}

#[derive(Debug, Serialize, Deserialize, PartialEq, Hash, Eq, Clone)]
pub enum PatternMatching {
    FixedLen,
    VariableLen,
}

#[derive(Debug, Serialize, Deserialize, PartialEq, Hash, Eq, Clone)]
pub struct MemberClause {
    pub model: String,
    pub member: String,
    pub operator: ComparisonOperator,
    pub value: Value,
}

#[derive(Debug, Serialize, Deserialize, PartialEq, Hash, Eq, Clone)]
pub struct CompositeClause {
    pub model: String,
    pub operator: LogicalOperator,
    pub clauses: Vec<Clause>,
}

#[derive(
    Debug, AsRefStr, Serialize, Deserialize, EnumIter, FromRepr, PartialEq, Hash, Eq, Clone,
)]
#[strum(serialize_all = "UPPERCASE")]
pub enum LogicalOperator {
    And,
    Or,
}

#[derive(
    Debug, AsRefStr, Serialize, Deserialize, EnumIter, FromRepr, PartialEq, Hash, Eq, Clone,
)]
#[strum(serialize_all = "UPPERCASE")]
pub enum ComparisonOperator {
    Eq,
    Neq,
    Gt,
    Gte,
    Lt,
    Lte,
}

impl fmt::Display for ComparisonOperator {
    fn fmt(&self, f: &mut fmt::Formatter<'_>) -> fmt::Result {
        match self {
            ComparisonOperator::Gt => write!(f, ">"),
            ComparisonOperator::Gte => write!(f, ">="),
            ComparisonOperator::Lt => write!(f, "<"),
            ComparisonOperator::Lte => write!(f, "<="),
            ComparisonOperator::Neq => write!(f, "!="),
            ComparisonOperator::Eq => write!(f, "="),
        }
    }
}

impl From<proto::types::ComparisonOperator> for ComparisonOperator {
    fn from(operator: proto::types::ComparisonOperator) -> Self {
        match operator {
            proto::types::ComparisonOperator::Eq => ComparisonOperator::Eq,
            proto::types::ComparisonOperator::Gte => ComparisonOperator::Gte,
            proto::types::ComparisonOperator::Gt => ComparisonOperator::Gt,
            proto::types::ComparisonOperator::Lt => ComparisonOperator::Lt,
            proto::types::ComparisonOperator::Lte => ComparisonOperator::Lte,
            proto::types::ComparisonOperator::Neq => ComparisonOperator::Neq,
        }
    }
}

#[derive(Debug, Serialize, Deserialize, PartialEq, Hash, Eq, Clone)]
pub struct Value {
    pub primitive_type: Primitive,
    pub value_type: ValueType,
}

#[derive(Debug, Serialize, Deserialize, PartialEq, Hash, Eq, Clone)]
pub enum ValueType {
    String(String),
    Int(i64),
    UInt(u64),
    Bool(bool),
    Bytes(Vec<u8>),
}

impl TryFrom<proto::types::ModelMetadata> for dojo_types::schema::ModelMetadata {
    type Error = FromStrError;
    fn try_from(value: proto::types::ModelMetadata) -> Result<Self, Self::Error> {
        let schema: Ty = serde_json::from_slice(&value.schema).unwrap();
        let layout: Vec<Felt> = value.layout.into_iter().map(Felt::from).collect();
        Ok(Self {
            schema,
            layout,
            name: value.name,
            packed_size: value.packed_size,
            unpacked_size: value.unpacked_size,
            class_hash: Felt::from_str(&value.class_hash)?,
            contract_address: Felt::from_str(&value.contract_address)?,
        })
    }
}

impl TryFrom<proto::types::WorldMetadata> for dojo_types::WorldMetadata {
    type Error = FromStrError;
    fn try_from(value: proto::types::WorldMetadata) -> Result<Self, Self::Error> {
        let models = value
            .models
            .into_iter()
            .map(|component| Ok((component.name.clone(), component.try_into()?)))
            .collect::<Result<HashMap<_, dojo_types::schema::ModelMetadata>, _>>()?;

        Ok(dojo_types::WorldMetadata {
            models,
            world_address: Felt::from_str(&value.world_address)?,
            world_class_hash: Felt::from_str(&value.world_class_hash)?,
        })
    }
}

impl From<Query> for proto::types::Query {
    fn from(value: Query) -> Self {
        Self { clause: value.clause.map(|c| c.into()), limit: value.limit, offset: value.offset }
    }
}

impl From<proto::types::PatternMatching> for PatternMatching {
    fn from(value: proto::types::PatternMatching) -> Self {
        match value {
            proto::types::PatternMatching::FixedLen => PatternMatching::FixedLen,
            proto::types::PatternMatching::VariableLen => PatternMatching::VariableLen,
        }
    }
}

impl From<KeysClause> for proto::types::KeysClause {
    fn from(value: KeysClause) -> Self {
        Self {
            keys: value
                .keys
                .iter()
                .map(|k| k.map_or(Vec::new(), |k| k.to_bytes_be().into()))
                .collect(),
            pattern_matching: value.pattern_matching as i32,
            models: value.models,
        }
    }
}

impl TryFrom<proto::types::KeysClause> for KeysClause {
    type Error = FromByteSliceError;

    fn try_from(value: proto::types::KeysClause) -> Result<Self, Self::Error> {
        let keys = value
            .keys
            .iter()
            .map(|k| {
                if k.is_empty() { Ok(None) } else { Ok(Some(FieldElement::from_byte_slice_be(k)?)) }
            })
            .collect::<Result<Vec<Option<FieldElement>>, _>>()?;

        Ok(Self { keys, pattern_matching: value.pattern_matching().into(), models: value.models })
    }
}

impl From<Clause> for proto::types::Clause {
    fn from(value: Clause) -> Self {
        match value {
            Clause::Keys(clause) => {
                Self { clause_type: Some(proto::types::clause::ClauseType::Keys(clause.into())) }
            }
            Clause::Member(clause) => {
                Self { clause_type: Some(proto::types::clause::ClauseType::Member(clause.into())) }
            }
            Clause::Composite(clause) => Self {
                clause_type: Some(proto::types::clause::ClauseType::Composite(clause.into())),
            },
        }
    }
}

impl From<EntityKeysClause> for proto::types::EntityKeysClause {
    fn from(value: EntityKeysClause) -> Self {
        match value {
            EntityKeysClause::HashedKeys(hashed_keys) => Self {
                clause_type: Some(proto::types::entity_keys_clause::ClauseType::HashedKeys(
                    proto::types::HashedKeysClause {
                        hashed_keys: hashed_keys.iter().map(|k| k.to_bytes_be().into()).collect(),
                    },
                )),
            },
            EntityKeysClause::Keys(keys) => Self {
                clause_type: Some(proto::types::entity_keys_clause::ClauseType::Keys(keys.into())),
            },
        }
    }
}

impl TryFrom<proto::types::EntityKeysClause> for EntityKeysClause {
    type Error = FromByteSliceError;

    fn try_from(value: proto::types::EntityKeysClause) -> Result<Self, Self::Error> {
        match value.clause_type.expect("must have") {
            proto::types::entity_keys_clause::ClauseType::HashedKeys(clause) => {
                let keys = clause
                    .hashed_keys
                    .into_iter()
                    .map(|k| FieldElement::from_byte_slice_be(&k))
                    .collect::<Result<Vec<_>, _>>()?;

                Ok(Self::HashedKeys(keys))
            }
            proto::types::entity_keys_clause::ClauseType::Keys(clause) => {
                Ok(Self::Keys(clause.try_into()?))
            }
        }
    }
}

impl From<ModelKeysClause> for proto::types::ModelKeysClause {
    fn from(value: ModelKeysClause) -> Self {
        Self {
            model: value.model,
            keys: value.keys.iter().map(|k| k.to_bytes_be().into()).collect(),
        }
    }
}

<<<<<<< HEAD
impl From<proto::types::KeysClause> for KeysClause {
    fn from(value: proto::types::KeysClause) -> Self {
        let keys = value.keys.into_iter().map(|v| Felt::from_bytes_be_slice(&v)).collect();
        Self { model: value.model, keys }
=======
impl TryFrom<proto::types::ModelKeysClause> for ModelKeysClause {
    type Error = FromByteSliceError;

    fn try_from(value: proto::types::ModelKeysClause) -> Result<Self, Self::Error> {
        let keys = value
            .keys
            .into_iter()
            .map(|k| FieldElement::from_byte_slice_be(&k))
            .collect::<Result<Vec<_>, _>>()?;

        Ok(Self { model: value.model, keys })
>>>>>>> 8f5ee1d5
    }
}

impl From<MemberClause> for proto::types::MemberClause {
    fn from(value: MemberClause) -> Self {
        Self {
            model: value.model,
            member: value.member,
            operator: value.operator as i32,
            value: Some(value.value.into()),
        }
    }
}

impl From<CompositeClause> for proto::types::CompositeClause {
    fn from(value: CompositeClause) -> Self {
        Self {
            model: value.model,
            operator: value.operator as i32,
            clauses: value.clauses.into_iter().map(|clause| clause.into()).collect(),
        }
    }
}

impl From<Value> for proto::types::Value {
    fn from(value: Value) -> Self {
        let value_type = match value.value_type {
            ValueType::String(val) => Some(proto::types::value::ValueType::StringValue(val)),
            ValueType::Int(val) => Some(proto::types::value::ValueType::IntValue(val)),
            ValueType::UInt(val) => Some(proto::types::value::ValueType::UintValue(val)),
            ValueType::Bool(val) => Some(proto::types::value::ValueType::BoolValue(val)),
            ValueType::Bytes(val) => Some(proto::types::value::ValueType::ByteValue(val)),
        };

        Self { value_type }
    }
}

impl TryFrom<proto::types::StorageEntry> for StorageEntry {
    type Error = FromStrError;
    fn try_from(value: proto::types::StorageEntry) -> Result<Self, Self::Error> {
        Ok(Self { key: Felt::from_str(&value.key)?, value: Felt::from_str(&value.value)? })
    }
}

impl TryFrom<proto::types::StorageDiff> for ContractStorageDiffItem {
    type Error = FromStrError;
    fn try_from(value: proto::types::StorageDiff) -> Result<Self, Self::Error> {
        Ok(Self {
            address: Felt::from_str(&value.address)?,
            storage_entries: value
                .storage_entries
                .into_iter()
                .map(|entry| entry.try_into())
                .collect::<Result<Vec<_>, _>>()?,
        })
    }
}

impl TryFrom<proto::types::ModelDiff> for StateDiff {
    type Error = FromStrError;
    fn try_from(value: proto::types::ModelDiff) -> Result<Self, Self::Error> {
        Ok(Self {
            nonces: vec![],
            declared_classes: vec![],
            replaced_classes: vec![],
            deployed_contracts: vec![],
            deprecated_declared_classes: vec![],
            storage_diffs: value
                .storage_diffs
                .into_iter()
                .map(|diff| diff.try_into())
                .collect::<Result<Vec<_>, _>>()?,
        })
    }
}

impl TryFrom<proto::types::ModelUpdate> for StateUpdate {
    type Error = FromStrError;
    fn try_from(value: proto::types::ModelUpdate) -> Result<Self, Self::Error> {
        Ok(Self {
            new_root: Felt::ZERO,
            old_root: Felt::ZERO,
            block_hash: Felt::from_str(&value.block_hash)?,
            state_diff: value.model_diff.expect("must have").try_into()?,
        })
    }
}

#[derive(Debug, Serialize, Deserialize, PartialEq, Hash, Eq, Clone)]
pub struct Event {
    pub keys: Vec<Felt>,
    pub data: Vec<Felt>,
    pub transaction_hash: Felt,
}

impl From<proto::types::Event> for Event {
    fn from(value: proto::types::Event) -> Self {
        let keys = value.keys.into_iter().map(|k| Felt::from_bytes_be_slice(&k)).collect();
        let data = value.data.into_iter().map(|d| Felt::from_bytes_be_slice(&d)).collect();
        let transaction_hash = Felt::from_bytes_be_slice(&value.transaction_hash);
        Self { keys, data, transaction_hash }
    }
}

#[derive(Debug, Serialize, Deserialize, PartialEq, Hash, Eq, Clone)]
pub struct EventQuery {
<<<<<<< HEAD
    pub keys: Vec<Felt>,
=======
    pub keys: KeysClause,
>>>>>>> 8f5ee1d5
    pub limit: u32,
    pub offset: u32,
}

impl From<EventQuery> for proto::types::EventQuery {
    fn from(value: EventQuery) -> Self {
        Self { keys: Some(value.keys.into()), limit: value.limit, offset: value.offset }
    }
}<|MERGE_RESOLUTION|>--- conflicted
+++ resolved
@@ -8,7 +8,6 @@
 use starknet::core::types::{
     ContractStorageDiffItem, Felt, FromStrError, StateDiff, StateUpdate, StorageEntry,
 };
-
 use strum_macros::{AsRefStr, EnumIter, FromRepr};
 
 use crate::proto::{self};
@@ -274,24 +273,10 @@
     }
 }
 
-<<<<<<< HEAD
-impl From<proto::types::KeysClause> for KeysClause {
-    fn from(value: proto::types::KeysClause) -> Self {
+impl From<proto::types::ModelKeysClause> for ModelKeysClause {
+    fn from(value: proto::types::ModelKeysClause) -> Self {
         let keys = value.keys.into_iter().map(|v| Felt::from_bytes_be_slice(&v)).collect();
         Self { model: value.model, keys }
-=======
-impl TryFrom<proto::types::ModelKeysClause> for ModelKeysClause {
-    type Error = FromByteSliceError;
-
-    fn try_from(value: proto::types::ModelKeysClause) -> Result<Self, Self::Error> {
-        let keys = value
-            .keys
-            .into_iter()
-            .map(|k| FieldElement::from_byte_slice_be(&k))
-            .collect::<Result<Vec<_>, _>>()?;
-
-        Ok(Self { model: value.model, keys })
->>>>>>> 8f5ee1d5
     }
 }
 
@@ -399,11 +384,7 @@
 
 #[derive(Debug, Serialize, Deserialize, PartialEq, Hash, Eq, Clone)]
 pub struct EventQuery {
-<<<<<<< HEAD
-    pub keys: Vec<Felt>,
-=======
-    pub keys: KeysClause,
->>>>>>> 8f5ee1d5
+    pub keys: Vec<FieldElement>,
     pub limit: u32,
     pub offset: u32,
 }
