--- conflicted
+++ resolved
@@ -166,16 +166,14 @@
             .await?;
 
         let path = vec![entity.name()];
-<<<<<<< HEAD
         self.build_set_entity_queries_recursive(
             path,
             event_id,
             &entity_id,
             &entity,
             block_timestamp,
-        );
-=======
-        self.build_set_entity_queries_recursive(path, event_id, &entity_id, &entity, false);
+            false,
+        );
         self.query_queue.execute_all().await?;
 
         SimpleBroker::publish(entity_updated);
@@ -183,7 +181,12 @@
         Ok(())
     }
 
-    pub async fn set_event_message(&mut self, entity: Ty, event_id: &str) -> Result<()> {
+    pub async fn set_event_message(
+        &mut self,
+        entity: Ty,
+        event_id: &str,
+        block_timestamp: u64,
+    ) -> Result<()> {
         let keys = if let Ty::Struct(s) = &entity {
             let mut keys = Vec::new();
             for m in s.keys() {
@@ -205,19 +208,27 @@
         );
 
         let keys_str = felts_sql_string(&keys);
-        let insert_entities = "INSERT INTO event_messages (id, keys, event_id) VALUES (?, ?, ?) \
-                               ON CONFLICT(id) DO UPDATE SET updated_at=CURRENT_TIMESTAMP, \
-                               event_id=EXCLUDED.event_id RETURNING *";
+        let insert_entities = "INSERT INTO event_messages (id, keys, event_id, executed_at) \
+                               VALUES (?, ?, ?, ?) ON CONFLICT(id) DO UPDATE SET \
+                               updated_at=CURRENT_TIMESTAMP, event_id=EXCLUDED.event_id RETURNING \
+                               *";
         let entity_updated: EntityUpdated = sqlx::query_as(insert_entities)
             .bind(&entity_id)
             .bind(&keys_str)
             .bind(event_id)
+            .bind(utc_dt_string_from_timestamp(block_timestamp))
             .fetch_one(&self.pool)
             .await?;
 
         let path = vec![entity.name()];
-        self.build_set_entity_queries_recursive(path, event_id, &entity_id, &entity, true);
->>>>>>> 1bed7045
+        self.build_set_entity_queries_recursive(
+            path,
+            event_id,
+            &entity_id,
+            &entity,
+            block_timestamp,
+            true,
+        );
         self.query_queue.execute_all().await?;
 
         SimpleBroker::publish(entity_updated);
@@ -421,29 +432,21 @@
         event_id: &str,
         entity_id: &str,
         entity: &Ty,
-<<<<<<< HEAD
-        block_timestamp: u64,
-=======
+        block_timestamp: u64,
         is_event_message: bool,
->>>>>>> 1bed7045
     ) {
         match entity {
             Ty::Struct(s) => {
                 let table_id = path.join("$");
                 let mut columns = vec![
-<<<<<<< HEAD
-                    "entity_id".to_string(),
+                    "id".to_string(),
                     "event_id".to_string(),
                     "executed_at".to_string(),
-=======
-                    "id".to_string(),
-                    "event_id".to_string(),
                     if is_event_message {
                         "event_message_id".to_string()
                     } else {
                         "entity_id".to_string()
                     },
->>>>>>> 1bed7045
                 ];
                 let mut arguments = vec![
                     Argument::String(if is_event_message {
@@ -452,11 +455,8 @@
                         entity_id.to_string()
                     }),
                     Argument::String(event_id.to_string()),
-<<<<<<< HEAD
                     Argument::String(utc_dt_string_from_timestamp(block_timestamp)),
-=======
                     Argument::String(entity_id.to_string()),
->>>>>>> 1bed7045
                 ];
 
                 for member in s.children.iter() {
@@ -491,11 +491,8 @@
                             event_id,
                             entity_id,
                             &member.ty,
-<<<<<<< HEAD
                             block_timestamp,
-=======
                             is_event_message,
->>>>>>> 1bed7045
                         );
                     }
                 }
@@ -509,11 +506,8 @@
                         event_id,
                         entity_id,
                         &child.ty,
-<<<<<<< HEAD
                         block_timestamp,
-=======
                         is_event_message,
->>>>>>> 1bed7045
                     );
                 }
             }
