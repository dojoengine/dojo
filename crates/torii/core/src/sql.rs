--- conflicted
+++ resolved
@@ -131,10 +131,7 @@
             &mut model_idx,
             block_timestamp,
             false,
-<<<<<<< HEAD
             false,
-=======
->>>>>>> 0db3b8c5
         );
         self.query_queue.execute_all().await?;
 
@@ -417,10 +414,7 @@
         model_idx: &mut i64,
         block_timestamp: u64,
         is_array: bool,
-<<<<<<< HEAD
         is_parent_array: bool,
-=======
->>>>>>> 0db3b8c5
     ) {
         if let Ty::Enum(e) = model {
             if e.options.iter().all(|o| if let Ty::Tuple(t) = &o.ty { t.is_empty() } else { false })
@@ -429,7 +423,6 @@
             }
         }
 
-<<<<<<< HEAD
         self.build_model_query(
             path.clone(),
             model,
@@ -438,9 +431,6 @@
             is_array,
             is_parent_array,
         );
-=======
-        self.build_model_query(path.clone(), model, *model_idx, block_timestamp, is_array);
->>>>>>> 0db3b8c5
 
         let mut build_member = |pathname: &str, member: &Ty| {
             if let Ty::Primitive(_) = member {
@@ -459,10 +449,7 @@
                 block_timestamp,
                 // If the parent is an array, all children are also represented as table arrays
                 if let Ty::Array(_) = member { true } else { is_array },
-<<<<<<< HEAD
                 if let Ty::Array(_) = model { true } else { is_parent_array },
-=======
->>>>>>> 0db3b8c5
             );
         };
 
@@ -583,7 +570,11 @@
             Ty::Enum(e) => {
                 if e.options.iter().all(
                     |o| {
-                        if let Ty::Tuple(t) = &o.ty { t.is_empty() } else { false }
+                        if let Ty::Tuple(t) = &o.ty {
+                            t.is_empty()
+                        } else {
+                            false
+                        }
                     },
                 ) {
                     return;
@@ -635,7 +626,6 @@
                 for (idx, member) in t.iter().enumerate() {
                     let mut path_clone = path.clone();
                     path_clone.push(format!("_{}", idx));
-<<<<<<< HEAD
                     self.build_set_entity_queries_recursive(
                         path_clone,
                         event_id,
@@ -665,37 +655,12 @@
 
                     let mut path_clone = path.clone();
                     path_clone.push("data".to_string());
-=======
->>>>>>> 0db3b8c5
                     self.build_set_entity_queries_recursive(
                         path_clone,
                         event_id,
                         (entity_id, is_event_message),
                         member,
                         block_timestamp,
-<<<<<<< HEAD
-=======
-                        index,
-                    );
-                }
-            }
-            Ty::Array(array) => {
-                for (idx, member) in array.iter().enumerate() {
-                    update_members(
-                        &[Member { name: "data".to_string(), ty: member.clone(), key: false }],
-                        &mut self.query_queue,
-                        Some(idx as i64),
-                    );
-
-                    let mut path_clone = path.clone();
-                    path_clone.push("data".to_string());
-                    self.build_set_entity_queries_recursive(
-                        path_clone,
-                        event_id,
-                        (entity_id, is_event_message),
-                        member,
-                        block_timestamp,
->>>>>>> 0db3b8c5
                         Some(idx as i64),
                     );
                 }
@@ -744,10 +709,7 @@
         model_idx: i64,
         block_timestamp: u64,
         is_array: bool,
-<<<<<<< HEAD
         is_parent_array: bool,
-=======
->>>>>>> 0db3b8c5
     ) {
         let table_id = path.join("$");
         let mut indices = Vec::new();
@@ -949,16 +911,10 @@
         if path.len() > 1 {
             let parent_table_id = path[..path.len() - 1].join("$");
 
-<<<<<<< HEAD
             if is_parent_array && path.len() > 2 {
                 create_table_query.push_str(&format!(
                     "FOREIGN KEY (id, idx) REFERENCES {parent_table_id} (id, idx) ON DELETE \
                      CASCADE, "
-=======
-            if is_array && path.len() > 2 {
-                create_table_query.push_str(&format!(
-                    "FOREIGN KEY (id, idx) REFERENCES {parent_table_id} (id, idx), "
->>>>>>> 0db3b8c5
                 ));
             } else {
                 create_table_query.push_str(&format!(
