use std::convert::TryInto;
use std::str::FromStr;
use std::sync::Arc;

use anyhow::{anyhow, Result};
use dojo_types::primitive::Primitive;
use dojo_types::schema::{EnumOption, Member, Struct, Ty};
use dojo_world::contracts::abi::model::Layout;
use dojo_world::contracts::naming::compute_selector_from_names;
use dojo_world::metadata::WorldMetadata;
use sqlx::pool::PoolConnection;
use sqlx::{Pool, Sqlite};
use starknet::core::types::{Event, Felt, InvokeTransaction, Transaction};
use starknet_crypto::poseidon_hash_many;
use tokio::sync::mpsc::UnboundedSender;

use crate::cache::{Model, ModelCache};
use crate::executor::{Argument, DeleteEntityQuery, QueryMessage, QueryType};
use crate::utils::utc_dt_string_from_timestamp;

type IsEventMessage = bool;
type IsStoreUpdate = bool;

pub const WORLD_CONTRACT_TYPE: &str = "WORLD";
pub const FELT_DELIMITER: &str = "/";

#[cfg(test)]
#[path = "sql_test.rs"]
mod test;

#[derive(Debug, Clone)]
pub struct Sql {
    world_address: Felt,
    pub pool: Pool<Sqlite>,
    pub executor: UnboundedSender<QueryMessage>,
    model_cache: Arc<ModelCache>,
}

impl Sql {
    pub async fn new(
        pool: Pool<Sqlite>,
        world_address: Felt,
        executor: UnboundedSender<QueryMessage>,
    ) -> Result<Self> {
        executor.send(QueryMessage::other(
            "INSERT OR IGNORE INTO contracts (id, contract_address, contract_type) VALUES (?, ?, \
             ?)"
            .to_string(),
            vec![
                Argument::FieldElement(world_address),
                Argument::FieldElement(world_address),
                Argument::String(WORLD_CONTRACT_TYPE.to_string()),
            ],
        ))?;

        let db = Self {
            pool: pool.clone(),
            world_address,
            executor,
            model_cache: Arc::new(ModelCache::new(pool)),
        };
        db.execute().await?;

        Ok(db)
    }

    pub async fn head(&self) -> Result<(u64, Option<Felt>, Option<Felt>)> {
        let indexer_query =
            sqlx::query_as::<_, (Option<i64>, Option<String>, Option<String>, String)>(
                "SELECT head, last_pending_block_world_tx, last_pending_block_tx, contract_type \
                 FROM contracts WHERE id = ?",
            )
            .bind(format!("{:#x}", self.world_address));

        let indexer: (Option<i64>, Option<String>, Option<String>, String) =
            indexer_query.fetch_one(&self.pool).await?;

        Ok((
            indexer
                .0
                .map(|h| h.try_into().map_err(|_| anyhow!("Head value {} doesn't fit in u64", h)))
                .transpose()?
                .unwrap_or(0),
            indexer.1.map(|f| Felt::from_str(&f)).transpose()?,
            indexer.2.map(|f| Felt::from_str(&f)).transpose()?,
        ))
    }

<<<<<<< HEAD
    pub async fn set_head(
        &mut self,
        head: u64,
        last_block_timestamp: u64,
        txns_count: u64,
    ) -> Result<()> {
        let head = Argument::Int(head.try_into().expect("doesn't fit in u64"));
        let id = Argument::FieldElement(self.world_address);

        let mut conn = self.pool.acquire().await?;
        let previous_block_timestamp: u64 =
            sqlx::query_scalar::<_, i64>("SELECT last_block_timestamp FROM contracts WHERE id = ?")
                .bind(format!("{:#x}", self.world_address))
                .fetch_optional(&mut *conn)
                .await?
                .unwrap_or(0)
                .try_into()
                .expect("doesn't fit in u64");

        let tps: u64 = if last_block_timestamp - previous_block_timestamp != 0 {
            txns_count / (last_block_timestamp - previous_block_timestamp)
        } else {
            0
        };
        let tps = Argument::Int(tps.try_into().expect("doesn't fit in u64"));

        let last_block_timestamp =
            Argument::Int(last_block_timestamp.try_into().expect("doesn't fit in u64"));

        self.query_queue.enqueue(
            "UPDATE contracts SET head = ?, tps = ?, last_block_timestamp = ? WHERE id = ?",
            vec![head, tps, last_block_timestamp, id],
            QueryType::Other,
        );
=======
    pub fn set_head(&mut self, head: u64) -> Result<()> {
        let head = Argument::Int(
            head.try_into().map_err(|_| anyhow!("Head value {} doesn't fit in i64", head))?,
        );
        let id = Argument::FieldElement(self.world_address);
        self.executor
            .send(QueryMessage::other(
                "UPDATE contracts SET head = ? WHERE id = ?".to_string(),
                vec![head, id],
            ))
            .map_err(|e| anyhow!("Failed to send set_head message: {}", e))?;
>>>>>>> c291c7a3

        Ok(())
    }

    pub fn set_last_pending_block_world_tx(
        &mut self,
        last_pending_block_world_tx: Option<Felt>,
    ) -> Result<()> {
        let last_pending_block_world_tx = if let Some(f) = last_pending_block_world_tx {
            Argument::String(format!("{:#x}", f))
        } else {
            Argument::Null
        };

        let id = Argument::FieldElement(self.world_address);

        self.executor.send(QueryMessage::other(
            "UPDATE contracts SET last_pending_block_world_tx = ? WHERE id = ?".to_string(),
            vec![last_pending_block_world_tx, id],
        ))?;

        Ok(())
    }

    pub fn set_last_pending_block_tx(&mut self, last_pending_block_tx: Option<Felt>) -> Result<()> {
        let last_pending_block_tx = if let Some(f) = last_pending_block_tx {
            Argument::String(format!("{:#x}", f))
        } else {
            Argument::Null
        };
        let id = Argument::FieldElement(self.world_address);

        self.executor.send(QueryMessage::other(
            "UPDATE contracts SET last_pending_block_tx = ? WHERE id = ?".to_string(),
            vec![last_pending_block_tx, id],
        ))?;

        Ok(())
    }

    #[allow(clippy::too_many_arguments)]
    pub async fn register_model(
        &mut self,
        namespace: &str,
        model: Ty,
        layout: Layout,
        class_hash: Felt,
        contract_address: Felt,
        packed_size: u32,
        unpacked_size: u32,
        block_timestamp: u64,
    ) -> Result<()> {
        let selector = compute_selector_from_names(namespace, &model.name());
        let namespaced_name = format!("{}-{}", namespace, model.name());

        let insert_models =
            "INSERT INTO models (id, namespace, name, class_hash, contract_address, layout, \
             packed_size, unpacked_size, executed_at) VALUES (?, ?, ?, ?, ?, ?, ?, ?, ?) ON \
             CONFLICT(id) DO UPDATE SET contract_address=EXCLUDED.contract_address, \
             class_hash=EXCLUDED.class_hash, layout=EXCLUDED.layout, \
             packed_size=EXCLUDED.packed_size, unpacked_size=EXCLUDED.unpacked_size, \
             executed_at=EXCLUDED.executed_at RETURNING *";
        let arguments = vec![
            Argument::String(format!("{:#x}", selector)),
            Argument::String(namespace.to_string()),
            Argument::String(model.name().to_string()),
            Argument::String(format!("{class_hash:#x}")),
            Argument::String(format!("{contract_address:#x}")),
            Argument::String(serde_json::to_string(&layout)?),
            Argument::Int(packed_size as i64),
            Argument::Int(unpacked_size as i64),
            Argument::String(utc_dt_string_from_timestamp(block_timestamp)),
        ];
        self.executor.send(QueryMessage::new(
            insert_models.to_string(),
            arguments,
            QueryType::RegisterModel,
        ))?;

        let mut model_idx = 0_i64;
        self.build_register_queries_recursive(
            selector,
            &model,
            vec![namespaced_name.clone()],
            &mut model_idx,
            block_timestamp,
            &mut 0,
            &mut 0,
        )?;

        // we set the model in the cache directly
        // because entities might be using it before the query queue is processed
        self.model_cache
            .set(
                selector,
                Model {
                    namespace: namespace.to_string(),
                    name: model.name().to_string(),
                    selector,
                    class_hash,
                    contract_address,
                    packed_size,
                    unpacked_size,
                    layout,
                    // we need to update the name of the struct to include the namespace
                    schema: Ty::Struct(Struct {
                        name: namespaced_name,
                        children: model.as_struct().unwrap().children.clone(),
                    }),
                },
            )
            .await;

        Ok(())
    }

    pub async fn set_entity(
        &mut self,
        entity: Ty,
        event_id: &str,
        block_timestamp: u64,
        entity_id: Felt,
        model_id: Felt,
        keys_str: Option<&str>,
    ) -> Result<()> {
        let namespaced_name = entity.name();

        let entity_id = format!("{:#x}", entity_id);
        let model_id = format!("{:#x}", model_id);

        let insert_entities = if keys_str.is_some() {
            "INSERT INTO entities (id, event_id, executed_at, keys) VALUES (?, ?, ?, ?) ON \
             CONFLICT(id) DO UPDATE SET updated_at=CURRENT_TIMESTAMP, \
             executed_at=EXCLUDED.executed_at, event_id=EXCLUDED.event_id, keys=EXCLUDED.keys \
             RETURNING *"
        } else {
            "INSERT INTO entities (id, event_id, executed_at) VALUES (?, ?, ?) ON CONFLICT(id) DO \
             UPDATE SET updated_at=CURRENT_TIMESTAMP, executed_at=EXCLUDED.executed_at, \
             event_id=EXCLUDED.event_id RETURNING *"
        };

        let mut arguments = vec![
            Argument::String(entity_id.clone()),
            Argument::String(event_id.to_string()),
            Argument::String(utc_dt_string_from_timestamp(block_timestamp)),
        ];

        if let Some(keys) = keys_str {
            arguments.push(Argument::String(keys.to_string()));
        }

        self.executor.send(QueryMessage::new(
            insert_entities.to_string(),
            arguments,
            QueryType::SetEntity(entity.clone()),
        ))?;

        self.executor.send(QueryMessage::other(
            "INSERT INTO entity_model (entity_id, model_id) VALUES (?, ?) ON CONFLICT(entity_id, \
             model_id) DO NOTHING"
                .to_string(),
            vec![Argument::String(entity_id.clone()), Argument::String(model_id.clone())],
        ))?;

        let path = vec![namespaced_name];
        self.build_set_entity_queries_recursive(
            path,
            event_id,
            (&entity_id, false),
            (&entity, keys_str.is_none()),
            block_timestamp,
            &vec![],
        )?;

        Ok(())
    }

    pub async fn set_event_message(
        &mut self,
        entity: Ty,
        event_id: &str,
        block_timestamp: u64,
    ) -> Result<()> {
        let keys = if let Ty::Struct(s) = &entity {
            let mut keys = Vec::new();
            for m in s.keys() {
                keys.extend(m.serialize()?);
            }
            keys
        } else {
            return Err(anyhow!("Entity is not a struct"));
        };

        let namespaced_name = entity.name();
        let (model_namespace, model_name) = namespaced_name.split_once('-').unwrap();

        let entity_id = format!("{:#x}", poseidon_hash_many(&keys));
        let model_id = format!("{:#x}", compute_selector_from_names(model_namespace, model_name));

        let keys_str = felts_sql_string(&keys);
        let insert_entities = "INSERT INTO event_messages (id, keys, event_id, executed_at) \
                               VALUES (?, ?, ?, ?) ON CONFLICT(id) DO UPDATE SET \
                               updated_at=CURRENT_TIMESTAMP, executed_at=EXCLUDED.executed_at, \
                               event_id=EXCLUDED.event_id RETURNING *";
        self.executor.send(QueryMessage::new(
            insert_entities.to_string(),
            vec![
                Argument::String(entity_id.clone()),
                Argument::String(keys_str),
                Argument::String(event_id.to_string()),
                Argument::String(utc_dt_string_from_timestamp(block_timestamp)),
            ],
            QueryType::EventMessage(entity.clone()),
        ))?;
        self.executor.send(QueryMessage::other(
            "INSERT INTO event_model (entity_id, model_id) VALUES (?, ?) ON CONFLICT(entity_id, \
             model_id) DO NOTHING"
                .to_string(),
            vec![Argument::String(entity_id.clone()), Argument::String(model_id.clone())],
        ))?;

        let path = vec![namespaced_name];
        self.build_set_entity_queries_recursive(
            path,
            event_id,
            (&entity_id, true),
            (&entity, false),
            block_timestamp,
            &vec![],
        )?;

        Ok(())
    }

    pub async fn delete_entity(
        &mut self,
        entity_id: Felt,
        model_id: Felt,
        entity: Ty,
        event_id: &str,
        block_timestamp: u64,
    ) -> Result<()> {
        let entity_id = format!("{:#x}", entity_id);
        let path = vec![entity.name()];
        // delete entity models data
        self.build_delete_entity_queries_recursive(path, &entity_id, &entity)?;

        self.executor.send(QueryMessage::new(
            "DELETE FROM entity_model WHERE entity_id = ? AND model_id = ?".to_string(),
            vec![Argument::String(entity_id.clone()), Argument::String(format!("{:#x}", model_id))],
            QueryType::DeleteEntity(DeleteEntityQuery {
                entity_id: entity_id.clone(),
                event_id: event_id.to_string(),
                block_timestamp: utc_dt_string_from_timestamp(block_timestamp),
                ty: entity.clone(),
            }),
        ))?;

        Ok(())
    }

    pub fn set_metadata(&mut self, resource: &Felt, uri: &str, block_timestamp: u64) -> Result<()> {
        let resource = Argument::FieldElement(*resource);
        let uri = Argument::String(uri.to_string());
        let executed_at = Argument::String(utc_dt_string_from_timestamp(block_timestamp));

        self.executor.send(QueryMessage::other(
            "INSERT INTO metadata (id, uri, executed_at) VALUES (?, ?, ?) ON CONFLICT(id) DO \
             UPDATE SET id=excluded.id, executed_at=excluded.executed_at, \
             updated_at=CURRENT_TIMESTAMP"
                .to_string(),
            vec![resource, uri, executed_at],
        ))?;

        Ok(())
    }

    pub fn update_metadata(
        &mut self,
        resource: &Felt,
        uri: &str,
        metadata: &WorldMetadata,
        icon_img: &Option<String>,
        cover_img: &Option<String>,
    ) -> Result<()> {
        let json = serde_json::to_string(metadata).unwrap(); // safe unwrap

        let mut update = vec!["uri=?", "json=?", "updated_at=CURRENT_TIMESTAMP"];
        let mut arguments = vec![Argument::String(uri.to_string()), Argument::String(json)];

        if let Some(icon) = icon_img {
            update.push("icon_img=?");
            arguments.push(Argument::String(icon.clone()));
        }

        if let Some(cover) = cover_img {
            update.push("cover_img=?");
            arguments.push(Argument::String(cover.clone()));
        }

        let statement = format!("UPDATE metadata SET {} WHERE id = ?", update.join(","));
        arguments.push(Argument::FieldElement(*resource));

        self.executor.send(QueryMessage::other(statement, arguments))?;

        Ok(())
    }

    pub async fn model(&self, selector: Felt) -> Result<Model> {
        self.model_cache.model(&selector).await.map_err(|e| e.into())
    }

    pub async fn does_entity_exist(&self, model: String, key: Felt) -> Result<bool> {
        let sql = format!("SELECT COUNT(*) FROM [{model}] WHERE id = ?");

        let count: i64 =
            sqlx::query_scalar(&sql).bind(format!("{:#x}", key)).fetch_one(&self.pool).await?;

        Ok(count > 0)
    }

    pub async fn entities(&self, model: String) -> Result<Vec<Vec<Felt>>> {
        let query = sqlx::query_as::<_, (i32, String, String)>("SELECT * FROM ?").bind(model);
        let mut conn: PoolConnection<Sqlite> = self.pool.acquire().await?;
        let mut rows = query.fetch_all(&mut *conn).await?;
        Ok(rows.drain(..).map(|row| serde_json::from_str(&row.2).unwrap()).collect())
    }

    pub fn store_transaction(
        &mut self,
        transaction: &Transaction,
        transaction_id: &str,
        block_timestamp: u64,
    ) -> Result<()> {
        let id = Argument::String(transaction_id.to_string());

        let transaction_type = match transaction {
            Transaction::Invoke(_) => "INVOKE",
            Transaction::L1Handler(_) => "L1_HANDLER",
            _ => return Ok(()),
        };

        let (transaction_hash, sender_address, calldata, max_fee, signature, nonce) =
            match transaction {
                Transaction::Invoke(InvokeTransaction::V1(invoke_v1_transaction)) => (
                    Argument::FieldElement(invoke_v1_transaction.transaction_hash),
                    Argument::FieldElement(invoke_v1_transaction.sender_address),
                    Argument::String(felts_sql_string(&invoke_v1_transaction.calldata)),
                    Argument::FieldElement(invoke_v1_transaction.max_fee),
                    Argument::String(felts_sql_string(&invoke_v1_transaction.signature)),
                    Argument::FieldElement(invoke_v1_transaction.nonce),
                ),
                Transaction::L1Handler(l1_handler_transaction) => (
                    Argument::FieldElement(l1_handler_transaction.transaction_hash),
                    Argument::FieldElement(l1_handler_transaction.contract_address),
                    Argument::String(felts_sql_string(&l1_handler_transaction.calldata)),
                    Argument::FieldElement(Felt::ZERO), // has no max_fee
                    Argument::String("".to_string()),   // has no signature
                    Argument::FieldElement((l1_handler_transaction.nonce).into()),
                ),
                _ => return Ok(()),
            };

        self.executor.send(QueryMessage::other(
            "INSERT OR IGNORE INTO transactions (id, transaction_hash, sender_address, calldata, \
             max_fee, signature, nonce, transaction_type, executed_at) VALUES (?, ?, ?, ?, ?, ?, \
             ?, ?, ?)"
                .to_string(),
            vec![
                id,
                transaction_hash,
                sender_address,
                calldata,
                max_fee,
                signature,
                nonce,
                Argument::String(transaction_type.to_string()),
                Argument::String(utc_dt_string_from_timestamp(block_timestamp)),
            ],
        ))?;

        Ok(())
    }

    pub fn store_event(
        &mut self,
        event_id: &str,
        event: &Event,
        transaction_hash: Felt,
        block_timestamp: u64,
    ) -> Result<()> {
        let id = Argument::String(event_id.to_string());
        let keys = Argument::String(felts_sql_string(&event.keys));
        let data = Argument::String(felts_sql_string(&event.data));
        let hash = Argument::FieldElement(transaction_hash);
        let executed_at = Argument::String(utc_dt_string_from_timestamp(block_timestamp));

        self.executor.send(QueryMessage::new(
            "INSERT OR IGNORE INTO events (id, keys, data, transaction_hash, executed_at) VALUES \
             (?, ?, ?, ?, ?) RETURNING *"
                .to_string(),
            vec![id, keys, data, hash, executed_at],
            QueryType::StoreEvent,
        ))?;

        Ok(())
    }

    #[allow(clippy::too_many_arguments)]
    fn build_register_queries_recursive(
        &mut self,
        selector: Felt,
        model: &Ty,
        path: Vec<String>,
        model_idx: &mut i64,
        block_timestamp: u64,
        array_idx: &mut usize,
        parent_array_idx: &mut usize,
    ) -> Result<()> {
        if let Ty::Enum(e) = model {
            if e.options.iter().all(|o| if let Ty::Tuple(t) = &o.ty { t.is_empty() } else { false })
            {
                return Ok(());
            }
        }

        self.build_model_query(
            selector,
            path.clone(),
            model,
            *model_idx,
            block_timestamp,
            *array_idx,
            *parent_array_idx,
        )?;

        let mut build_member = |pathname: &str, member: &Ty| -> Result<()> {
            if let Ty::Primitive(_) = member {
                return Ok(());
            } else if let Ty::ByteArray(_) = member {
                return Ok(());
            }

            let mut path_clone = path.clone();
            path_clone.push(pathname.to_string());

            self.build_register_queries_recursive(
                selector,
                member,
                path_clone,
                &mut (*model_idx + 1),
                block_timestamp,
                &mut (*array_idx + if let Ty::Array(_) = member { 1 } else { 0 }),
                &mut (*parent_array_idx + if let Ty::Array(_) = model { 1 } else { 0 }),
            )?;

            Ok(())
        };

        if let Ty::Struct(s) = model {
            for member in s.children.iter() {
                build_member(&member.name, &member.ty)?;
            }
        } else if let Ty::Tuple(t) = model {
            for (idx, member) in t.iter().enumerate() {
                build_member(format!("_{}", idx).as_str(), member)?;
            }
        } else if let Ty::Array(array) = model {
            let ty = &array[0];
            build_member("data", ty)?;
        } else if let Ty::Enum(e) = model {
            for child in e.options.iter() {
                // Skip enum options that have no type / member
                if let Ty::Tuple(t) = &child.ty {
                    if t.is_empty() {
                        continue;
                    }
                }

                build_member(&child.name, &child.ty)?;
            }
        }

        Ok(())
    }

    fn build_set_entity_queries_recursive(
        &mut self,
        path: Vec<String>,
        event_id: &str,
        // The id of the entity and if the entity is an event message
        entity_id: (&str, IsEventMessage),
        entity: (&Ty, IsStoreUpdate),
        block_timestamp: u64,
        indexes: &Vec<i64>,
    ) -> Result<()> {
        let (entity_id, is_event_message) = entity_id;
        let (entity, is_store_update_member) = entity;

        let update_members = |members: &[Member],
                              executor: &mut UnboundedSender<QueryMessage>,
                              indexes: &Vec<i64>|
         -> Result<()> {
            let table_id = path.join("$");
            let mut columns = vec![
                "id".to_string(),
                "event_id".to_string(),
                "executed_at".to_string(),
                "updated_at".to_string(),
                if is_event_message {
                    "event_message_id".to_string()
                } else {
                    "entity_id".to_string()
                },
            ];

            let mut arguments = vec![
                Argument::String(if is_event_message {
                    "event:".to_string() + entity_id
                } else {
                    entity_id.to_string()
                }),
                Argument::String(event_id.to_string()),
                Argument::String(utc_dt_string_from_timestamp(block_timestamp)),
                Argument::String(chrono::Utc::now().to_rfc3339()),
                Argument::String(entity_id.to_string()),
            ];

            if !indexes.is_empty() {
                columns.push("full_array_id".to_string());
                arguments.push(Argument::String(
                    std::iter::once(entity_id.to_string())
                        .chain(indexes.iter().map(|i| i.to_string()))
                        .collect::<Vec<String>>()
                        .join(FELT_DELIMITER),
                ));
            }

            for (column_idx, idx) in indexes.iter().enumerate() {
                columns.push(format!("idx_{}", column_idx));
                arguments.push(Argument::Int(*idx));
            }

            for member in members.iter() {
                match &member.ty {
                    Ty::Primitive(ty) => {
                        columns.push(format!("external_{}", &member.name));
                        arguments.push(Argument::String(ty.to_sql_value().unwrap()));
                    }
                    Ty::Enum(e) => {
                        columns.push(format!("external_{}", &member.name));
                        arguments.push(Argument::String(e.to_sql_value().unwrap()));
                    }
                    Ty::ByteArray(b) => {
                        columns.push(format!("external_{}", &member.name));
                        arguments.push(Argument::String(b.clone()));
                    }
                    _ => {}
                }
            }

            let placeholders: Vec<&str> = arguments.iter().map(|_| "?").collect();
            let statement = if is_store_update_member && indexes.is_empty() {
                arguments.push(Argument::String(if is_event_message {
                    "event:".to_string() + entity_id
                } else {
                    entity_id.to_string()
                }));

                // row has to exist. update it directly
                format!(
                    "UPDATE [{table_id}] SET {updates} WHERE id = ?",
                    table_id = table_id,
                    updates = columns
                        .iter()
                        .zip(placeholders.iter())
                        .map(|(column, placeholder)| format!("{} = {}", column, placeholder))
                        .collect::<Vec<String>>()
                        .join(", ")
                )
            } else {
                format!(
                    "INSERT OR REPLACE INTO [{table_id}] ({}) VALUES ({})",
                    columns.join(","),
                    placeholders.join(",")
                )
            };

            executor.send(QueryMessage::other(statement, arguments))?;

            Ok(())
        };

        match entity {
            Ty::Struct(s) => {
                update_members(&s.children, &mut self.executor, indexes)?;

                for member in s.children.iter() {
                    let mut path_clone = path.clone();
                    path_clone.push(member.name.clone());
                    self.build_set_entity_queries_recursive(
                        path_clone,
                        event_id,
                        (entity_id, is_event_message),
                        (&member.ty, is_store_update_member),
                        block_timestamp,
                        indexes,
                    )?;
                }
            }
            Ty::Enum(e) => {
                if e.options.iter().all(
                    |o| {
                        if let Ty::Tuple(t) = &o.ty {
                            t.is_empty()
                        } else {
                            false
                        }
                    },
                ) {
                    return Ok(());
                }

                let option = e.options[e.option.unwrap() as usize].clone();

                update_members(
                    &[
                        Member { name: "option".to_string(), ty: Ty::Enum(e.clone()), key: false },
                        Member { name: option.name.clone(), ty: option.ty.clone(), key: false },
                    ],
                    &mut self.executor,
                    indexes,
                )?;

                match &option.ty {
                    // Skip enum options that have no type / member
                    Ty::Tuple(t) if t.is_empty() => {}
                    _ => {
                        let mut path_clone = path.clone();
                        path_clone.push(option.name.clone());
                        self.build_set_entity_queries_recursive(
                            path_clone,
                            event_id,
                            (entity_id, is_event_message),
                            (&option.ty, is_store_update_member),
                            block_timestamp,
                            indexes,
                        )?;
                    }
                }
            }
            Ty::Tuple(t) => {
                update_members(
                    t.iter()
                        .enumerate()
                        .map(|(idx, member)| Member {
                            name: format!("_{}", idx),
                            ty: member.clone(),
                            key: false,
                        })
                        .collect::<Vec<Member>>()
                        .as_slice(),
                    &mut self.executor,
                    indexes,
                )?;

                for (idx, member) in t.iter().enumerate() {
                    let mut path_clone = path.clone();
                    path_clone.push(format!("_{}", idx));
                    self.build_set_entity_queries_recursive(
                        path_clone,
                        event_id,
                        (entity_id, is_event_message),
                        (member, is_store_update_member),
                        block_timestamp,
                        indexes,
                    )?;
                }
            }
            Ty::Array(array) => {
                // delete all previous array elements with the array indexes
                let table_id = path.join("$");
                let mut query =
                    format!("DELETE FROM [{table_id}] WHERE entity_id = ? ", table_id = table_id);
                for idx in 0..indexes.len() {
                    query.push_str(&format!("AND idx_{} = ? ", idx));
                }

                // flatten indexes with entity id
                let mut arguments = vec![Argument::String(entity_id.to_string())];
                arguments.extend(indexes.iter().map(|idx| Argument::Int(*idx)));

                self.executor.send(QueryMessage::other(query, arguments))?;

                // insert the new array elements
                for (idx, member) in array.iter().enumerate() {
                    let mut indexes = indexes.clone();
                    indexes.push(idx as i64);

                    update_members(
                        &[Member { name: "data".to_string(), ty: member.clone(), key: false }],
                        &mut self.executor,
                        &indexes,
                    )?;

                    let mut path_clone = path.clone();
                    path_clone.push("data".to_string());
                    self.build_set_entity_queries_recursive(
                        path_clone,
                        event_id,
                        (entity_id, is_event_message),
                        (member, is_store_update_member),
                        block_timestamp,
                        &indexes,
                    )?;
                }
            }
            _ => {}
        }

        Ok(())
    }

    fn build_delete_entity_queries_recursive(
        &mut self,
        path: Vec<String>,
        entity_id: &str,
        entity: &Ty,
    ) -> Result<()> {
        match entity {
            Ty::Struct(s) => {
                let table_id = path.join("$");
                let statement = format!("DELETE FROM [{table_id}] WHERE entity_id = ?");
                self.executor.send(QueryMessage::other(
                    statement,
                    vec![Argument::String(entity_id.to_string())],
                ))?;
                for member in s.children.iter() {
                    let mut path_clone = path.clone();
                    path_clone.push(member.name.clone());
                    self.build_delete_entity_queries_recursive(path_clone, entity_id, &member.ty)?;
                }
            }
            Ty::Enum(e) => {
                if e.options
                    .iter()
                    .all(|o| if let Ty::Tuple(t) = &o.ty { t.is_empty() } else { false })
                {
                    return Ok(());
                }

                let table_id = path.join("$");
                let statement = format!("DELETE FROM [{table_id}] WHERE entity_id = ?");
                self.executor.send(QueryMessage::other(
                    statement,
                    vec![Argument::String(entity_id.to_string())],
                ))?;

                for child in e.options.iter() {
                    if let Ty::Tuple(t) = &child.ty {
                        if t.is_empty() {
                            continue;
                        }
                    }

                    let mut path_clone = path.clone();
                    path_clone.push(child.name.clone());
                    self.build_delete_entity_queries_recursive(path_clone, entity_id, &child.ty)?;
                }
            }
            Ty::Array(array) => {
                let table_id = path.join("$");
                let statement = format!("DELETE FROM [{table_id}] WHERE entity_id = ?");
                self.executor.send(QueryMessage::other(
                    statement,
                    vec![Argument::String(entity_id.to_string())],
                ))?;

                for member in array.iter() {
                    let mut path_clone = path.clone();
                    path_clone.push("data".to_string());
                    self.build_delete_entity_queries_recursive(path_clone, entity_id, member)?;
                }
            }
            Ty::Tuple(t) => {
                let table_id = path.join("$");
                let statement = format!("DELETE FROM [{table_id}] WHERE entity_id = ?");
                self.executor.send(QueryMessage::other(
                    statement,
                    vec![Argument::String(entity_id.to_string())],
                ))?;

                for (idx, member) in t.iter().enumerate() {
                    let mut path_clone = path.clone();
                    path_clone.push(format!("_{}", idx));
                    self.build_delete_entity_queries_recursive(path_clone, entity_id, member)?;
                }
            }
            _ => {}
        }

        Ok(())
    }

    #[allow(clippy::too_many_arguments)]
    fn build_model_query(
        &mut self,
        selector: Felt,
        path: Vec<String>,
        model: &Ty,
        model_idx: i64,
        block_timestamp: u64,
        array_idx: usize,
        parent_array_idx: usize,
    ) -> Result<()> {
        let table_id = path.join("$");
        let mut indices = Vec::new();

        let mut create_table_query = format!(
            "CREATE TABLE IF NOT EXISTS [{table_id}] (id TEXT NOT NULL, event_id TEXT NOT NULL, \
             entity_id TEXT, event_message_id TEXT, "
        );

        if array_idx > 0 {
            // index columns
            for i in 0..array_idx {
                create_table_query.push_str(&format!("idx_{i} INTEGER NOT NULL, ", i = i));
            }

            // full array id column
            create_table_query.push_str("full_array_id TEXT NOT NULL UNIQUE, ");
        }

        let mut build_member = |name: &str, ty: &Ty, options: &mut Option<Argument>| {
            if let Ok(cairo_type) = Primitive::from_str(&ty.name()) {
                create_table_query
                    .push_str(&format!("external_{name} {}, ", cairo_type.to_sql_type()));
                indices.push(format!(
                    "CREATE INDEX IF NOT EXISTS [idx_{table_id}_{name}] ON [{table_id}] \
                     (external_{name});"
                ));
            } else if let Ty::Enum(e) = &ty {
                let all_options = e
                    .options
                    .iter()
                    .map(|c| format!("'{}'", c.name))
                    .collect::<Vec<_>>()
                    .join(", ");

                create_table_query.push_str(&format!(
                    "external_{name} TEXT CHECK(external_{name} IN ({all_options})) ",
                ));

                // if we're an array, we could have multiple enum options
                create_table_query.push_str(if array_idx > 0 { ", " } else { "NOT NULL, " });

                indices.push(format!(
                    "CREATE INDEX IF NOT EXISTS [idx_{table_id}_{name}] ON [{table_id}] \
                     (external_{name});"
                ));

                *options = Some(Argument::String(
                    e.options
                        .iter()
                        .map(|c: &dojo_types::schema::EnumOption| c.name.clone())
                        .collect::<Vec<_>>()
                        .join(",")
                        .to_string(),
                ));
            } else if let Ty::ByteArray(_) = &ty {
                create_table_query.push_str(&format!("external_{name} TEXT, "));
                indices.push(format!(
                    "CREATE INDEX IF NOT EXISTS [idx_{table_id}_{name}] ON [{table_id}] \
                     (external_{name});"
                ));
            }
        };

        match model {
            Ty::Struct(s) => {
                for (member_idx, member) in s.children.iter().enumerate() {
                    let name = member.name.clone();
                    let mut options = None; // TEMP: doesnt support complex enums yet

                    build_member(&name, &member.ty, &mut options);

                    // NOTE: this might cause some errors to fail silently
                    // due to the ignore clause. check migrations for type_enum check
                    let statement = "INSERT OR IGNORE INTO model_members (id, model_id, \
                                     model_idx, member_idx, name, type, type_enum, enum_options, \
                                     key, executed_at) VALUES (?, ?, ?, ?, ?, ?, ?, ?, ?, ?)";

                    let arguments = vec![
                        Argument::String(table_id.clone()),
                        // TEMP: this is temporary until the model hash is precomputed
                        Argument::String(format!("{:#x}", selector)),
                        Argument::Int(model_idx),
                        Argument::Int(member_idx as i64),
                        Argument::String(name),
                        Argument::String(member.ty.name()),
                        Argument::String(member.ty.as_ref().into()),
                        options.unwrap_or(Argument::Null),
                        Argument::Bool(member.key),
                        Argument::String(utc_dt_string_from_timestamp(block_timestamp)),
                    ];

                    self.executor.send(QueryMessage::other(statement.to_string(), arguments))?;
                }
            }
            Ty::Tuple(tuple) => {
                for (idx, member) in tuple.iter().enumerate() {
                    let mut options = None; // TEMP: doesnt support complex enums yet

                    build_member(&format!("_{}", idx), member, &mut options);

                    let statement = "INSERT OR IGNORE INTO model_members (id, model_id, \
                                     model_idx, member_idx, name, type, type_enum, enum_options, \
                                     key, executed_at) VALUES (?, ?, ?, ?, ?, ?, ?, ?, ?, ?)";
                    let arguments = vec![
                        Argument::String(table_id.clone()),
                        // TEMP: this is temporary until the model hash is precomputed
                        Argument::String(format!("{:#x}", selector)),
                        Argument::Int(model_idx),
                        Argument::Int(idx as i64),
                        Argument::String(format!("_{}", idx)),
                        Argument::String(member.name()),
                        Argument::String(member.as_ref().into()),
                        options.unwrap_or(Argument::Null),
                        // NOTE: should we consider the case where
                        // a tuple is used as a key? should its members be keys?
                        Argument::Bool(false),
                        Argument::String(utc_dt_string_from_timestamp(block_timestamp)),
                    ];

                    self.executor.send(QueryMessage::other(statement.to_string(), arguments))?;
                }
            }
            Ty::Array(array) => {
                let mut options = None; // TEMP: doesnt support complex enums yet
                let ty = &array[0];
                build_member("data", ty, &mut options);

                let statement = "INSERT OR IGNORE INTO model_members (id, model_id, model_idx, \
                                 member_idx, name, type, type_enum, enum_options, key, \
                                 executed_at) VALUES (?, ?, ?, ?, ?, ?, ?, ?, ?, ?)";
                let arguments = vec![
                    Argument::String(table_id.clone()),
                    // TEMP: this is temporary until the model hash is precomputed
                    Argument::String(format!("{:#x}", selector)),
                    Argument::Int(model_idx),
                    Argument::Int(0),
                    Argument::String("data".to_string()),
                    Argument::String(ty.name()),
                    Argument::String(ty.as_ref().into()),
                    options.unwrap_or(Argument::Null),
                    Argument::Bool(false),
                    Argument::String(utc_dt_string_from_timestamp(block_timestamp)),
                ];

                self.executor.send(QueryMessage::other(statement.to_string(), arguments))?;
            }
            Ty::Enum(e) => {
                for (idx, child) in e
                    .options
                    .iter()
                    .chain(vec![&EnumOption {
                        name: "option".to_string(),
                        ty: Ty::Enum(e.clone()),
                    }])
                    .enumerate()
                {
                    // Skip enum options that have no type / member
                    if let Ty::Tuple(tuple) = &child.ty {
                        if tuple.is_empty() {
                            continue;
                        }
                    }

                    let mut options = None; // TEMP: doesnt support complex enums yet
                    build_member(&child.name, &child.ty, &mut options);

                    let statement = "INSERT OR IGNORE INTO model_members (id, model_id, \
                                     model_idx, member_idx, name, type, type_enum, enum_options, \
                                     key, executed_at) VALUES (?, ?, ?, ?, ?, ?, ?, ?, ?, ?)";
                    let arguments = vec![
                        Argument::String(table_id.clone()),
                        // TEMP: this is temporary until the model hash is precomputed
                        Argument::String(format!("{:#x}", selector)),
                        Argument::Int(model_idx),
                        Argument::Int(idx as i64),
                        Argument::String(child.name.clone()),
                        Argument::String(child.ty.name()),
                        Argument::String(child.ty.as_ref().into()),
                        options.unwrap_or(Argument::Null),
                        Argument::Bool(false),
                        Argument::String(utc_dt_string_from_timestamp(block_timestamp)),
                    ];

                    self.executor.send(QueryMessage::other(statement.to_string(), arguments))?;
                }
            }
            _ => {}
        }

        create_table_query.push_str("executed_at DATETIME NOT NULL, ");
        create_table_query.push_str("created_at DATETIME NOT NULL DEFAULT CURRENT_TIMESTAMP, ");
        create_table_query.push_str("updated_at DATETIME NOT NULL DEFAULT CURRENT_TIMESTAMP, ");

        // If this is not the Model's root table, create a reference to the parent.
        if path.len() > 1 {
            let parent_table_id = path[..path.len() - 1].join("$");

            create_table_query.push_str("FOREIGN KEY (id");
            for i in 0..parent_array_idx {
                create_table_query.push_str(&format!(", idx_{i}", i = i));
            }
            create_table_query.push_str(&format!(
                ") REFERENCES [{parent_table_id}] (id",
                parent_table_id = parent_table_id
            ));
            for i in 0..parent_array_idx {
                create_table_query.push_str(&format!(", idx_{i}", i = i));
            }
            create_table_query.push_str(") ON DELETE CASCADE, ");
        };

        create_table_query.push_str("PRIMARY KEY (id");
        for i in 0..array_idx {
            create_table_query.push_str(&format!(", idx_{i}", i = i));
        }
        create_table_query.push_str("), ");

        create_table_query.push_str("FOREIGN KEY (entity_id) REFERENCES entities(id), ");
        // create_table_query.push_str("FOREIGN KEY (event_id) REFERENCES events(id), ");
        create_table_query
            .push_str("FOREIGN KEY (event_message_id) REFERENCES event_messages(id));");

        self.executor.send(QueryMessage::other(create_table_query, vec![]))?;

        for s in indices.iter() {
            self.executor.send(QueryMessage::other(s.to_string(), vec![]))?;
        }

        Ok(())
    }

    pub async fn execute(&self) -> Result<()> {
        let (execute, recv) = QueryMessage::execute_recv();
        self.executor.send(execute)?;
        recv.await?
    }
}

pub fn felts_sql_string(felts: &[Felt]) -> String {
    felts.iter().map(|k| format!("{:#x}", k)).collect::<Vec<String>>().join(FELT_DELIMITER)
        + FELT_DELIMITER
}<|MERGE_RESOLUTION|>--- conflicted
+++ resolved
@@ -86,7 +86,6 @@
         ))
     }
 
-<<<<<<< HEAD
     pub async fn set_head(
         &mut self,
         head: u64,
@@ -121,19 +120,6 @@
             vec![head, tps, last_block_timestamp, id],
             QueryType::Other,
         );
-=======
-    pub fn set_head(&mut self, head: u64) -> Result<()> {
-        let head = Argument::Int(
-            head.try_into().map_err(|_| anyhow!("Head value {} doesn't fit in i64", head))?,
-        );
-        let id = Argument::FieldElement(self.world_address);
-        self.executor
-            .send(QueryMessage::other(
-                "UPDATE contracts SET head = ? WHERE id = ?".to_string(),
-                vec![head, id],
-            ))
-            .map_err(|e| anyhow!("Failed to send set_head message: {}", e))?;
->>>>>>> c291c7a3
 
         Ok(())
     }
