--- conflicted
+++ resolved
@@ -161,17 +161,6 @@
             model_id, model.name, model.class_hash, model.class_hash
         )];
 
-<<<<<<< HEAD
-        let mut component_table_query = format!(
-            "CREATE TABLE IF NOT EXISTS external__{} (entity_id TEXT NOT NULL PRIMARY KEY, ",
-            component.name.to_lowercase()
-        );
-
-        for member in &component.members {
-            // FIXME: defaults all unknown component types to Enum for now until we support nested
-            // components
-            let (sql_type, _) = match sql_types.get(&member.ty) {
-=======
         let mut model_table_query = format!(
             "CREATE TABLE IF NOT EXISTS external_{} (entity_id TEXT NOT NULL PRIMARY KEY, ",
             model.name.to_lowercase()
@@ -181,7 +170,6 @@
             // FIXME: defaults all unknown model types to Enum for now until we support nested
             // models
             let (sql_type, member_type) = match sql_types.get(&member.ty) {
->>>>>>> a44f0d78
                 Some(sql_type) => (*sql_type, member.ty.as_str()),
                 None => {
                     sql_types.insert(member.ty.clone(), "INTEGER");
@@ -190,15 +178,9 @@
             };
 
             queries.push(format!(
-<<<<<<< HEAD
-                "INSERT OR IGNORE INTO component_members (component_id, name, type, key) VALUES \
-                 ('{}', '{}', '{}', {})",
-                component_id, member.name, member.ty, member.key,
-=======
                 "INSERT OR IGNORE INTO model_members (model_id, name, type, key) VALUES ('{}', \
                  '{}', '{}', {})",
                 model_id, member.name, member_type, member.key,
->>>>>>> a44f0d78
             ));
 
             model_table_query.push_str(&format!("external_{} {}, ", member.name, sql_type));
@@ -283,15 +265,9 @@
         let names_str = members_sql_string(&member_names_result)?;
         let values_str = values_sql_string(&member_names_result, &member_values, &sql_types)?;
 
-<<<<<<< HEAD
-        let insert_components = format!(
-            "INSERT OR REPLACE INTO external__{} (entity_id {}) VALUES ('{}' {})",
-            component.to_lowercase(),
-=======
         let insert_models = format!(
             "INSERT OR REPLACE INTO external_{} (entity_id {}) VALUES ('{}' {})",
             model.to_lowercase(),
->>>>>>> a44f0d78
             names_str,
             entity_id,
             values_str
