--- conflicted
+++ resolved
@@ -120,7 +120,6 @@
     pub created_at: DateTime<Utc>,
 }
 
-<<<<<<< HEAD
 #[derive(Default, Deserialize, Debug, Clone)]
 pub struct ToriiConfig {
     /// contract addresses to index
@@ -169,13 +168,15 @@
             ContractType::ERC721 => write!(f, "ERC721"),
         }
     }
-=======
+}
+
 #[derive(FromRow, Deserialize, Debug, Clone, Default)]
 #[serde(rename_all = "camelCase")]
-pub struct Contract {
+pub struct ContractCursor {
     pub head: i64,
     pub tps: i64,
     pub last_block_timestamp: i64,
     pub contract_address: String,
->>>>>>> d039c6d4
+    pub last_pending_block_tx: Option<String>,
+    pub last_pending_block_contract_tx: Option<String>,
 }