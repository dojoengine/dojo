use std::collections::HashMap;
use std::mem;

use anyhow::{Context, Result};
use dojo_types::schema::{Struct, Ty};
use sqlx::query::Query;
use sqlx::sqlite::SqliteArguments;
use sqlx::{FromRow, Pool, Sqlite, Transaction};
use starknet::core::types::{Felt, U256};
use tokio::sync::broadcast::{Receiver, Sender};
use tokio::sync::mpsc::{unbounded_channel, UnboundedReceiver, UnboundedSender};
use tokio::sync::oneshot;
use tokio::time::Instant;
use tracing::{debug, error};

use crate::simple_broker::SimpleBroker;
use crate::sql::utils::{sql_string_to_u256, u256_to_sql_string, I256};
use crate::sql::FELT_DELIMITER;
use crate::types::{
<<<<<<< HEAD
    ContractType, Entity as EntityUpdated, Event as EventEmitted,
    EventMessage as EventMessageUpdated, Model as ModelRegistered,
=======
    Contract as ContractUpdated, Entity as EntityUpdated, Event as EventEmitted,
    EventMessage as EventMessageUpdated, Model as ModelRegistered, OptimisticEntity,
    OptimisticEventMessage,
>>>>>>> d039c6d4
};

pub(crate) const LOG_TARGET: &str = "torii_core::executor";

#[derive(Debug, Clone)]
pub enum Argument {
    Null,
    Int(i64),
    Bool(bool),
    String(String),
    FieldElement(Felt),
}

#[derive(Debug, Clone)]
pub enum BrokerMessage {
    SetHead(ContractUpdated),
    ModelRegistered(ModelRegistered),
    EntityUpdated(EntityUpdated),
    EventMessageUpdated(EventMessageUpdated),
    EventEmitted(EventEmitted),
}

#[derive(Debug, Clone)]
pub struct DeleteEntityQuery {
    pub entity_id: String,
    pub event_id: String,
    pub block_timestamp: String,
    pub ty: Ty,
}

#[derive(Debug, Clone)]
<<<<<<< HEAD
pub struct ApplyBalanceDiffQuery {
    pub erc_cache: HashMap<(ContractType, String), I256>,
=======
pub struct SetHeadQuery {
    pub head: u64,
    pub last_block_timestamp: u64,
    pub txns_count: u64,
    pub contract_address: Felt,
>>>>>>> d039c6d4
}

#[derive(Debug, Clone)]
pub enum QueryType {
    SetHead(SetHeadQuery),
    SetEntity(Ty),
    DeleteEntity(DeleteEntityQuery),
    EventMessage(Ty),
    ApplyBalanceDiff(ApplyBalanceDiffQuery),
    RegisterModel,
    StoreEvent,
    Execute,
    Other,
}

#[derive(Debug)]
pub struct Executor<'c> {
    // Queries should use `transaction` instead of `pool`
    // This `pool` is only used to create a new `transaction`
    pool: Pool<Sqlite>,
    transaction: Transaction<'c, Sqlite>,
    publish_queue: Vec<BrokerMessage>,
    rx: UnboundedReceiver<QueryMessage>,
    shutdown_rx: Receiver<()>,
}

#[derive(Debug)]
pub struct QueryMessage {
    pub statement: String,
    pub arguments: Vec<Argument>,
    pub query_type: QueryType,
    tx: Option<oneshot::Sender<Result<()>>>,
}

impl QueryMessage {
    pub fn new(statement: String, arguments: Vec<Argument>, query_type: QueryType) -> Self {
        Self { statement, arguments, query_type, tx: None }
    }

    pub fn new_recv(
        statement: String,
        arguments: Vec<Argument>,
        query_type: QueryType,
    ) -> (Self, oneshot::Receiver<Result<()>>) {
        let (tx, rx) = oneshot::channel();
        (Self { statement, arguments, query_type, tx: Some(tx) }, rx)
    }

    pub fn other(statement: String, arguments: Vec<Argument>) -> Self {
        Self { statement, arguments, query_type: QueryType::Other, tx: None }
    }

    pub fn other_recv(
        statement: String,
        arguments: Vec<Argument>,
    ) -> (Self, oneshot::Receiver<Result<()>>) {
        let (tx, rx) = oneshot::channel();
        (Self { statement, arguments, query_type: QueryType::Other, tx: Some(tx) }, rx)
    }

    pub fn execute() -> Self {
        Self {
            statement: "".to_string(),
            arguments: vec![],
            query_type: QueryType::Execute,
            tx: None,
        }
    }

    pub fn execute_recv() -> (Self, oneshot::Receiver<Result<()>>) {
        let (tx, rx) = oneshot::channel();
        (
            Self {
                statement: "".to_string(),
                arguments: vec![],
                query_type: QueryType::Execute,
                tx: Some(tx),
            },
            rx,
        )
    }
}

impl<'c> Executor<'c> {
    pub async fn new(
        pool: Pool<Sqlite>,
        shutdown_tx: Sender<()>,
    ) -> Result<(Self, UnboundedSender<QueryMessage>)> {
        let (tx, rx) = unbounded_channel();
        let transaction = pool.begin().await?;
        let publish_queue = Vec::new();
        let shutdown_rx = shutdown_tx.subscribe();

        Ok((Executor { pool, transaction, publish_queue, rx, shutdown_rx }, tx))
    }

    pub async fn run(&mut self) -> Result<()> {
        loop {
            tokio::select! {
                _ = self.shutdown_rx.recv() => {
                    debug!(target: LOG_TARGET, "Shutting down executor");
                    break Ok(());
                }
                Some(msg) = self.rx.recv() => {
                    let QueryMessage { statement, arguments, query_type, tx } = msg;
                    let mut query = sqlx::query(&statement);

                    for arg in &arguments {
                        query = match arg {
                            Argument::Null => query.bind(None::<String>),
                            Argument::Int(integer) => query.bind(integer),
                            Argument::Bool(bool) => query.bind(bool),
                            Argument::String(string) => query.bind(string),
                            Argument::FieldElement(felt) => query.bind(format!("{:#x}", felt)),
                        }
                    }

                    match self.handle_query_type(query, query_type.clone(), &statement, &arguments, tx).await {
                        Ok(()) => {},
                        Err(e) => {
                            error!(target: LOG_TARGET, r#type = ?query_type, error = %e, "Failed to execute query.");
                        }
                    }
                }
            }
        }
    }

    async fn handle_query_type<'a>(
        &mut self,
        query: Query<'a, Sqlite, SqliteArguments<'a>>,
        query_type: QueryType,
        statement: &str,
        arguments: &[Argument],
        sender: Option<oneshot::Sender<Result<()>>>,
    ) -> Result<()> {
        let tx = &mut self.transaction;

        match query_type {
            QueryType::SetHead(set_head) => {
                let previous_block_timestamp: u64 = sqlx::query_scalar::<_, i64>(
                    "SELECT last_block_timestamp FROM contracts WHERE id = ?",
                )
                .bind(format!("{:#x}", set_head.contract_address))
                .fetch_one(&mut **tx)
                .await?
                .try_into()
                .map_err(|_| anyhow::anyhow!("Last block timestamp doesn't fit in u64"))?;

                let tps: u64 = if set_head.last_block_timestamp - previous_block_timestamp != 0 {
                    set_head.txns_count / (set_head.last_block_timestamp - previous_block_timestamp)
                } else {
                    set_head.txns_count
                };

                query.execute(&mut **tx).await.with_context(|| {
                    format!("Failed to execute query: {:?}, args: {:?}", statement, arguments)
                })?;

                let row = sqlx::query("UPDATE contracts SET tps = ? WHERE id = ? RETURNING *")
                    .bind(tps as i64)
                    .bind(format!("{:#x}", set_head.contract_address))
                    .fetch_one(&mut **tx)
                    .await?;

                let contract = ContractUpdated::from_row(&row)?;
                self.publish_queue.push(BrokerMessage::SetHead(contract));
            }
            QueryType::SetEntity(entity) => {
                let row = query.fetch_one(&mut **tx).await.with_context(|| {
                    format!("Failed to execute query: {:?}, args: {:?}", statement, arguments)
                })?;
                let mut entity_updated = EntityUpdated::from_row(&row)?;
                entity_updated.updated_model = Some(entity);
                entity_updated.deleted = false;

                let optimistic_entity = OptimisticEntity {
                    id: entity_updated.id.clone(),
                    keys: entity_updated.keys.clone(),
                    event_id: entity_updated.event_id.clone(),
                    executed_at: entity_updated.executed_at,
                    created_at: entity_updated.created_at,
                    updated_at: entity_updated.updated_at,
                    updated_model: entity_updated.updated_model.clone(),
                    deleted: entity_updated.deleted,
                };
                SimpleBroker::publish(optimistic_entity);

                let broker_message = BrokerMessage::EntityUpdated(entity_updated);
                self.publish_queue.push(broker_message);
            }
            QueryType::DeleteEntity(entity) => {
                let delete_model = query.execute(&mut **tx).await.with_context(|| {
                    format!("Failed to execute query: {:?}, args: {:?}", statement, arguments)
                })?;
                if delete_model.rows_affected() == 0 {
                    return Ok(());
                }

                let row = sqlx::query(
                    "UPDATE entities SET updated_at=CURRENT_TIMESTAMP, executed_at=?, event_id=? \
                     WHERE id = ? RETURNING *",
                )
                .bind(entity.block_timestamp)
                .bind(entity.event_id)
                .bind(entity.entity_id)
                .fetch_one(&mut **tx)
                .await?;
                let mut entity_updated = EntityUpdated::from_row(&row)?;
                entity_updated.updated_model =
                    Some(Ty::Struct(Struct { name: entity.ty.name(), children: vec![] }));

                let count = sqlx::query_scalar::<_, i64>(
                    "SELECT count(*) FROM entity_model WHERE entity_id = ?",
                )
                .bind(entity_updated.id.clone())
                .fetch_one(&mut **tx)
                .await?;

                // Delete entity if all of its models are deleted
                if count == 0 {
                    sqlx::query("DELETE FROM entities WHERE id = ?")
                        .bind(entity_updated.id.clone())
                        .execute(&mut **tx)
                        .await?;
                    entity_updated.deleted = true;
                }

                let optimistic_entity = OptimisticEntity {
                    id: entity_updated.id.clone(),
                    keys: entity_updated.keys.clone(),
                    event_id: entity_updated.event_id.clone(),
                    executed_at: entity_updated.executed_at,
                    created_at: entity_updated.created_at,
                    updated_at: entity_updated.updated_at,
                    updated_model: entity_updated.updated_model.clone(),
                    deleted: entity_updated.deleted,
                };
                SimpleBroker::publish(optimistic_entity);
                let broker_message = BrokerMessage::EntityUpdated(entity_updated);
                self.publish_queue.push(broker_message);
            }
            QueryType::RegisterModel => {
                let row = query.fetch_one(&mut **tx).await.with_context(|| {
                    format!("Failed to execute query: {:?}, args: {:?}", statement, arguments)
                })?;
                let model_registered = ModelRegistered::from_row(&row)?;
                self.publish_queue.push(BrokerMessage::ModelRegistered(model_registered));
            }
            QueryType::EventMessage(entity) => {
                let row = query.fetch_one(&mut **tx).await.with_context(|| {
                    format!("Failed to execute query: {:?}, args: {:?}", statement, arguments)
                })?;
                let mut event_message = EventMessageUpdated::from_row(&row)?;
                event_message.updated_model = Some(entity);

                let optimistic_event_message = OptimisticEventMessage {
                    id: event_message.id.clone(),
                    keys: event_message.keys.clone(),
                    event_id: event_message.event_id.clone(),
                    executed_at: event_message.executed_at,
                    created_at: event_message.created_at,
                    updated_at: event_message.updated_at,
                    updated_model: event_message.updated_model.clone(),
                };
                SimpleBroker::publish(optimistic_event_message);

                let broker_message = BrokerMessage::EventMessageUpdated(event_message);
                self.publish_queue.push(broker_message);
            }
            QueryType::StoreEvent => {
                let row = query.fetch_one(&mut **tx).await.with_context(|| {
                    format!("Failed to execute query: {:?}, args: {:?}", statement, arguments)
                })?;
                let event = EventEmitted::from_row(&row)?;
                self.publish_queue.push(BrokerMessage::EventEmitted(event));
            }
            QueryType::ApplyBalanceDiff(apply_balance_diff) => {
                debug!(target: LOG_TARGET, "Applying balance diff.");
                let instant = Instant::now();
                self.apply_balance_diff(apply_balance_diff).await?;
                debug!(target: LOG_TARGET, duration = ?instant.elapsed(), "Applied balance diff.");
            }
            QueryType::Execute => {
                debug!(target: LOG_TARGET, "Executing query.");
                let instant = Instant::now();
                let res = self.execute().await;
                debug!(target: LOG_TARGET, duration = ?instant.elapsed(), "Executed query.");

                if let Some(sender) = sender {
                    sender
                        .send(res)
                        .map_err(|_| anyhow::anyhow!("Failed to send execute result"))?;
                } else {
                    res?;
                }
            }
            QueryType::Other => {
                query.execute(&mut **tx).await.with_context(|| {
                    format!("Failed to execute query: {:?}, args: {:?}", statement, arguments)
                })?;
            }
        }

        Ok(())
    }

    async fn execute(&mut self) -> Result<()> {
        let transaction = mem::replace(&mut self.transaction, self.pool.begin().await?);
        transaction.commit().await?;

        for message in self.publish_queue.drain(..) {
            send_broker_message(message);
        }

        Ok(())
    }

    async fn apply_balance_diff(
        &mut self,
        apply_balance_diff: ApplyBalanceDiffQuery,
    ) -> Result<()> {
        let erc_cache = apply_balance_diff.erc_cache;
        for ((contract_type, id_str), balance) in erc_cache.iter() {
            let id = id_str.split(FELT_DELIMITER).collect::<Vec<&str>>();
            match contract_type {
                ContractType::WORLD => unreachable!(),
                ContractType::ERC721 => {
                    // account_address/contract_address:id => ERC721
                    assert!(id.len() == 2);
                    let account_address = id[0];
                    let token_id = id[1];
                    let mid = token_id.split(":").collect::<Vec<&str>>();
                    let contract_address = mid[0];

                    self.apply_balance_diff_helper(
                        id_str,
                        account_address,
                        contract_address,
                        token_id,
                        balance,
                    )
                    .await
                    .with_context(|| "Failed to apply balance diff in apply_cache_diff")?;
                }
                ContractType::ERC20 => {
                    // account_address/contract_address/ => ERC20
                    assert!(id.len() == 3);
                    let account_address = id[0];
                    let contract_address = id[1];
                    let token_id = id[1];

                    self.apply_balance_diff_helper(
                        id_str,
                        account_address,
                        contract_address,
                        token_id,
                        balance,
                    )
                    .await
                    .with_context(|| "Failed to apply balance diff in apply_cache_diff")?;
                }
            }
        }

        Ok(())
    }

    async fn apply_balance_diff_helper(
        &mut self,
        id: &str,
        account_address: &str,
        contract_address: &str,
        token_id: &str,
        balance_diff: &I256,
    ) -> Result<()> {
        let tx = &mut self.transaction;
        let balance: Option<(String,)> =
            sqlx::query_as("SELECT balance FROM balances WHERE id = ?")
                .bind(id)
                .fetch_optional(&mut **tx)
                .await?;

        let mut balance = if let Some(balance) = balance {
            sql_string_to_u256(&balance.0)
        } else {
            U256::from(0u8)
        };

        if balance_diff.is_negative {
            if balance < balance_diff.value {
                dbg!(&balance_diff, balance, id);
            }
            balance -= balance_diff.value;
        } else {
            balance += balance_diff.value;
        }

        // write the new balance to the database
        sqlx::query(
            "INSERT OR REPLACE INTO balances (id, contract_address, account_address, token_id, \
             balance) VALUES (?, ?, ?, ?, ?)",
        )
        .bind(id)
        .bind(contract_address)
        .bind(account_address)
        .bind(token_id)
        .bind(u256_to_sql_string(&balance))
        .execute(&mut **tx)
        .await?;

        Ok(())
    }
}

fn send_broker_message(message: BrokerMessage) {
    match message {
        BrokerMessage::SetHead(update) => SimpleBroker::publish(update),
        BrokerMessage::ModelRegistered(model) => SimpleBroker::publish(model),
        BrokerMessage::EntityUpdated(entity) => SimpleBroker::publish(entity),
        BrokerMessage::EventMessageUpdated(event) => SimpleBroker::publish(event),
        BrokerMessage::EventEmitted(event) => SimpleBroker::publish(event),
    }
}<|MERGE_RESOLUTION|>--- conflicted
+++ resolved
@@ -1,5 +1,6 @@
 use std::collections::HashMap;
 use std::mem;
+use std::str::FromStr;
 
 use anyhow::{Context, Result};
 use dojo_types::schema::{Struct, Ty};
@@ -14,17 +15,12 @@
 use tracing::{debug, error};
 
 use crate::simple_broker::SimpleBroker;
-use crate::sql::utils::{sql_string_to_u256, u256_to_sql_string, I256};
+use crate::sql::utils::{felt_to_sql_string, sql_string_to_u256, u256_to_sql_string, I256};
 use crate::sql::FELT_DELIMITER;
 use crate::types::{
-<<<<<<< HEAD
-    ContractType, Entity as EntityUpdated, Event as EventEmitted,
-    EventMessage as EventMessageUpdated, Model as ModelRegistered,
-=======
-    Contract as ContractUpdated, Entity as EntityUpdated, Event as EventEmitted,
+    ContractCursor, ContractType, Entity as EntityUpdated, Event as EventEmitted,
     EventMessage as EventMessageUpdated, Model as ModelRegistered, OptimisticEntity,
     OptimisticEventMessage,
->>>>>>> d039c6d4
 };
 
 pub(crate) const LOG_TARGET: &str = "torii_core::executor";
@@ -40,7 +36,7 @@
 
 #[derive(Debug, Clone)]
 pub enum BrokerMessage {
-    SetHead(ContractUpdated),
+    SetHead(ContractCursor),
     ModelRegistered(ModelRegistered),
     EntityUpdated(EntityUpdated),
     EventMessageUpdated(EventMessageUpdated),
@@ -56,21 +52,40 @@
 }
 
 #[derive(Debug, Clone)]
-<<<<<<< HEAD
 pub struct ApplyBalanceDiffQuery {
     pub erc_cache: HashMap<(ContractType, String), I256>,
-=======
+}
+
+#[derive(Debug, Clone)]
 pub struct SetHeadQuery {
     pub head: u64,
     pub last_block_timestamp: u64,
     pub txns_count: u64,
     pub contract_address: Felt,
->>>>>>> d039c6d4
+}
+
+#[derive(Debug, Clone)]
+pub struct ResetCursorsQuery {
+    // contract => (last_txn, txn_count)
+    pub cursor_map: HashMap<Felt, (Felt, u64)>,
+    pub last_block_timestamp: u64,
+    pub last_block_number: u64,
+}
+
+#[derive(Debug, Clone)]
+pub struct UpdateCursorsQuery {
+    // contract => (last_txn, txn_count)
+    pub cursor_map: HashMap<Felt, (Felt, u64)>,
+    pub last_block_number: u64,
+    pub last_pending_block_tx: Option<Felt>,
+    pub pending_block_timestamp: u64,
 }
 
 #[derive(Debug, Clone)]
 pub enum QueryType {
     SetHead(SetHeadQuery),
+    ResetCursors(ResetCursorsQuery),
+    UpdateCursors(UpdateCursorsQuery),
     SetEntity(Ty),
     DeleteEntity(DeleteEntityQuery),
     EventMessage(Ty),
@@ -231,8 +246,115 @@
                     .fetch_one(&mut **tx)
                     .await?;
 
-                let contract = ContractUpdated::from_row(&row)?;
+                let contract = ContractCursor::from_row(&row)?;
                 self.publish_queue.push(BrokerMessage::SetHead(contract));
+            }
+            QueryType::ResetCursors(reset_heads) => {
+                // Read all cursors from db
+                let mut cursors: Vec<ContractCursor> =
+                    sqlx::query_as("SELECT * FROM contracts").fetch_all(&mut **tx).await?;
+
+                let new_head =
+                    reset_heads.last_block_number.try_into().expect("doesn't fit in i64");
+                let new_timestamp = reset_heads.last_block_timestamp;
+
+                for cursor in &mut cursors {
+                    if let Some(new_cursor) = reset_heads
+                        .cursor_map
+                        .get(&Felt::from_str(&cursor.contract_address).unwrap())
+                    {
+                        let cursor_timestamp: u64 =
+                            cursor.last_block_timestamp.try_into().expect("doesn't fit in i64");
+
+                        let new_tps = if new_timestamp - cursor_timestamp != 0 {
+                            new_cursor.1 / (new_timestamp - cursor_timestamp)
+                        } else {
+                            new_cursor.1
+                        };
+
+                        cursor.tps = new_tps.try_into().expect("does't fit in i64");
+                    } else {
+                        cursor.tps = 0;
+                    }
+
+                    cursor.head = new_head;
+                    cursor.last_block_timestamp =
+                        new_timestamp.try_into().expect("doesnt fit in i64");
+                    cursor.last_pending_block_tx = None;
+                    cursor.last_pending_block_contract_tx = None;
+
+                    sqlx::query(
+                        "UPDATE contracts SET head = ?, last_block_timestamp = ?, \
+                         last_pending_block_tx = ?, last_pending_block_contract_tx = ? WHERE id = \
+                         ?",
+                    )
+                    .bind(cursor.head)
+                    .bind(cursor.last_block_timestamp)
+                    .bind(&cursor.last_pending_block_tx)
+                    .bind(&cursor.last_pending_block_contract_tx)
+                    .bind(&cursor.contract_address)
+                    .execute(&mut **tx)
+                    .await?;
+
+                    // Send appropriate ContractUpdated publish message
+                    self.publish_queue.push(BrokerMessage::SetHead(cursor.clone()));
+                }
+            }
+            QueryType::UpdateCursors(update_cursors) => {
+                // Read all cursors from db
+                let mut cursors: Vec<ContractCursor> =
+                    sqlx::query_as("SELECT * FROM contracts").fetch_all(&mut **tx).await?;
+
+                let new_head =
+                    update_cursors.last_block_number.try_into().expect("doesn't fit in i64");
+                let new_timestamp = update_cursors.pending_block_timestamp;
+
+                for cursor in &mut cursors {
+                    if let Some(new_cursor) = update_cursors
+                        .cursor_map
+                        .get(&Felt::from_str(&cursor.contract_address).unwrap())
+                    {
+                        let cursor_timestamp: u64 =
+                            cursor.last_block_timestamp.try_into().expect("doesn't fit in i64");
+
+                        let num_transactions = new_cursor.1;
+
+                        let new_tps = if new_timestamp - cursor_timestamp != 0 {
+                            num_transactions / (new_timestamp - cursor_timestamp)
+                        } else {
+                            num_transactions
+                        };
+
+                        cursor.last_pending_block_contract_tx =
+                            Some(felt_to_sql_string(&new_cursor.0));
+                        cursor.tps = new_tps.try_into().expect("does't fit in i64");
+                    } else {
+                        cursor.tps = 0;
+                    }
+                    cursor.last_block_timestamp = update_cursors
+                        .pending_block_timestamp
+                        .try_into()
+                        .expect("doesn't fit in i64");
+                    cursor.head = new_head;
+                    cursor.last_pending_block_tx =
+                        update_cursors.last_pending_block_tx.map(|felt| felt_to_sql_string(&felt));
+
+                    sqlx::query(
+                        "UPDATE contracts SET head = ?, last_block_timestamp = ?, \
+                         last_pending_block_tx = ?, last_pending_block_contract_tx = ? WHERE id = \
+                         ?",
+                    )
+                    .bind(cursor.head)
+                    .bind(cursor.last_block_timestamp)
+                    .bind(&cursor.last_pending_block_tx)
+                    .bind(&cursor.last_pending_block_contract_tx)
+                    .bind(&cursor.contract_address)
+                    .execute(&mut **tx)
+                    .await?;
+
+                    // Send appropriate ContractUpdated publish message
+                    self.publish_queue.push(BrokerMessage::SetHead(cursor.clone()));
+                }
             }
             QueryType::SetEntity(entity) => {
                 let row = query.fetch_one(&mut **tx).await.with_context(|| {
