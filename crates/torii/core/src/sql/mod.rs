--- conflicted
+++ resolved
@@ -59,12 +59,8 @@
     pub async fn new(
         pool: Pool<Sqlite>,
         executor: UnboundedSender<QueryMessage>,
-<<<<<<< HEAD
-        contracts: &HashMap<Felt, ContractType>,
+        contracts: &[Contract],
         model_cache: Arc<ModelCache>,
-=======
-        contracts: &Vec<Contract>,
->>>>>>> 9db7e8cd
     ) -> Result<Self> {
         for contract in contracts {
             executor.send(QueryMessage::other(
