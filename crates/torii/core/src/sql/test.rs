--- conflicted
+++ resolved
@@ -129,12 +129,8 @@
     let db = Sql::new(
         pool.clone(),
         sender.clone(),
-<<<<<<< HEAD
-        &HashMap::from([(world_reader.address, ContractType::WORLD)]),
+        &[Contract { address: world_reader.address, r#type: ContractType::WORLD }],
         model_cache.clone(),
-=======
-        &vec![Contract { address: world_reader.address, r#type: ContractType::WORLD }],
->>>>>>> 9db7e8cd
     )
     .await
     .unwrap();
@@ -293,12 +289,8 @@
     let db = Sql::new(
         pool.clone(),
         sender.clone(),
-<<<<<<< HEAD
-        &HashMap::from([(world_reader.address, ContractType::WORLD)]),
+        &[Contract { address: world_reader.address, r#type: ContractType::WORLD }],
         model_cache.clone(),
-=======
-        &vec![Contract { address: world_reader.address, r#type: ContractType::WORLD }],
->>>>>>> 9db7e8cd
     )
     .await
     .unwrap();
@@ -385,12 +377,8 @@
     let db = Sql::new(
         pool.clone(),
         sender.clone(),
-<<<<<<< HEAD
-        &HashMap::from([(world_reader.address, ContractType::WORLD)]),
+        &[Contract { address: world_reader.address, r#type: ContractType::WORLD }],
         model_cache.clone(),
-=======
-        &vec![Contract { address: world_reader.address, r#type: ContractType::WORLD }],
->>>>>>> 9db7e8cd
     )
     .await
     .unwrap();
