--- conflicted
+++ resolved
@@ -138,13 +138,6 @@
                 block_tx.send(from).await.expect("failed to send block number to gRPC server");
             }
 
-<<<<<<< HEAD
-            self.process(block_with_txs).await?;
-
-            self.db.write().await.set_head(from);
-            self.db.write().await.execute().await?;
-            from += 1;
-=======
             match self.process(block_with_txs).await {
                 Ok(_) => {
                     self.db.set_head(from);
@@ -156,7 +149,6 @@
                     continue;
                 }
             }
->>>>>>> 640e94d8
         }
 
         Ok(())
@@ -285,9 +277,6 @@
         event_id: &str,
         event: &Event,
     ) -> Result<()> {
-<<<<<<< HEAD
-        self.db.write().await.store_event(event_id, event, invoke_receipt.transaction_hash);
-=======
         let transaction_hash = match transaction_receipt {
             TransactionReceipt::Invoke(invoke_receipt) => invoke_receipt.transaction_hash,
             TransactionReceipt::L1Handler(l1_handler_receipt) => {
@@ -296,17 +285,12 @@
             _ => return Ok(()),
         };
         self.db.store_event(event_id, event, transaction_hash);
->>>>>>> 640e94d8
         for processor in &self.processors.event {
             if get_selector_from_name(&processor.event_key())? == event.keys[0]
                 && processor.validate(event)
             {
                 processor
-<<<<<<< HEAD
-                    .process(&self.world, self.db.clone(), block, invoke_receipt, event_id, event)
-=======
                     .process(&self.world, self.db, block, transaction_receipt, event_id, event)
->>>>>>> 640e94d8
                     .await?;
             } else {
                 let unprocessed_event = UnprocessedEvent {
