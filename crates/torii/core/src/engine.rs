--- conflicted
+++ resolved
@@ -59,8 +59,8 @@
 }
 
 impl<P: Provider + Send + Sync + std::fmt::Debug + 'static> Processors<P> {
-    pub fn initialize_event_processors()
-    -> HashMap<ContractType, HashMap<Felt, Box<dyn EventProcessor<P>>>> {
+    pub fn initialize_event_processors(
+    ) -> HashMap<ContractType, HashMap<Felt, Box<dyn EventProcessor<P>>>> {
         let mut event_processors_map =
             HashMap::<ContractType, HashMap<Felt, Box<dyn EventProcessor<P>>>>::new();
 
@@ -279,38 +279,20 @@
         }
     }
 
-<<<<<<< HEAD
     pub async fn fetch_data(&mut self, cursors: &Cursors) -> Result<FetchDataResult> {
-=======
-    pub async fn fetch_data(
-        &mut self,
-        from: u64,
-        last_pending_block_world_tx: Option<Felt>,
-        last_pending_block_tx: Option<Felt>,
-    ) -> Result<FetchDataResult> {
-        let instant = Instant::now();
->>>>>>> ee06e560
         let latest_block_number = self.provider.block_hash_and_number().await?.block_number;
         let from = cursors.head.unwrap_or(0);
 
+        let instant = Instant::now();
         let result = if from < latest_block_number {
             let from = if from == 0 { from } else { from + 1 };
-<<<<<<< HEAD
-            debug!(target: LOG_TARGET, from = %from, to = %latest_block_number, "Fetching data for range.");
             let data = self.fetch_range(from, latest_block_number, &cursors.cursor_map).await?;
+            debug!(target: LOG_TARGET, duration = ?instant.elapsed(), from = %from, to = %latest_block_number, "Fetched data for range.");
             FetchDataResult::Range(data)
         } else if self.config.index_pending {
             let data =
                 self.fetch_pending(latest_block_number + 1, cursors.last_pending_block_tx).await?;
-=======
-            let data =
-                self.fetch_range(from, latest_block_number, last_pending_block_world_tx).await?;
-            debug!(target: LOG_TARGET, duration = ?instant.elapsed(), from = %from, to = %latest_block_number, "Fetched data for range.");
-            FetchDataResult::Range(data)
-        } else if self.config.index_pending {
-            let data = self.fetch_pending(latest_block_number + 1, last_pending_block_tx).await?;
             debug!(target: LOG_TARGET, duration = ?instant.elapsed(), latest_block_number = %latest_block_number, "Fetched pending data.");
->>>>>>> ee06e560
             if let Some(data) = data {
                 FetchDataResult::Pending(data)
             } else {
