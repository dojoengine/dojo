--- conflicted
+++ resolved
@@ -499,17 +499,8 @@
         event: &Event,
         transaction_hash: Felt,
     ) -> Result<()> {
-<<<<<<< HEAD
         self.db.store_event(event_id, event, transaction_hash, block_timestamp);
-=======
-        self.db.store_event(
-            event_id,
-            event,
-            *transaction_receipt.receipt.transaction_hash(),
-            block_timestamp,
-        );
         let mut unprocessed = true;
->>>>>>> 94e45083
         for processor in &self.processors.event {
             // If the processor has no event_key, means it's a catch-all processor.
             // We also validate the event
