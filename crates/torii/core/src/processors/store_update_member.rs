use anyhow::{Context, Error, Result};
use async_trait::async_trait;
use dojo_world::contracts::naming;
use dojo_world::contracts::world::WorldContractReader;
<<<<<<< HEAD
use starknet::core::types::{Event, TransactionReceiptWithBlockInfo};
=======
use num_traits::ToPrimitive;
use starknet::core::types::Event;
>>>>>>> fc1f894d
use starknet::core::utils::get_selector_from_name;
use starknet::providers::Provider;
use tracing::{info, warn};

use super::EventProcessor;
use crate::processors::{ENTITY_ID_INDEX, MODEL_INDEX};
use crate::sql::Sql;

pub(crate) const LOG_TARGET: &str = "torii_core::processors::store_update_member";

const MEMBER_INDEX: usize = 2;

#[derive(Default, Debug)]
pub struct StoreUpdateMemberProcessor;

#[async_trait]
impl<P> EventProcessor<P> for StoreUpdateMemberProcessor
where
    P: Provider + Send + Sync + std::fmt::Debug,
{
    fn event_key(&self) -> String {
        "StoreUpdateMember".to_string()
    }

    fn validate(&self, event: &Event) -> bool {
        if event.keys.len() > 1 {
            info!(
                target: LOG_TARGET,
                event_key = %<StoreUpdateMemberProcessor as EventProcessor<P>>::event_key(self),
                invalid_keys = %<StoreUpdateMemberProcessor as EventProcessor<P>>::event_keys_as_string(self, event),
                "Invalid event keys."
            );
            return false;
        }
        true
    }

    async fn process(
        &self,
        _world: &WorldContractReader<P>,
        db: &mut Sql,
        _block_number: u64,
        block_timestamp: u64,
        event_id: &str,
        event: &Event,
    ) -> Result<(), Error> {
        let selector = event.keys[MODEL_INDEX];
        let entity_id = event.keys[ENTITY_ID_INDEX];
        let member_selector = event.keys[MEMBER_INDEX];

        let model = db.model(selector).await?;
        let schema = model.schema;

        let mut member = schema
            .as_struct()
            .expect("model schema must be a struct")
            .children
            .iter()
            .find(|c| {
                get_selector_from_name(&c.name).expect("invalid selector for member name")
                    == member_selector
            })
            .context("member not found")?
            .clone();

        info!(
            target: LOG_TARGET,
            name = %model.name,
            entity_id = format!("{:#x}", entity_id),
            member = %member.name,
            "Store update member.",
        );

        // Skip the length to only get the values as they will be deserialized.
        let mut values = event.data[1..].to_vec();

        let tag = naming::get_tag(&model.namespace, &model.name);

        if !db.does_entity_exist(tag.clone(), entity_id).await? {
            warn!(
                target: LOG_TARGET,
                tag,
                entity_id = format!("{:#x}", entity_id),
                "Entity not found, must be set before updating a member.",
            );

            return Ok(());
        }

        member.ty.deserialize(&mut values)?;

        db.set_model_member(&schema.name(), entity_id, false, &member, event_id, block_timestamp)
            .await?;
        Ok(())
    }
}<|MERGE_RESOLUTION|>--- conflicted
+++ resolved
@@ -2,12 +2,7 @@
 use async_trait::async_trait;
 use dojo_world::contracts::naming;
 use dojo_world::contracts::world::WorldContractReader;
-<<<<<<< HEAD
-use starknet::core::types::{Event, TransactionReceiptWithBlockInfo};
-=======
-use num_traits::ToPrimitive;
 use starknet::core::types::Event;
->>>>>>> fc1f894d
 use starknet::core::utils::get_selector_from_name;
 use starknet::providers::Provider;
 use tracing::{info, warn};
@@ -33,8 +28,13 @@
     }
 
     fn validate(&self, event: &Event) -> bool {
-        if event.keys.len() > 1 {
-            info!(
+        // At least 4:
+        // 0: Event selector
+        // 1: table
+        // 2: entity_id
+        // 3: member selector
+        if event.keys.len() < 4 {
+            warn!(
                 target: LOG_TARGET,
                 event_key = %<StoreUpdateMemberProcessor as EventProcessor<P>>::event_key(self),
                 invalid_keys = %<StoreUpdateMemberProcessor as EventProcessor<P>>::event_keys_as_string(self, event),
