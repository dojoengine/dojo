use anyhow::{Error, Ok, Result};
use async_trait::async_trait;
use starknet::core::types::{Transaction, TransactionReceipt};
use starknet::providers::Provider;
use starknet_crypto::FieldElement;

use super::TransactionProcessor;
use crate::sql::Sql;

#[derive(Default)]
pub struct StoreTransactionProcessor;

#[async_trait]
impl<P: Provider + Sync> TransactionProcessor<P> for StoreTransactionProcessor {
    async fn process(
        &self,
        db: &mut Sql,
        _provider: &P,
<<<<<<< HEAD
        block: &BlockWithTxs,
=======
        block_number: u64,
>>>>>>> 35d789a7
        _receipt: &TransactionReceipt,
        transaction_hash: FieldElement,
        transaction: &Transaction,
    ) -> Result<(), Error> {
<<<<<<< HEAD
        db.store_transaction(transaction, transaction_id, block.timestamp);
=======
        let transaction_id = format!("{:#064x}:{:#x}", block_number, transaction_hash);
        db.store_transaction(transaction, &transaction_id);
>>>>>>> 35d789a7

        Ok(())
    }
}<|MERGE_RESOLUTION|>--- conflicted
+++ resolved
@@ -16,22 +16,13 @@
         &self,
         db: &mut Sql,
         _provider: &P,
-<<<<<<< HEAD
-        block: &BlockWithTxs,
-=======
         block_number: u64,
->>>>>>> 35d789a7
         _receipt: &TransactionReceipt,
         transaction_hash: FieldElement,
         transaction: &Transaction,
     ) -> Result<(), Error> {
-<<<<<<< HEAD
-        db.store_transaction(transaction, transaction_id, block.timestamp);
-=======
         let transaction_id = format!("{:#064x}:{:#x}", block_number, transaction_hash);
         db.store_transaction(transaction, &transaction_id);
->>>>>>> 35d789a7
-
         Ok(())
     }
 }