pub mod error;
pub mod storage;
pub mod subscription;

use std::cell::OnceCell;
use std::collections::HashSet;
use std::sync::Arc;

use dojo_types::packing::unpack;
use dojo_types::schema::Ty;
use dojo_types::WorldMetadata;
use dojo_world::contracts::WorldContractReader;
use futures::lock::Mutex;
use parking_lot::{RwLock, RwLockReadGuard};
use starknet::core::utils::cairo_short_string_to_felt;
use starknet::providers::jsonrpc::HttpTransport;
use starknet::providers::JsonRpcClient;
use starknet_crypto::FieldElement;
use tokio::sync::RwLock as AsyncRwLock;
use torii_grpc::client::{EntityUpdateStreaming, EventUpdateStreaming, ModelDiffsStreaming};
use torii_grpc::proto::world::{RetrieveEntitiesResponse, RetrieveEventsResponse};
use torii_grpc::types::schema::{Entity, SchemaError};
use torii_grpc::types::{EntityKeysClause, Event, EventQuery, KeysClause, ModelKeysClause, Query};
use torii_relay::client::EventLoop;
use torii_relay::types::Message;

use crate::client::error::{Error, ParseError};
use crate::client::storage::ModelStorage;
use crate::client::subscription::{
    SubscribedModels, SubscriptionClientHandle, SubscriptionService,
};

// TODO: remove reliance on RPC
#[allow(unused)]
pub struct Client {
    /// Metadata of the World that the client is connected to.
    metadata: Arc<RwLock<WorldMetadata>>,
    /// The grpc client.
    inner: AsyncRwLock<torii_grpc::client::WorldClient>,
    /// Relay client.
    relay_client: torii_relay::client::RelayClient,
    /// Model storage
    storage: Arc<ModelStorage>,
    /// Models the client are subscribed to.
    subscribed_models: Arc<SubscribedModels>,
    /// The subscription client handle.
    sub_client_handle: OnceCell<SubscriptionClientHandle>,
    /// World contract reader.
    world_reader: WorldContractReader<JsonRpcClient<HttpTransport>>,
}

impl Client {
    /// Returns a initialized [Client].
    pub async fn new(
        torii_url: String,
        rpc_url: String,
        relay_url: String,
        world: FieldElement,
    ) -> Result<Self, Error> {
        let mut grpc_client = torii_grpc::client::WorldClient::new(torii_url, world).await?;

        let relay_client = torii_relay::client::RelayClient::new(relay_url)?;

        let metadata = grpc_client.metadata().await?;

        let shared_metadata: Arc<_> = RwLock::new(metadata).into();
        let client_storage: Arc<_> = ModelStorage::new(shared_metadata.clone()).into();
        let subbed_models: Arc<_> = SubscribedModels::new(shared_metadata.clone()).into();

        // initialize the entities to be synced with the latest values
        let rpc_url = url::Url::parse(&rpc_url).map_err(ParseError::Url)?;
        let provider = JsonRpcClient::new(HttpTransport::new(rpc_url));
        let world_reader = WorldContractReader::new(world, provider);

<<<<<<< HEAD
        if let Some(keys) = models_keys {
            subbed_models.add_models(keys)?;

            // TODO: change this to querying the gRPC url instead
            let subbed_models = subbed_models.models_keys.read().clone();
            for keys in subbed_models {
                // TODO: handle namespace
                let model_reader = world_reader.model_reader("TODO", &keys.model).await?;
                let values = model_reader.entity_storage(&keys.keys).await?;

                client_storage.set_model_storage(
                    cairo_short_string_to_felt(&keys.model).unwrap(),
                    keys.keys,
                    values,
                )?;
            }
        }

=======
>>>>>>> 8f5ee1d5
        Ok(Self {
            world_reader,
            storage: client_storage,
            metadata: shared_metadata,
            sub_client_handle: OnceCell::new(),
            inner: AsyncRwLock::new(grpc_client),
            relay_client,
            subscribed_models: subbed_models,
        })
    }

    /// Starts the relay client event loop.
    /// This is a blocking call. Spawn this on a separate task.
    pub fn relay_runner(&self) -> Arc<Mutex<EventLoop>> {
        self.relay_client.event_loop.clone()
    }

    /// Publishes a message to a topic.
    /// Returns the message id.
    pub async fn publish_message(&self, message: Message) -> Result<Vec<u8>, Error> {
        self.relay_client
            .command_sender
            .publish(message)
            .await
            .map_err(Error::RelayClient)
            .map(|m| m.0)
    }

    /// Returns a read lock on the World metadata that the client is connected to.
    pub fn metadata(&self) -> RwLockReadGuard<'_, WorldMetadata> {
        self.metadata.read()
    }

    pub fn subscribed_models(&self) -> RwLockReadGuard<'_, HashSet<ModelKeysClause>> {
        self.subscribed_models.models_keys.read()
    }

    /// Retrieves entities matching query parameter.
    ///
    /// The query param includes an optional clause for filtering. Without clause, it fetches ALL
    /// entities, this is less efficient as it requires an additional query for each entity's
    /// model data. Specifying a clause can optimize the query by limiting the retrieval to specific
    /// type of entites matching keys and/or models.
    pub async fn entities(&self, query: Query) -> Result<Vec<Entity>, Error> {
        let mut grpc_client = self.inner.write().await;
        let RetrieveEntitiesResponse { entities, total_count: _ } =
            grpc_client.retrieve_entities(query).await?;
        Ok(entities.into_iter().map(TryInto::try_into).collect::<Result<Vec<Entity>, _>>()?)
    }

    /// Similary to entities, this function retrieves event messages matching the query parameter.
    pub async fn event_messages(&self, query: Query) -> Result<Vec<Entity>, Error> {
        let mut grpc_client = self.inner.write().await;
        let RetrieveEntitiesResponse { entities, total_count: _ } =
            grpc_client.retrieve_event_messages(query).await?;
        Ok(entities.into_iter().map(TryInto::try_into).collect::<Result<Vec<Entity>, _>>()?)
    }

    /// Retrieve raw starknet events matching the keys provided.
    /// If the keys are empty, it will return all events.
    pub async fn starknet_events(&self, query: EventQuery) -> Result<Vec<Event>, Error> {
        let mut grpc_client = self.inner.write().await;
        let RetrieveEventsResponse { events } = grpc_client.retrieve_events(query).await?;
        Ok(events
            .into_iter()
            .map(TryInto::try_into)
            .collect::<Result<Vec<Event>, _>>()
            .map_err(SchemaError::SliceError)?)
    }

    /// A direct stream to grpc subscribe entities
    pub async fn on_entity_updated(
        &self,
        clause: Option<EntityKeysClause>,
    ) -> Result<EntityUpdateStreaming, Error> {
        let mut grpc_client = self.inner.write().await;
        let stream = grpc_client.subscribe_entities(clause).await?;
        Ok(stream)
    }

    /// A direct stream to grpc subscribe event messages
    pub async fn on_event_message_updated(
        &self,
        clause: Option<EntityKeysClause>,
    ) -> Result<EntityUpdateStreaming, Error> {
        let mut grpc_client = self.inner.write().await;
        let stream = grpc_client.subscribe_event_messages(clause).await?;
        Ok(stream)
    }

    pub async fn on_starknet_event(
        &self,
        keys: Option<KeysClause>,
    ) -> Result<EventUpdateStreaming, Error> {
        let mut grpc_client = self.inner.write().await;
        let stream = grpc_client.subscribe_events(keys).await?;
        Ok(stream)
    }

    /// Returns the value of a model.
    ///
    /// This function will only return `None`, if `model` doesn't exist. If there is no model with
    /// the specified `keys`, it will return a [`Ty`] with the default values.
    ///
    /// If the requested model is not among the synced models, it will attempt to fetch it from
    /// the RPC.
    pub async fn model(&self, keys: &ModelKeysClause) -> Result<Option<Ty>, Error> {
        let Some(mut schema) = self.metadata.read().model(&keys.model).map(|m| m.schema.clone())
        else {
            return Ok(None);
        };

        if !self.subscribed_models.is_synced(keys) {
            // TODO: handle namespace
            let model = self.world_reader.model_reader("TODO", &keys.model).await?;
            return Ok(Some(model.entity(&keys.keys).await?));
        }

        let Ok(Some(raw_values)) = self.storage.get_model_storage(
            cairo_short_string_to_felt(&keys.model).map_err(ParseError::CairoShortStringToFelt)?,
            &keys.keys,
        ) else {
            return Ok(Some(schema));
        };

        let layout = self
            .metadata
            .read()
            .model(&keys.model)
            .map(|m| m.layout.clone())
            .expect("qed; layout should exist");

        let unpacked = unpack(raw_values, layout).unwrap();
        let mut keys_and_unpacked = [keys.keys.to_vec(), unpacked].concat();

        schema.deserialize(&mut keys_and_unpacked).unwrap();

        Ok(Some(schema))
    }

    /// Initiate the model subscriptions and returns a [SubscriptionService] which when await'ed
    /// will execute the subscription service and starts the syncing process.
    pub async fn start_subscription(&self) -> Result<SubscriptionService, Error> {
        let models_keys: Vec<ModelKeysClause> =
            self.subscribed_models.models_keys.read().clone().into_iter().collect();
        let sub_res_stream = self.initiate_subscription(models_keys).await?;

        let (service, handle) = SubscriptionService::new(
            Arc::clone(&self.storage),
            Arc::clone(&self.metadata),
            Arc::clone(&self.subscribed_models),
            sub_res_stream,
        );

        self.sub_client_handle.set(handle).unwrap();
        Ok(service)
    }

    /// Adds entities to the list of entities to be synced.
    ///
    /// NOTE: This will establish a new subscription stream with the server.
    pub async fn add_models_to_sync(&self, models_keys: Vec<ModelKeysClause>) -> Result<(), Error> {
        for keys in &models_keys {
            self.initiate_model(&keys.model, keys.keys.clone()).await?;
        }

        self.subscribed_models.add_models(models_keys)?;

        let updated_models =
            self.subscribed_models.models_keys.read().clone().into_iter().collect();
        let sub_res_stream = self.initiate_subscription(updated_models).await?;

        match self.sub_client_handle.get() {
            Some(handle) => handle.update_subscription_stream(sub_res_stream),
            None => return Err(Error::SubscriptionUninitialized),
        }
        Ok(())
    }

    /// Removes models from the list of models to be synced.
    ///
    /// NOTE: This will establish a new subscription stream with the server.
    pub async fn remove_models_to_sync(
        &self,
        models_keys: Vec<ModelKeysClause>,
    ) -> Result<(), Error> {
        self.subscribed_models.remove_models(models_keys)?;

        let updated_entities =
            self.subscribed_models.models_keys.read().clone().into_iter().collect();
        let sub_res_stream = self.initiate_subscription(updated_entities).await?;

        match self.sub_client_handle.get() {
            Some(handle) => handle.update_subscription_stream(sub_res_stream),
            None => return Err(Error::SubscriptionUninitialized),
        }
        Ok(())
    }

    pub fn storage(&self) -> Arc<ModelStorage> {
        Arc::clone(&self.storage)
    }

    async fn initiate_subscription(
        &self,
        keys: Vec<ModelKeysClause>,
    ) -> Result<ModelDiffsStreaming, Error> {
        let mut grpc_client = self.inner.write().await;
        let stream = grpc_client.subscribe_model_diffs(keys).await?;
        Ok(stream)
    }

    async fn initiate_model(&self, model: &str, keys: Vec<FieldElement>) -> Result<(), Error> {
        // TODO: handle namespace
        let model_reader = self.world_reader.model_reader("TODO", model).await?;
        let values = model_reader.entity_storage(&keys).await?;
        self.storage.set_model_storage(
            cairo_short_string_to_felt(model).map_err(ParseError::CairoShortStringToFelt)?,
            keys,
            values,
        )?;
        Ok(())
    }
}<|MERGE_RESOLUTION|>--- conflicted
+++ resolved
@@ -72,27 +72,6 @@
         let provider = JsonRpcClient::new(HttpTransport::new(rpc_url));
         let world_reader = WorldContractReader::new(world, provider);
 
-<<<<<<< HEAD
-        if let Some(keys) = models_keys {
-            subbed_models.add_models(keys)?;
-
-            // TODO: change this to querying the gRPC url instead
-            let subbed_models = subbed_models.models_keys.read().clone();
-            for keys in subbed_models {
-                // TODO: handle namespace
-                let model_reader = world_reader.model_reader("TODO", &keys.model).await?;
-                let values = model_reader.entity_storage(&keys.keys).await?;
-
-                client_storage.set_model_storage(
-                    cairo_short_string_to_felt(&keys.model).unwrap(),
-                    keys.keys,
-                    values,
-                )?;
-            }
-        }
-
-=======
->>>>>>> 8f5ee1d5
         Ok(Self {
             world_reader,
             storage: client_storage,
