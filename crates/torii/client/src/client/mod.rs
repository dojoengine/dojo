--- conflicted
+++ resolved
@@ -55,12 +55,7 @@
         torii_url: String,
         rpc_url: String,
         relay_url: String,
-<<<<<<< HEAD
-        world: Felt,
-        models_keys: Option<Vec<KeysClause>>,
-=======
         world: FieldElement,
->>>>>>> 8f5ee1d5
     ) -> Result<Self, Error> {
         let mut grpc_client = torii_grpc::client::WorldClient::new(torii_url, world).await?;
 
@@ -144,14 +139,10 @@
     }
 
     /// A direct stream to grpc subscribe entities
-<<<<<<< HEAD
-    pub async fn on_entity_updated(&self, ids: Vec<Felt>) -> Result<EntityUpdateStreaming, Error> {
-=======
     pub async fn on_entity_updated(
         &self,
         clause: Option<EntityKeysClause>,
     ) -> Result<EntityUpdateStreaming, Error> {
->>>>>>> 8f5ee1d5
         let mut grpc_client = self.inner.write().await;
         let stream = grpc_client.subscribe_entities(clause).await?;
         Ok(stream)
@@ -160,11 +151,7 @@
     /// A direct stream to grpc subscribe event messages
     pub async fn on_event_message_updated(
         &self,
-<<<<<<< HEAD
-        ids: Vec<Felt>,
-=======
         clause: Option<EntityKeysClause>,
->>>>>>> 8f5ee1d5
     ) -> Result<EntityUpdateStreaming, Error> {
         let mut grpc_client = self.inner.write().await;
         let stream = grpc_client.subscribe_event_messages(clause).await?;
@@ -173,11 +160,7 @@
 
     pub async fn on_starknet_event(
         &self,
-<<<<<<< HEAD
-        keys: Option<Vec<Felt>>,
-=======
         keys: Option<KeysClause>,
->>>>>>> 8f5ee1d5
     ) -> Result<EventUpdateStreaming, Error> {
         let mut grpc_client = self.inner.write().await;
         let stream = grpc_client.subscribe_events(keys).await?;
