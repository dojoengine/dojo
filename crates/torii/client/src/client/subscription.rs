use std::cell::RefCell;
use std::collections::HashSet;
use std::future::Future;
use std::sync::Arc;
use std::task::Poll;

use dojo_types::WorldMetadata;
use futures::channel::mpsc::{self, Receiver, Sender};
use futures_util::StreamExt;
use parking_lot::{Mutex, RwLock};
use starknet::core::types::{StateDiff, StateUpdate};
use starknet::core::utils::cairo_short_string_to_felt;
use starknet_crypto::FieldElement;
<<<<<<< HEAD
use torii_grpc::client::{Clause, EntityUpdateStreaming, Query};
=======
use torii_grpc::client::EntityUpdateStreaming;
use torii_grpc::server::query::{Query, Clause};
>>>>>>> a687c917

use super::error::{Error, ParseError};
use super::ModelStorage;
use crate::utils::compute_all_storage_addresses;

pub enum SubscriptionEvent {
    UpdateSubsciptionStream(EntityUpdateStreaming),
}

pub struct SubscribedEntities {
    metadata: Arc<RwLock<WorldMetadata>>,
    pub(super) entities: RwLock<HashSet<Query>>,
    /// All the relevant storage addresses derived from the subscribed entities
    pub(super) subscribed_storage_addresses: RwLock<HashSet<FieldElement>>,
}

impl SubscribedEntities {
    pub(super) fn is_synced(&self, entity: &Query) -> bool {
        self.entities.read().contains(entity)
    }

    pub(super) fn new(metadata: Arc<RwLock<WorldMetadata>>) -> Self {
        Self {
            metadata,
            entities: Default::default(),
            subscribed_storage_addresses: Default::default(),
        }
    }

    pub(super) fn add_entities(&self, entities: Vec<Query>) -> Result<(), Error> {
        for entity in entities {
            Self::add_entity(self, entity)?;
        }
        Ok(())
    }

    pub(super) fn remove_entities(&self, entities: Vec<Query>) -> Result<(), Error> {
        for entity in entities {
            Self::remove_entity(self, entity)?;
        }
        Ok(())
    }

    pub(super) fn add_entity(&self, entity: Query) -> Result<(), Error> {
        if !self.entities.write().insert(entity.clone()) {
            return Ok(());
        }

        let keys = if let Clause::Keys(clause) = entity.clause {
            clause.keys
        } else {
            return Err(Error::UnsupportedQuery);
        };

        let model_packed_size = self
            .metadata
            .read()
            .models
            .get(&entity.model)
            .map(|c| c.packed_size)
            .ok_or(Error::UnknownModel(entity.model.clone()))?;

        let storage_addresses = compute_all_storage_addresses(
            cairo_short_string_to_felt(&entity.model)
                .map_err(ParseError::CairoShortStringToFelt)?,
            &keys,
            model_packed_size,
        );

        let storage_lock = &mut self.subscribed_storage_addresses.write();
        storage_addresses.into_iter().for_each(|address| {
            storage_lock.insert(address);
        });

        Ok(())
    }

    pub(super) fn remove_entity(&self, entity: Query) -> Result<(), Error> {
        if !self.entities.write().remove(&entity) {
            return Ok(());
        }

        let keys = if let Clause::Keys(clause) = entity.clause {
            clause.keys
        } else {
            return Err(Error::UnsupportedQuery);
        };

        let model_packed_size = self
            .metadata
            .read()
            .models
            .get(&entity.model)
            .map(|c| c.packed_size)
            .ok_or(Error::UnknownModel(entity.model.clone()))?;

        let storage_addresses = compute_all_storage_addresses(
            cairo_short_string_to_felt(&entity.model)
                .map_err(ParseError::CairoShortStringToFelt)?,
            &keys,
            model_packed_size,
        );

        let storage_lock = &mut self.subscribed_storage_addresses.write();
        storage_addresses.iter().for_each(|address| {
            storage_lock.remove(address);
        });

        Ok(())
    }
}

#[derive(Debug)]
pub(crate) struct SubscriptionClientHandle(Mutex<Sender<SubscriptionEvent>>);

impl SubscriptionClientHandle {
    fn new(sender: Sender<SubscriptionEvent>) -> Self {
        Self(Mutex::new(sender))
    }

    pub(crate) fn update_subscription_stream(&self, stream: EntityUpdateStreaming) {
        let _ = self.0.lock().try_send(SubscriptionEvent::UpdateSubsciptionStream(stream));
    }
}

#[must_use = "SubscriptionClient does nothing unless polled"]
pub struct SubscriptionService {
    req_rcv: Receiver<SubscriptionEvent>,
    /// The stream returned by the subscription server to receive the response
    sub_res_stream: RefCell<Option<EntityUpdateStreaming>>,

    /// Callback to be called on error
    err_callback: Option<Box<dyn Fn(tonic::Status) + Send + Sync>>,

    // for processing the entity diff and updating the storage
    storage: Arc<ModelStorage>,
    world_metadata: Arc<RwLock<WorldMetadata>>,
    subscribed_entities: Arc<SubscribedEntities>,
}

impl SubscriptionService {
    pub(super) fn new(
        storage: Arc<ModelStorage>,
        world_metadata: Arc<RwLock<WorldMetadata>>,
        subscribed_entities: Arc<SubscribedEntities>,
        sub_res_stream: EntityUpdateStreaming,
    ) -> (Self, SubscriptionClientHandle) {
        let (req_sender, req_rcv) = mpsc::channel(128);

        let handle = SubscriptionClientHandle::new(req_sender);
        let sub_res_stream = RefCell::new(Some(sub_res_stream));

        let client = Self {
            req_rcv,
            storage,
            world_metadata,
            sub_res_stream,
            err_callback: None,
            subscribed_entities,
        };

        (client, handle)
    }

    // TODO: handle the subscription events properly
    fn handle_event(&self, event: SubscriptionEvent) -> Result<(), Error> {
        match event {
            SubscriptionEvent::UpdateSubsciptionStream(stream) => {
                self.sub_res_stream.replace(Some(stream));
            }
        }
        Ok(())
    }

    // handle the response from the subscription stream
    fn handle_response(&mut self, response: Result<StateUpdate, tonic::Status>) {
        match response {
            Ok(update) => {
                self.process_entity_diff(update.state_diff);
            }

            Err(err) => {
                if let Some(ref callback) = self.err_callback {
                    callback(err)
                }
            }
        }
    }

    fn process_entity_diff(&mut self, diff: StateDiff) {
        let storage_entries = diff.storage_diffs.into_iter().find_map(|d| {
            let expected = self.world_metadata.read().world_address;
            let current = d.address;
            if current == expected {
                Some(d.storage_entries)
            } else {
                None
            }
        });

        let Some(entries) = storage_entries else {
            return;
        };

        let entries: Vec<(FieldElement, FieldElement)> = {
            let subscribed_entities = self.subscribed_entities.subscribed_storage_addresses.read();
            entries
                .into_iter()
                .filter(|entry| subscribed_entities.contains(&entry.key))
                .map(|entry| (entry.key, entry.value))
                .collect()
        };

        self.storage.set_storages_at(entries);
    }
}

impl Future for SubscriptionService {
    type Output = ();

    fn poll(
        self: std::pin::Pin<&mut Self>,
        cx: &mut std::task::Context<'_>,
    ) -> std::task::Poll<Self::Output> {
        let pin = self.get_mut();

        loop {
            while let Poll::Ready(Some(req)) = pin.req_rcv.poll_next_unpin(cx) {
                let _ = pin.handle_event(req);
            }

            if let Some(stream) = pin.sub_res_stream.get_mut() {
                match stream.poll_next_unpin(cx) {
                    Poll::Ready(Some(res)) => pin.handle_response(res),
                    Poll::Ready(None) => return Poll::Ready(()),
                    Poll::Pending => return Poll::Pending,
                }
            }
        }
    }
}

#[cfg(test)]
mod tests {
    use std::collections::HashMap;
    use std::sync::Arc;

    use dojo_types::schema::Ty;
    use dojo_types::WorldMetadata;
    use parking_lot::RwLock;
    use starknet::core::utils::cairo_short_string_to_felt;
    use starknet::macros::felt;
<<<<<<< HEAD
    use torii_grpc::client::{Clause, KeysClause, Query};
=======
    use torii_grpc::server::query::{Clause, KeysClause, Query};
>>>>>>> a687c917

    use crate::utils::compute_all_storage_addresses;

    fn create_dummy_metadata() -> WorldMetadata {
        let components = HashMap::from([(
            "Position".into(),
            dojo_types::schema::ModelMetadata {
                name: "Position".into(),
                class_hash: felt!("1"),
                packed_size: 1,
                unpacked_size: 2,
                layout: vec![],
                schema: Ty::Primitive(dojo_types::primitive::Primitive::Bool(None)),
            },
        )]);

        WorldMetadata { models: components, ..Default::default() }
    }

    #[test]
    fn add_and_remove_subscribed_entity() {
        let model_name = String::from("Position");
        let keys = vec![felt!("0x12345")];
        let packed_size: u32 = 1;

        let mut expected_storage_addresses = compute_all_storage_addresses(
            cairo_short_string_to_felt(&model_name).unwrap(),
            &keys,
            packed_size,
        )
        .into_iter();

        let metadata = self::create_dummy_metadata();

        let entity = Query { model: model_name, clause: Clause::Keys(KeysClause { keys }) };

        let subscribed_entities = super::SubscribedEntities::new(Arc::new(RwLock::new(metadata)));
        subscribed_entities.add_entities(vec![entity.clone()]).expect("able to add entity");

        let actual_storage_addresses_count =
            subscribed_entities.subscribed_storage_addresses.read().len();
        let actual_storage_addresses =
            subscribed_entities.subscribed_storage_addresses.read().clone();

        assert!(subscribed_entities.entities.read().contains(&entity));
        assert_eq!(actual_storage_addresses_count, expected_storage_addresses.len());
        assert!(expected_storage_addresses.all(|addr| actual_storage_addresses.contains(&addr)));

        subscribed_entities.remove_entities(vec![entity.clone()]).expect("able to remove entities");

        let actual_storage_addresses_count_after =
            subscribed_entities.subscribed_storage_addresses.read().len();

        assert_eq!(actual_storage_addresses_count_after, 0);
        assert!(!subscribed_entities.entities.read().contains(&entity));
    }
}<|MERGE_RESOLUTION|>--- conflicted
+++ resolved
@@ -11,12 +11,8 @@
 use starknet::core::types::{StateDiff, StateUpdate};
 use starknet::core::utils::cairo_short_string_to_felt;
 use starknet_crypto::FieldElement;
-<<<<<<< HEAD
-use torii_grpc::client::{Clause, EntityUpdateStreaming, Query};
-=======
 use torii_grpc::client::EntityUpdateStreaming;
-use torii_grpc::server::query::{Query, Clause};
->>>>>>> a687c917
+use torii_grpc::types::{Clause, Query};
 
 use super::error::{Error, ParseError};
 use super::ModelStorage;
@@ -210,11 +206,7 @@
         let storage_entries = diff.storage_diffs.into_iter().find_map(|d| {
             let expected = self.world_metadata.read().world_address;
             let current = d.address;
-            if current == expected {
-                Some(d.storage_entries)
-            } else {
-                None
-            }
+            if current == expected { Some(d.storage_entries) } else { None }
         });
 
         let Some(entries) = storage_entries else {
@@ -269,11 +261,7 @@
     use parking_lot::RwLock;
     use starknet::core::utils::cairo_short_string_to_felt;
     use starknet::macros::felt;
-<<<<<<< HEAD
-    use torii_grpc::client::{Clause, KeysClause, Query};
-=======
-    use torii_grpc::server::query::{Clause, KeysClause, Query};
->>>>>>> a687c917
+    use torii_grpc::types::{Clause, KeysClause, Query};
 
     use crate::utils::compute_all_storage_addresses;
 
