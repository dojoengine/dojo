use std::collections::{HashMap, HashSet};
use std::sync::Arc;

use dojo_types::WorldMetadata;
use futures::channel::mpsc::{channel, Receiver, Sender};
use parking_lot::{Mutex, RwLock};
<<<<<<< HEAD
use starknet_crypto::FieldElement;
=======
use starknet::core::types::Felt;
use starknet::core::utils::parse_cairo_short_string;
>>>>>>> 0c50c7d6

use super::error::Error;
use crate::utils::compute_all_storage_addresses;

pub type EntityKeys = Vec<Felt>;

pub type StorageKey = Felt;
pub type StorageValue = Felt;

/// An in-memory storage for storing the component values of entities.
// TODO: check if we can use sql db instead.
pub struct ModelStorage {
    metadata: Arc<RwLock<WorldMetadata>>,
    storage: RwLock<HashMap<StorageKey, StorageValue>>,
    // a map of model name to a set of model keys.
    model_index: RwLock<HashMap<Felt, HashSet<EntityKeys>>>,

    // listener for storage updates.
    senders: Mutex<HashMap<u8, Sender<()>>>,
    listeners: Mutex<HashMap<StorageKey, Vec<u8>>>,
}

impl ModelStorage {
    pub(super) fn new(metadata: Arc<RwLock<WorldMetadata>>) -> Self {
        Self {
            metadata,
            storage: Default::default(),
            model_index: Default::default(),
            senders: Default::default(),
            listeners: Default::default(),
        }
    }

    /// Listen to model changes.
    ///
    /// # Arguments
    /// * `model` - the model name.
    /// * `keys` - the keys of the model.
    ///
    /// # Returns
    /// A receiver that will receive updates for the specified storage keys.
    pub fn add_listener(&self, model: Felt, keys: &[Felt]) -> Result<Receiver<()>, Error> {
        let storage_addresses = self.get_model_storage_addresses(model, keys)?;

        let (sender, receiver) = channel(128);
        let listener_id = self.senders.lock().len() as u8;
        self.senders.lock().insert(listener_id, sender);

        storage_addresses.iter().for_each(|key| {
            self.listeners.lock().entry(*key).or_default().push(listener_id);
        });

        Ok(receiver)
    }

    /// Retrieves the raw values of an model.
    pub fn get_model_storage(
        &self,
        model: Felt,
        raw_keys: &[Felt],
    ) -> Result<Option<Vec<Felt>>, Error> {
        let storage_addresses = self.get_model_storage_addresses(model, raw_keys)?;
        Ok(storage_addresses
            .into_iter()
            .map(|storage_address| self.storage.read().get(&storage_address).copied())
            .collect::<Option<Vec<_>>>())
    }

    /// Set the raw values of an model.
    pub fn set_model_storage(
        &self,
        model: Felt,
        raw_keys: Vec<Felt>,
        raw_values: Vec<Felt>,
    ) -> Result<(), Error> {
        let storage_addresses = self.get_model_storage_addresses(model, &raw_keys)?;
        self.set_storages_at(storage_addresses.into_iter().zip(raw_values).collect());
        self.index_model(model, raw_keys);

        Ok(())
    }

    /// Set the value of storage slots in bulk
    pub(super) fn set_storages_at(&self, storage_models: Vec<(Felt, Felt)>) {
        let mut senders: HashSet<u8> = Default::default();

        for (key, _) in &storage_models {
            if let Some(lists) = self.listeners.lock().get(key) {
                for id in lists {
                    senders.insert(*id);
                }
            }
        }

        self.storage.write().extend(storage_models);

        for sender_id in senders {
            self.notify_listener(sender_id);
        }
    }

    fn notify_listener(&self, id: u8) {
        if let Some(sender) = self.senders.lock().get_mut(&id) {
            let _ = sender.try_send(());
        }
    }

    fn get_model_storage_addresses(
        &self,
<<<<<<< HEAD
        model: FieldElement,
        raw_keys: &[FieldElement],
    ) -> Result<Vec<FieldElement>, Error> {
=======
        model: Felt,
        raw_keys: &[Felt],
    ) -> Result<Vec<Felt>, Error> {
        let model_name =
            parse_cairo_short_string(&model).map_err(ParseError::ParseCairoShortString)?;

>>>>>>> 0c50c7d6
        let model_packed_size = self
            .metadata
            .read()
            .model(&model)
            .map(|c| c.packed_size)
            .ok_or(Error::UnknownModel(model))?;

        Ok(compute_all_storage_addresses(model, raw_keys, model_packed_size))
    }

    fn index_model(&self, model: Felt, raw_keys: Vec<Felt>) {
        self.model_index.write().entry(model).or_default().insert(raw_keys);
    }
}

#[cfg(test)]
mod tests {
    use std::collections::HashMap;
    use std::sync::Arc;

    use dojo_types::schema::Ty;
    use dojo_types::WorldMetadata;
    use dojo_world::manifest::utils::compute_model_selector_from_names;
    use parking_lot::RwLock;
    use starknet::macros::felt;

    use crate::utils::compute_all_storage_addresses;

    fn create_dummy_metadata() -> WorldMetadata {
        let models = HashMap::from([(
            compute_model_selector_from_names("Test", "Position"),
            dojo_types::schema::ModelMetadata {
                namespace: "Test".into(),
                name: "Position".into(),
                class_hash: felt!("1"),
                contract_address: felt!("2"),
                packed_size: 4,
                unpacked_size: 4,
                layout: vec![],
                schema: Ty::Primitive(dojo_types::primitive::Primitive::Bool(None)),
            },
        )]);

        WorldMetadata { models, ..Default::default() }
    }

    fn create_dummy_storage() -> super::ModelStorage {
        let metadata = Arc::new(RwLock::new(create_dummy_metadata()));
        super::ModelStorage::new(metadata)
    }

    #[test]
    fn set_and_get_model_value() {
        let storage = create_dummy_storage();
        let keys = vec![felt!("0x12345")];

        assert!(storage.storage.read().is_empty(), "storage must be empty initially");

        let model_selector = compute_model_selector_from_names("Test", "Position");

        let model = storage.metadata.read().model(&model_selector).cloned().unwrap();
        let expected_storage_addresses =
            compute_all_storage_addresses(model_selector, &keys, model.packed_size);

        let expected_values = vec![felt!("1"), felt!("2"), felt!("3"), felt!("4")];

        storage
            .set_model_storage(model_selector, keys.clone(), expected_values.clone())
            .expect("set storage values");

        let actual_values: Vec<starknet_crypto::FieldElement> = storage
            .get_model_storage(model_selector, &keys)
            .expect("model exist")
            .expect("values are set");

        let actual_storage_addresses =
            storage.storage.read().clone().into_keys().collect::<Vec<_>>();

        assert!(
            storage.model_index.read().get(&model_selector).is_some_and(|e| e.contains(&keys)),
            "model keys must be indexed"
        );
        assert!(actual_values == expected_values);
        assert!(storage.storage.read().len() == model.packed_size as usize);
        assert!(
            actual_storage_addresses
                .into_iter()
                .all(|address| expected_storage_addresses.contains(&address))
        );
    }
}<|MERGE_RESOLUTION|>--- conflicted
+++ resolved
@@ -4,12 +4,7 @@
 use dojo_types::WorldMetadata;
 use futures::channel::mpsc::{channel, Receiver, Sender};
 use parking_lot::{Mutex, RwLock};
-<<<<<<< HEAD
-use starknet_crypto::FieldElement;
-=======
 use starknet::core::types::Felt;
-use starknet::core::utils::parse_cairo_short_string;
->>>>>>> 0c50c7d6
 
 use super::error::Error;
 use crate::utils::compute_all_storage_addresses;
@@ -119,18 +114,9 @@
 
     fn get_model_storage_addresses(
         &self,
-<<<<<<< HEAD
-        model: FieldElement,
-        raw_keys: &[FieldElement],
-    ) -> Result<Vec<FieldElement>, Error> {
-=======
         model: Felt,
         raw_keys: &[Felt],
     ) -> Result<Vec<Felt>, Error> {
-        let model_name =
-            parse_cairo_short_string(&model).map_err(ParseError::ParseCairoShortString)?;
-
->>>>>>> 0c50c7d6
         let model_packed_size = self
             .metadata
             .read()
@@ -153,7 +139,7 @@
 
     use dojo_types::schema::Ty;
     use dojo_types::WorldMetadata;
-    use dojo_world::manifest::utils::compute_model_selector_from_names;
+    use dojo_world::contracts::naming::compute_model_selector_from_names;
     use parking_lot::RwLock;
     use starknet::macros::felt;
 
@@ -201,7 +187,7 @@
             .set_model_storage(model_selector, keys.clone(), expected_values.clone())
             .expect("set storage values");
 
-        let actual_values: Vec<starknet_crypto::FieldElement> = storage
+        let actual_values: Vec<starknet::core::types::Felt> = storage
             .get_model_storage(model_selector, &keys)
             .expect("model exist")
             .expect("values are set");
