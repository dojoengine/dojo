--- conflicted
+++ resolved
@@ -106,11 +106,12 @@
 }
 
 #[derive(Debug, Clone)]
-<<<<<<< HEAD
 pub struct StoreTransactionQuery {
     pub contract_addresses: HashSet<Felt>,
     pub calls: Vec<ParsedCall>,
-=======
+}
+
+#[derive(Debug, Clone)]
 pub struct EntityQuery {
     pub entity_id: String,
     pub model_id: String,
@@ -119,7 +120,6 @@
     pub block_timestamp: String,
     pub is_historical: bool,
     pub ty: Ty,
->>>>>>> 5e0de118
 }
 
 #[derive(Debug, Clone)]
