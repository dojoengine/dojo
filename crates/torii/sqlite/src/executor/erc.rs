--- conflicted
+++ resolved
@@ -23,15 +23,10 @@
 };
 
 #[derive(Debug, Clone)]
-<<<<<<< HEAD
-pub struct RegisterErc721TokenQuery {
-    pub id: String,
-=======
 pub struct RegisterNftTokenQuery {
     pub token_id: String,
->>>>>>> 10654681
     pub contract_address: Felt,
-    pub token_id: U256,
+    pub actual_token_id: U256,
 }
 
 #[derive(Debug, Clone)]
@@ -43,18 +38,18 @@
 }
 
 #[derive(Debug, Clone)]
+pub struct UpdateNftMetadataQuery {
+    pub contract_address: Felt,
+    pub token_id: U256,
+}
+
+#[derive(Debug, Clone)]
 pub struct RegisterErc20TokenQuery {
     pub token_id: String,
     pub contract_address: Felt,
     pub name: String,
     pub symbol: String,
     pub decimals: u8,
-}
-
-#[derive(Debug, Clone)]
-pub struct UpdateErc721MetadataQuery {
-    pub contract_address: Felt,
-    pub token_id: U256,
 }
 
 impl<'c, P: Provider + Sync + Send + 'static> Executor<'c, P> {
@@ -215,7 +210,131 @@
         Ok(())
     }
 
-<<<<<<< HEAD
+    pub async fn process_register_nft_token_query(
+        register_nft_token: RegisterNftTokenQuery,
+        provider: Arc<P>,
+        name: String,
+        symbol: String,
+    ) -> Result<RegisterNftTokenMetadata> {
+        let token_uri = Self::fetch_token_uri(
+            &provider,
+            register_nft_token.contract_address,
+            register_nft_token.actual_token_id,
+        )
+        .await?;
+
+        let metadata = Self::fetch_token_metadata(
+            register_nft_token.contract_address,
+            register_nft_token.actual_token_id,
+            &token_uri,
+        )
+        .await?;
+
+        Ok(RegisterNftTokenMetadata { query: register_nft_token, metadata, name, symbol })
+    }
+
+    // given a uri which can be either http/https url or data uri, fetch the metadata erc721
+    // metadata json schema
+    pub async fn fetch_metadata(token_uri: &str) -> Result<serde_json::Value> {
+        // Parse the token_uri
+
+        match token_uri {
+            uri if uri.starts_with("http") || uri.starts_with("https") => {
+                // Fetch metadata from HTTP/HTTPS URL
+                debug!(token_uri = %token_uri, "Fetching metadata from http/https URL");
+                let client = Client::new();
+                let response = client
+                    .get(token_uri)
+                    .send()
+                    .await
+                    .context("Failed to fetch metadata from URL")?;
+
+                let bytes = response.bytes().await.context("Failed to read response bytes")?;
+                let json: serde_json::Value = serde_json::from_slice(&bytes)
+                    .context(format!("Failed to parse metadata JSON from response: {:?}", bytes))?;
+
+                Ok(json)
+            }
+            uri if uri.starts_with("ipfs") => {
+                let cid = uri.strip_prefix("ipfs://").unwrap();
+                debug!(cid = %cid, "Fetching metadata from IPFS");
+                let response = fetch_content_from_ipfs(cid)
+                    .await
+                    .context("Failed to fetch metadata from IPFS")?;
+
+                let json: serde_json::Value =
+                    serde_json::from_slice(&response).context(format!(
+                        "Failed to parse metadata JSON from IPFS: {:?}, data: {:?}",
+                        cid, &response
+                    ))?;
+
+                Ok(json)
+            }
+            uri if uri.starts_with("data") => {
+                // Parse and decode data URI
+                debug!(data_uri = %token_uri, "Parsing metadata from data URI");
+
+                // HACK: https://github.com/servo/rust-url/issues/908
+                let uri = token_uri.replace("#", "%23");
+
+                let data_url = DataUrl::process(&uri).context("Failed to parse data URI")?;
+
+                // Ensure the MIME type is JSON
+                if data_url.mime_type() != &Mime::from_str("application/json").unwrap() {
+                    return Err(anyhow::anyhow!("Data URI is not of JSON type"));
+                }
+
+                let decoded = data_url.decode_to_vec().context("Failed to decode data URI")?;
+                // HACK: Loot Survior NFT metadata contains control characters which makes the json
+                // DATA invalid so filter them out
+                let decoded_str = String::from_utf8_lossy(&decoded.0)
+                    .chars()
+                    .filter(|c| !c.is_ascii_control())
+                    .collect::<String>();
+                let sanitized_json = sanitize_json_string(&decoded_str);
+
+                let json: serde_json::Value =
+                    serde_json::from_str(&sanitized_json).with_context(|| {
+                        format!("Failed to parse metadata JSON from data URI: {}", &uri)
+                    })?;
+
+                Ok(json)
+            }
+            uri => Err(anyhow::anyhow!("Unsupported URI scheme found in token URI: {}", uri)),
+        }
+    }
+
+    pub async fn handle_nft_token_metadata(
+        &mut self,
+        result: RegisterNftTokenMetadata,
+    ) -> Result<()> {
+        let query = sqlx::query_as::<_, Token>(
+            "INSERT INTO tokens (id, contract_address, token_id, name, symbol, decimals, \
+             metadata) VALUES (?, ?, ?, ?, ?, ?, ?) ON CONFLICT DO NOTHING RETURNING *",
+        )
+        .bind(&result.query.token_id)
+        .bind(felt_to_sql_string(&result.query.contract_address))
+        .bind(u256_to_sql_string(&result.query.actual_token_id))
+        .bind(&result.name)
+        .bind(&result.symbol)
+        .bind(0)
+        .bind(&result.metadata);
+
+        let token = query
+            .fetch_optional(&mut *self.transaction)
+            .await
+            .with_context(|| format!("Failed to execute721Token query: {:?}", result))?;
+
+        if let Some(token) = token {
+            SimpleBroker::publish(unsafe {
+                std::mem::transmute::<Token, OptimisticToken>(token.clone())
+            });
+            self.publish_queue.push(BrokerMessage::TokenRegistered(token));
+        }
+
+        Ok(())
+    }
+
     async fn fetch_token_uri(
         provider: &P,
         contract_address: Felt,
@@ -227,23 +346,6 @@
                     contract_address,
                     entry_point_selector: get_selector_from_name("token_uri").unwrap(),
                     calldata: vec![token_id.low().into(), token_id.high().into()],
-=======
-    pub async fn process_register_nft_token_query(
-        register_nft_token: RegisterNftTokenQuery,
-        provider: Arc<P>,
-        name: String,
-        symbol: String,
-    ) -> Result<RegisterNftTokenMetadata> {
-        let token_uri = if let Ok(token_uri) = provider
-            .call(
-                FunctionCall {
-                    contract_address: register_nft_token.contract_address,
-                    entry_point_selector: get_selector_from_name("token_uri").unwrap(),
-                    calldata: vec![
-                        register_nft_token.actual_token_id.low().into(),
-                        register_nft_token.actual_token_id.high().into(),
-                    ],
->>>>>>> 10654681
                 },
                 BlockId::Tag(BlockTag::Pending),
             )
@@ -253,35 +355,21 @@
         } else if let Ok(token_uri) = provider
             .call(
                 FunctionCall {
-<<<<<<< HEAD
                     contract_address,
                     entry_point_selector: get_selector_from_name("tokenURI").unwrap(),
                     calldata: vec![token_id.low().into(), token_id.high().into()],
-=======
-                    contract_address: register_nft_token.contract_address,
-                    entry_point_selector: get_selector_from_name("tokenURI").unwrap(),
-                    calldata: vec![
-                        register_nft_token.actual_token_id.low().into(),
-                        register_nft_token.actual_token_id.high().into(),
-                    ],
                 },
                 BlockId::Tag(BlockTag::Pending),
             )
             .await
         {
             token_uri
-        }
-        // erc1155
-        else if let Ok(token_uri) = provider
+        } else if let Ok(token_uri) = provider
             .call(
                 FunctionCall {
-                    contract_address: register_nft_token.contract_address,
+                    contract_address,
                     entry_point_selector: get_selector_from_name("uri").unwrap(),
-                    calldata: vec![
-                        register_nft_token.actual_token_id.low().into(),
-                        register_nft_token.actual_token_id.high().into(),
-                    ],
->>>>>>> 10654681
+                    calldata: vec![token_id.low().into(), token_id.high().into()],
                 },
                 BlockId::Tag(BlockTag::Pending),
             )
@@ -290,16 +378,11 @@
             token_uri
         } else {
             warn!(
-<<<<<<< HEAD
                 contract_address = format!("{:#x}", contract_address),
                 token_id = %token_id,
-=======
-                contract_address = format!("{:#x}", register_nft_token.contract_address),
-                token_id = %register_nft_token.actual_token_id,
->>>>>>> 10654681
                 "Error fetching token URI, empty metadata will be used instead.",
             );
-            ByteArray::cairo_serialize(&"".try_into().unwrap())
+            return Ok("".to_string());
         };
 
         let mut token_uri = if let Ok(byte_array) = ByteArray::cairo_deserialize(&token_uri, 0) {
@@ -309,18 +392,22 @@
                 .iter()
                 .map(parse_cairo_short_string)
                 .collect::<Result<Vec<String>, _>>()
-                .map(|strings| strings.join(""))?
+                .map(|strings| strings.join(""))
+                .map_err(|_| anyhow::anyhow!("Failed parsing Array<Felt> to String"))?
         } else {
             debug!(
-                contract_address = format!("{:#x}", register_nft_token.contract_address),
-                token_id = %register_nft_token.actual_token_id,
+                contract_address = format!("{:#x}", contract_address),
+                token_id = %token_id,
                 token_uri = %token_uri.iter().map(|f| format!("{:#x}", f)).collect::<Vec<String>>().join(", "),
                 "token_uri is neither ByteArray nor Array<Felt>"
             );
             "".to_string()
         };
 
-<<<<<<< HEAD
+        // Handle ERC1155 {id} replacement
+        let token_id_hex = format!("{:064x}", token_id);
+        token_uri = token_uri.replace("{id}", &token_id_hex);
+
         Ok(token_uri)
     }
 
@@ -330,49 +417,22 @@
         token_uri: &str,
     ) -> Result<String> {
         if token_uri.is_empty() {
-            Ok("".to_string())
-=======
-        // ERC1155 standard (https://eips.ethereum.org/EIPS/eip-1155#metadata)
-        // requires replacing {id} in the URI with the hex representation of the token ID
-        // padded to 64 hex chars (32 bytes). Example:
-        // "ipfs://QmSome/metadata/{id}.json" ->
-        // "ipfs://QmSome/metadata/000000000000000000000000000000000000000000000000000000000000000a.
-        // json"
-        let token_id_hex = format!("{:064x}", register_nft_token.actual_token_id);
-        token_uri = token_uri.replace("{id}", &token_id_hex);
-
-        let metadata = if token_uri.is_empty() {
-            "".to_string()
->>>>>>> 10654681
-        } else {
-            let metadata = Self::fetch_metadata(token_uri).await;
-
-<<<<<<< HEAD
-            match metadata {
-                Ok(metadata) => {
-                    serde_json::to_string(&metadata).context("Failed to serialize metadata")
-                }
-                Err(err) => {
-                    debug!(error = %err, token_uri = %token_uri, "Error fetching metadata");
-                    warn!(
-                        contract_address = format!("{:#x}", contract_address),
-                        token_id = %token_id,
-                        "Error fetching metadata, empty metadata will be used instead.",
-                    );
-                    Ok("".to_string())
-                }
-=======
-            if let Ok(metadata) = metadata {
-                serde_json::to_string(&metadata).context("Failed to serialize metadata")?
-            } else {
+            return Ok("".to_string());
+        }
+
+        let metadata = Self::fetch_metadata(token_uri).await;
+        match metadata {
+            Ok(metadata) => {
+                serde_json::to_string(&metadata).context("Failed to serialize metadata")
+            }
+            Err(_) => {
                 warn!(
-                    contract_address = format!("{:#x}", register_nft_token.contract_address),
-                    token_id = %register_nft_token.actual_token_id,
+                    contract_address = format!("{:#x}", contract_address),
+                    token_id = %token_id,
                     token_uri = %token_uri,
                     "Error fetching metadata, empty metadata will be used instead.",
                 );
-                "".to_string()
->>>>>>> 10654681
+                Ok("".to_string())
             }
         }
     }
@@ -395,128 +455,4 @@
 
         Ok(())
     }
-
-    pub async fn process_register_erc721_token_query(
-        register_erc721_token: RegisterErc721TokenQuery,
-        provider: Arc<P>,
-        name: String,
-        symbol: String,
-    ) -> Result<RegisterErc721TokenMetadata> {
-        let token_uri = Self::fetch_token_uri(
-            &provider,
-            register_erc721_token.contract_address,
-            register_erc721_token.token_id,
-        )
-        .await?;
-
-        let metadata = Self::fetch_token_metadata(
-            register_erc721_token.contract_address,
-            register_erc721_token.token_id,
-            &token_uri,
-        )
-        .await?;
-
-        Ok(RegisterNftTokenMetadata { query: register_nft_token, metadata, name, symbol })
-    }
-
-    // given a uri which can be either http/https url or data uri, fetch the metadata erc721
-    // metadata json schema
-    pub async fn fetch_metadata(token_uri: &str) -> Result<serde_json::Value> {
-        // Parse the token_uri
-        match token_uri {
-            uri if uri.starts_with("http") || uri.starts_with("https") => {
-                // Fetch metadata from HTTP/HTTPS URL
-                debug!(token_uri = %token_uri, "Fetching metadata from http/https URL");
-                let client = Client::new();
-                let response = client
-                    .get(token_uri)
-                    .send()
-                    .await
-                    .context("Failed to fetch metadata from URL")?;
-
-                let bytes = response.bytes().await.context("Failed to read response bytes")?;
-                let json: serde_json::Value = serde_json::from_slice(&bytes)
-                    .context(format!("Failed to parse metadata JSON from response: {:?}", bytes))?;
-
-                Ok(json)
-            }
-            uri if uri.starts_with("ipfs") => {
-                let cid = uri.strip_prefix("ipfs://").unwrap();
-                debug!(cid = %cid, "Fetching metadata from IPFS");
-                let response = fetch_content_from_ipfs(cid)
-                    .await
-                    .context("Failed to fetch metadata from IPFS")?;
-
-                let json: serde_json::Value =
-                    serde_json::from_slice(&response).context(format!(
-                        "Failed to parse metadata JSON from IPFS: {:?}, data: {:?}",
-                        cid, &response
-                    ))?;
-
-                Ok(json)
-            }
-            uri if uri.starts_with("data") => {
-                // Parse and decode data URI
-                debug!(data_uri = %token_uri, "Parsing metadata from data URI");
-
-                // HACK: https://github.com/servo/rust-url/issues/908
-                let uri = token_uri.replace("#", "%23");
-
-                let data_url = DataUrl::process(&uri).context("Failed to parse data URI")?;
-
-                // Ensure the MIME type is JSON
-                if data_url.mime_type() != &Mime::from_str("application/json").unwrap() {
-                    return Err(anyhow::anyhow!("Data URI is not of JSON type"));
-                }
-
-                let decoded = data_url.decode_to_vec().context("Failed to decode data URI")?;
-                // HACK: Loot Survior NFT metadata contains control characters which makes the json
-                // DATA invalid so filter them out
-                let decoded_str = String::from_utf8_lossy(&decoded.0)
-                    .chars()
-                    .filter(|c| !c.is_ascii_control())
-                    .collect::<String>();
-                let sanitized_json = sanitize_json_string(&decoded_str);
-
-                let json: serde_json::Value =
-                    serde_json::from_str(&sanitized_json).with_context(|| {
-                        format!("Failed to parse metadata JSON from data URI: {}", &uri)
-                    })?;
-
-                Ok(json)
-            }
-            uri => Err(anyhow::anyhow!("Unsupported URI scheme found in token URI: {}", uri)),
-        }
-    }
-
-    pub async fn handle_nft_token_metadata(
-        &mut self,
-        result: RegisterNftTokenMetadata,
-    ) -> Result<()> {
-        let query = sqlx::query_as::<_, Token>(
-            "INSERT INTO tokens (id, contract_address, token_id, name, symbol, decimals, \
-             metadata) VALUES (?, ?, ?, ?, ?, ?, ?) ON CONFLICT DO NOTHING RETURNING *",
-        )
-        .bind(result.query.id.clone())
-        .bind(felt_to_sql_string(&result.query.contract_address))
-        .bind(u256_to_sql_string(&result.query.actual_token_id))
-        .bind(&result.name)
-        .bind(&result.symbol)
-        .bind(0)
-        .bind(&result.metadata);
-
-        let token = query
-            .fetch_optional(&mut *self.transaction)
-            .await
-            .with_context(|| format!("Failed to execute721Token query: {:?}", result))?;
-
-        if let Some(token) = token {
-            SimpleBroker::publish(unsafe {
-                std::mem::transmute::<Token, OptimisticToken>(token.clone())
-            });
-            self.publish_queue.push(BrokerMessage::TokenRegistered(token));
-        }
-
-        Ok(())
-    }
 }