--- conflicted
+++ resolved
@@ -290,13 +290,7 @@
         let metadata = if token_uri.is_empty() {
             "".to_string()
         } else {
-<<<<<<< HEAD
-            let metadata = Self::fetch_metadata(&token_uri).await.with_context(|| {
-                format!(
-                    "Failed to fetch metadata for token_id: {}",
-                    register_nft_token.actual_token_id
-                )
-            });
+            let metadata = Self::fetch_metadata(&token_uri).await;
 
             if let Ok(metadata) = metadata {
                 serde_json::to_string(&metadata).context("Failed to serialize metadata")?
@@ -308,23 +302,6 @@
                     "Error fetching metadata, empty metadata will be used instead.",
                 );
                 "".to_string()
-=======
-            let metadata = Self::fetch_metadata(&token_uri).await;
-
-            match metadata {
-                Ok(metadata) => {
-                    serde_json::to_string(&metadata).context("Failed to serialize metadata")?
-                }
-                Err(err) => {
-                    debug!(error = %err, token_uri = %token_uri, "Error fetching metadata");
-                    warn!(
-                        contract_address = format!("{:#x}", register_erc721_token.contract_address),
-                        token_id = %register_erc721_token.actual_token_id,
-                        "Error fetching metadata, empty metadata will be used instead.",
-                    );
-                    "".to_string()
-                }
->>>>>>> 99d2e60f
             }
         };
 
