use std::str::FromStr;
use std::sync::Arc;

use anyhow::{Context, Result};
use cainome::cairo_serde::{ByteArray, CairoSerde};
use data_url::mime::Mime;
use data_url::DataUrl;
use reqwest::Client;
use starknet::core::types::{BlockId, BlockTag, FunctionCall, U256};
use starknet::core::utils::{get_selector_from_name, parse_cairo_short_string};
use starknet::providers::Provider;
use starknet_crypto::Felt;
use tracing::{debug, warn};

use super::{ApplyBalanceDiffQuery, BrokerMessage, Executor};
use crate::constants::{SQL_FELT_DELIMITER, TOKEN_BALANCE_TABLE};
use crate::executor::LOG_TARGET;
use crate::simple_broker::SimpleBroker;
use crate::types::{ContractType, Token, TokenBalance};
use crate::utils::{
<<<<<<< HEAD
    felt_and_u256_to_sql_string, felt_to_sql_string, fetch_content_from_ipfs, sql_string_to_u256,
=======
    felt_to_sql_string, fetch_content_from_ipfs, sanitize_json_string, sql_string_to_u256,
>>>>>>> b8e5ebb4
    u256_to_sql_string, I256,
};

#[derive(Debug, Clone)]
pub struct RegisterErc721TokenQuery {
    pub id: String,
    pub contract_address: Felt,
    pub token_id: U256,
}

#[derive(Debug, Clone)]
pub struct RegisterErc721TokenMetadata {
    pub query: RegisterErc721TokenQuery,
    pub name: String,
    pub symbol: String,
    pub metadata: String,
}

#[derive(Debug, Clone)]
pub struct RegisterErc20TokenQuery {
    pub token_id: String,
    pub contract_address: Felt,
    pub name: String,
    pub symbol: String,
    pub decimals: u8,
}

#[derive(Debug, Clone)]
pub struct UpdateErc721MetadataQuery {
    pub contract_address: Felt,
    pub token_id: U256,
}

impl<'c, P: Provider + Sync + Send + 'static> Executor<'c, P> {
    pub async fn apply_balance_diff(
        &mut self,
        apply_balance_diff: ApplyBalanceDiffQuery,
        provider: Arc<P>,
    ) -> Result<()> {
        let erc_cache = apply_balance_diff.erc_cache;
        for ((contract_type, id_str), balance) in erc_cache.iter() {
            let id = id_str.split(SQL_FELT_DELIMITER).collect::<Vec<&str>>();
            match contract_type {
                ContractType::WORLD => unreachable!(),
                ContractType::UDC => unreachable!(),
                ContractType::ERC721 => {
                    // account_address/contract_address:id => ERC721
                    assert!(id.len() == 2);
                    let account_address = id[0];
                    let token_id = id[1];
                    let mid = token_id.split(":").collect::<Vec<&str>>();
                    let contract_address = mid[0];

                    self.apply_balance_diff_helper(
                        id_str,
                        account_address,
                        contract_address,
                        token_id,
                        balance,
                        Arc::clone(&provider),
                        apply_balance_diff.block_id,
                    )
                    .await
                    .with_context(|| "Failed to apply balance diff in apply_cache_diff")?;
                }
                ContractType::ERC20 => {
                    // account_address/contract_address/ => ERC20
                    assert!(id.len() == 3);
                    let account_address = id[0];
                    let contract_address = id[1];
                    let token_id = id[1];

                    self.apply_balance_diff_helper(
                        id_str,
                        account_address,
                        contract_address,
                        token_id,
                        balance,
                        Arc::clone(&provider),
                        apply_balance_diff.block_id,
                    )
                    .await
                    .with_context(|| "Failed to apply balance diff in apply_cache_diff")?;
                }
            }
        }

        Ok(())
    }

    #[allow(clippy::too_many_arguments)]
    pub async fn apply_balance_diff_helper(
        &mut self,
        id: &str,
        account_address: &str,
        contract_address: &str,
        token_id: &str,
        balance_diff: &I256,
        provider: Arc<P>,
        block_id: BlockId,
    ) -> Result<()> {
        let tx = &mut self.transaction;
        let balance: Option<(String,)> =
            sqlx::query_as(&format!("SELECT balance FROM {TOKEN_BALANCE_TABLE} WHERE id = ?"))
                .bind(id)
                .fetch_optional(&mut **tx)
                .await?;

        let mut balance = if let Some(balance) = balance {
            sql_string_to_u256(&balance.0)
        } else {
            U256::from(0u8)
        };

        if balance_diff.is_negative {
            if balance < balance_diff.value {
                // HACK: ideally we should never hit this case. But ETH on starknet mainnet didn't
                // emit transfer events properly so they are broken. For those cases
                // we manually fetch the balance of the address using RPC

                let current_balance = provider
                    .call(
                        FunctionCall {
                            contract_address: Felt::from_str(contract_address).unwrap(),
                            entry_point_selector: get_selector_from_name("balanceOf").unwrap(),
                            calldata: vec![Felt::from_str(account_address).unwrap()],
                        },
                        block_id,
                    )
                    .await
                    .with_context(|| format!("Failed to fetch balance for id: {}", id))?;

                let current_balance =
                    cainome::cairo_serde::U256::cairo_deserialize(&current_balance, 0).unwrap();

                warn!(
                    target: LOG_TARGET,
                    id = id,
                    "Invalid transfer event detected, overriding balance by querying RPC directly"
                );
                // override the balance from onchain data
                balance = U256::from_words(current_balance.low, current_balance.high);
            } else {
                balance -= balance_diff.value;
            }
        } else {
            balance += balance_diff.value;
        }

        // write the new balance to the database
        let token_balance: TokenBalance = sqlx::query_as(&format!(
            "INSERT OR REPLACE INTO {TOKEN_BALANCE_TABLE} (id, contract_address, account_address, \
             token_id, balance) VALUES (?, ?, ?, ?, ?) RETURNING *",
        ))
        .bind(id)
        .bind(contract_address)
        .bind(account_address)
        .bind(token_id)
        .bind(u256_to_sql_string(&balance))
        .fetch_one(&mut **tx)
        .await?;

        debug!(target: LOG_TARGET, token_balance = ?token_balance, "Applied balance diff");
        SimpleBroker::publish(token_balance);

        Ok(())
    }

    async fn fetch_token_uri(
        provider: &P,
        contract_address: Felt,
        token_id: U256,
    ) -> Result<String> {
        let token_uri = if let Ok(token_uri) = provider
            .call(
                FunctionCall {
                    contract_address,
                    entry_point_selector: get_selector_from_name("token_uri").unwrap(),
                    calldata: vec![token_id.low().into(), token_id.high().into()],
                },
                BlockId::Tag(BlockTag::Pending),
            )
            .await
        {
            token_uri
        } else if let Ok(token_uri) = provider
            .call(
                FunctionCall {
                    contract_address,
                    entry_point_selector: get_selector_from_name("tokenURI").unwrap(),
                    calldata: vec![token_id.low().into(), token_id.high().into()],
                },
                BlockId::Tag(BlockTag::Pending),
            )
            .await
        {
            token_uri
        } else {
            warn!(
                contract_address = format!("{:#x}", contract_address),
                token_id = %token_id,
                "Error fetching token URI, empty metadata will be used instead.",
            );
            ByteArray::cairo_serialize(&"".try_into().unwrap())
        };

        let token_uri = if let Ok(byte_array) = ByteArray::cairo_deserialize(&token_uri, 0) {
            byte_array.to_string().expect("Return value not String")
        } else if let Ok(felt_array) = Vec::<Felt>::cairo_deserialize(&token_uri, 0) {
            felt_array
                .iter()
                .map(parse_cairo_short_string)
                .collect::<Result<Vec<String>, _>>()
                .map(|strings| strings.join(""))?
        } else {
            return Err(anyhow::anyhow!("token_uri is neither ByteArray nor Array<Felt>"));
        };

        Ok(token_uri)
    }

    async fn fetch_token_metadata(
        contract_address: Felt,
        token_id: U256,
        token_uri: &str,
    ) -> Result<String> {
        if token_uri.is_empty() {
            Ok("".to_string())
        } else {
<<<<<<< HEAD
            let metadata = Self::fetch_metadata(token_uri)
                .await
                .with_context(|| format!("Failed to fetch metadata for token_id: {}", token_id));

            match metadata {
                Ok(metadata) => {
                    serde_json::to_string(&metadata).context("Failed to serialize metadata")
                }
                Err(e) => {
                    warn!(
                        contract_address = format!("{:#x}", contract_address),
                        token_id = %token_id,
                        error = ?e,
                        "Error fetching metadata, empty metadata will be used instead.",
                    );
                    Ok("".to_string())
=======
            let metadata = Self::fetch_metadata(&token_uri).await;

            match metadata {
                Ok(metadata) => {
                    serde_json::to_string(&metadata).context("Failed to serialize metadata")?
                }
                Err(err) => {
                    debug!(error = %err, token_uri = %token_uri, "Error fetching metadata");
                    warn!(
                        contract_address = format!("{:#x}", register_erc721_token.contract_address),
                        token_id = %register_erc721_token.actual_token_id,
                        "Error fetching metadata, empty metadata will be used instead.",
                    );
                    "".to_string()
>>>>>>> b8e5ebb4
                }
            }
        }
    }

    pub async fn update_erc721_metadata(
        &mut self,
        contract_address: Felt,
        token_id: U256,
        provider: Arc<P>,
    ) -> Result<()> {
        let token_uri = Self::fetch_token_uri(&provider, contract_address, token_id).await?;
        let metadata = Self::fetch_token_metadata(contract_address, token_id, &token_uri).await?;

        // Update metadata in database
        sqlx::query("UPDATE tokens SET metadata = ? WHERE id = ?")
            .bind(&metadata)
            .bind(felt_and_u256_to_sql_string(&contract_address, &token_id))
            .execute(&mut *self.transaction)
            .await?;

        Ok(())
    }

    pub async fn process_register_erc721_token_query(
        register_erc721_token: RegisterErc721TokenQuery,
        provider: Arc<P>,
        name: String,
        symbol: String,
    ) -> Result<RegisterErc721TokenMetadata> {
        let token_uri = Self::fetch_token_uri(
            &provider,
            register_erc721_token.contract_address,
            register_erc721_token.token_id,
        )
        .await?;

        let metadata = Self::fetch_token_metadata(
            register_erc721_token.contract_address,
            register_erc721_token.token_id,
            &token_uri,
        )
        .await?;

        Ok(RegisterErc721TokenMetadata { query: register_erc721_token, metadata, name, symbol })
    }

    // given a uri which can be either http/https url or data uri, fetch the metadata erc721
    // metadata json schema
    pub async fn fetch_metadata(token_uri: &str) -> Result<serde_json::Value> {
        // Parse the token_uri
        match token_uri {
            uri if uri.starts_with("http") || uri.starts_with("https") => {
                // Fetch metadata from HTTP/HTTPS URL
                debug!(token_uri = %token_uri, "Fetching metadata from http/https URL");
                let client = Client::new();
                let response = client
                    .get(token_uri)
                    .send()
                    .await
                    .context("Failed to fetch metadata from URL")?;

                let bytes = response.bytes().await.context("Failed to read response bytes")?;
                let json: serde_json::Value = serde_json::from_slice(&bytes)
                    .context(format!("Failed to parse metadata JSON from response: {:?}", bytes))?;

                Ok(json)
            }
            uri if uri.starts_with("ipfs") => {
                let cid = uri.strip_prefix("ipfs://").unwrap();
                debug!(cid = %cid, "Fetching metadata from IPFS");
                let response = fetch_content_from_ipfs(cid)
                    .await
                    .context("Failed to fetch metadata from IPFS")?;

                let json: serde_json::Value =
                    serde_json::from_slice(&response).context(format!(
                        "Failed to parse metadata JSON from IPFS: {:?}, data: {:?}",
                        cid, &response
                    ))?;

                Ok(json)
            }
            uri if uri.starts_with("data") => {
                // Parse and decode data URI
                debug!(data_uri = %token_uri, "Parsing metadata from data URI");

                // HACK: https://github.com/servo/rust-url/issues/908
                let uri = token_uri.replace("#", "%23");

                let data_url = DataUrl::process(&uri).context("Failed to parse data URI")?;

                // Ensure the MIME type is JSON
                if data_url.mime_type() != &Mime::from_str("application/json").unwrap() {
                    return Err(anyhow::anyhow!("Data URI is not of JSON type"));
                }

                let decoded = data_url.decode_to_vec().context("Failed to decode data URI")?;
                // HACK: Loot Survior NFT metadata contains control characters which makes the json
                // DATA invalid so filter them out
                let decoded_str = String::from_utf8_lossy(&decoded.0)
                    .chars()
                    .filter(|c| !c.is_ascii_control())
                    .collect::<String>();
                let sanitized_json = sanitize_json_string(&decoded_str);

                let json: serde_json::Value =
                    serde_json::from_str(&sanitized_json).with_context(|| {
                        format!("Failed to parse metadata JSON from data URI: {}", &uri)
                    })?;

                Ok(json)
            }
            uri => Err(anyhow::anyhow!("Unsupported URI scheme found in token URI: {}", uri)),
        }
    }

    pub async fn handle_erc721_token_metadata(
        &mut self,
        result: RegisterErc721TokenMetadata,
    ) -> Result<()> {
        let query = sqlx::query_as::<_, Token>(
            "INSERT INTO tokens (id, contract_address, name, symbol, decimals, metadata) VALUES \
             (?, ?, ?, ?, ?, ?) ON CONFLICT DO NOTHING RETURNING *",
        )
        .bind(result.query.id.clone())
        .bind(felt_to_sql_string(&result.query.contract_address))
        .bind(&result.name)
        .bind(&result.symbol)
        .bind(0)
        .bind(&result.metadata);

        let token = query
            .fetch_optional(&mut *self.transaction)
            .await
            .with_context(|| format!("Failed to execute721Token query: {:?}", result))?;

        if let Some(token) = token {
            self.publish_queue.push(BrokerMessage::TokenRegistered(token));
        }

        Ok(())
    }
}<|MERGE_RESOLUTION|>--- conflicted
+++ resolved
@@ -18,12 +18,8 @@
 use crate::simple_broker::SimpleBroker;
 use crate::types::{ContractType, Token, TokenBalance};
 use crate::utils::{
-<<<<<<< HEAD
     felt_and_u256_to_sql_string, felt_to_sql_string, fetch_content_from_ipfs, sql_string_to_u256,
-=======
-    felt_to_sql_string, fetch_content_from_ipfs, sanitize_json_string, sql_string_to_u256,
->>>>>>> b8e5ebb4
-    u256_to_sql_string, I256,
+    u256_to_sql_string, I256, sanitize_json_string
 };
 
 #[derive(Debug, Clone)]
@@ -252,24 +248,6 @@
         if token_uri.is_empty() {
             Ok("".to_string())
         } else {
-<<<<<<< HEAD
-            let metadata = Self::fetch_metadata(token_uri)
-                .await
-                .with_context(|| format!("Failed to fetch metadata for token_id: {}", token_id));
-
-            match metadata {
-                Ok(metadata) => {
-                    serde_json::to_string(&metadata).context("Failed to serialize metadata")
-                }
-                Err(e) => {
-                    warn!(
-                        contract_address = format!("{:#x}", contract_address),
-                        token_id = %token_id,
-                        error = ?e,
-                        "Error fetching metadata, empty metadata will be used instead.",
-                    );
-                    Ok("".to_string())
-=======
             let metadata = Self::fetch_metadata(&token_uri).await;
 
             match metadata {
@@ -284,7 +262,6 @@
                         "Error fetching metadata, empty metadata will be used instead.",
                     );
                     "".to_string()
->>>>>>> b8e5ebb4
                 }
             }
         }
