use core::fmt;
use std::str::FromStr;

use chrono::{DateTime, Utc};
use dojo_types::schema::Ty;
use serde::{Deserialize, Serialize};
use sqlx::FromRow;
use starknet::core::types::Felt;

#[derive(Debug, Serialize, Deserialize)]
pub struct SQLFelt(pub Felt);

impl From<SQLFelt> for Felt {
    fn from(field_element: SQLFelt) -> Self {
        field_element.0
    }
}

impl TryFrom<String> for SQLFelt {
    type Error = anyhow::Error;

    fn try_from(value: String) -> Result<Self, Self::Error> {
        Ok(SQLFelt(Felt::from_hex(&value)?))
    }
}

impl fmt::LowerHex for SQLFelt {
    fn fmt(&self, f: &mut fmt::Formatter<'_>) -> fmt::Result {
        self.0.fmt(f)
    }
}

#[derive(FromRow, Deserialize, Debug, Clone)]
#[serde(rename_all = "camelCase")]
pub struct Entity {
    pub id: String,
    pub keys: String,
    pub event_id: String,
    pub executed_at: DateTime<Utc>,
    pub created_at: DateTime<Utc>,
    pub updated_at: DateTime<Utc>,

    // this should never be None
    #[sqlx(skip)]
    pub updated_model: Option<Ty>,
    #[sqlx(skip)]
    pub deleted: bool,
}

#[derive(FromRow, Deserialize, Debug, Clone)]
#[serde(rename_all = "camelCase")]
pub struct OptimisticEntity {
    pub id: String,
    pub keys: String,
    pub event_id: String,
    pub executed_at: DateTime<Utc>,
    pub created_at: DateTime<Utc>,
    pub updated_at: DateTime<Utc>,

    // this should never be None
    #[sqlx(skip)]
    pub updated_model: Option<Ty>,
    #[sqlx(skip)]
    pub deleted: bool,
}

#[derive(FromRow, Deserialize, Debug, Clone)]
#[serde(rename_all = "camelCase")]
pub struct EventMessage {
    pub id: String,
    pub keys: String,
    pub event_id: String,
    pub executed_at: DateTime<Utc>,
    pub created_at: DateTime<Utc>,
    pub updated_at: DateTime<Utc>,

    // this should never be None
    #[sqlx(skip)]
    pub updated_model: Option<Ty>,
    #[sqlx(skip)]
    pub historical: bool,
}

#[derive(FromRow, Deserialize, Debug, Clone)]
#[serde(rename_all = "camelCase")]
pub struct OptimisticEventMessage {
    pub id: String,
    pub keys: String,
    pub event_id: String,
    pub executed_at: DateTime<Utc>,
    pub created_at: DateTime<Utc>,
    pub updated_at: DateTime<Utc>,

    // this should never be None
    #[sqlx(skip)]
    pub updated_model: Option<Ty>,
    #[sqlx(skip)]
    pub historical: bool,
}

#[derive(FromRow, Deserialize, Debug, Clone)]
#[serde(rename_all = "camelCase")]
pub struct Model {
    pub id: String,
    pub namespace: String,
    pub name: String,
    pub class_hash: String,
    pub contract_address: String,
    pub transaction_hash: String,
    pub layout: String,
    pub schema: String,
    pub executed_at: DateTime<Utc>,
    pub created_at: DateTime<Utc>,
}

#[derive(FromRow, Deserialize, Debug, Clone)]
#[serde(rename_all = "camelCase")]
pub struct Event {
    pub id: String,
    pub keys: String,
    pub data: String,
    pub transaction_hash: String,
    pub executed_at: DateTime<Utc>,
    pub created_at: DateTime<Utc>,
}

#[derive(FromRow, Deserialize, Debug, Clone)]
#[serde(rename_all = "camelCase")]
pub struct Token {
    pub id: String,
    pub contract_address: String,
    pub name: String,
    pub symbol: String,
    pub decimals: u8,
    pub metadata: String,
}

#[derive(FromRow, Deserialize, Debug, Clone)]
#[serde(rename_all = "camelCase")]
pub struct TokenBalance {
    pub id: String,
    pub balance: String,
    pub account_address: String,
    pub contract_address: String,
    pub token_id: String,
}

#[derive(Serialize, Deserialize, Debug, Clone, Copy, PartialEq)]
pub struct Contract {
    pub address: Felt,
    pub r#type: ContractType,
}

#[derive(Serialize, Deserialize, Debug, Clone, Copy, PartialEq, Eq, PartialOrd, Ord, Hash)]
pub enum ContractType {
    WORLD,
    ERC20,
    ERC721,
<<<<<<< HEAD
    ERC1155,
=======
    UDC,
>>>>>>> 99d2e60f
}

impl std::fmt::Display for Contract {
    fn fmt(&self, f: &mut std::fmt::Formatter<'_>) -> std::fmt::Result {
        write!(f, "{}:{:#x}", self.r#type, self.address)
    }
}

impl FromStr for ContractType {
    type Err = anyhow::Error;

    fn from_str(input: &str) -> Result<Self, Self::Err> {
        match input.to_lowercase().as_str() {
            "world" => Ok(ContractType::WORLD),
            "erc20" => Ok(ContractType::ERC20),
            "erc721" => Ok(ContractType::ERC721),
<<<<<<< HEAD
            "erc1155" => Ok(ContractType::ERC1155),
=======
            "udc" => Ok(ContractType::UDC),
>>>>>>> 99d2e60f
            _ => Err(anyhow::anyhow!("Invalid ERC type: {}", input)),
        }
    }
}

impl std::fmt::Display for ContractType {
    fn fmt(&self, f: &mut std::fmt::Formatter<'_>) -> std::fmt::Result {
        match self {
            ContractType::WORLD => write!(f, "WORLD"),
            ContractType::ERC20 => write!(f, "ERC20"),
            ContractType::ERC721 => write!(f, "ERC721"),
<<<<<<< HEAD
            ContractType::ERC1155 => write!(f, "ERC1155"),
=======
            ContractType::UDC => write!(f, "UDC"),
>>>>>>> 99d2e60f
        }
    }
}

#[derive(FromRow, Deserialize, Debug, Clone, Default)]
#[serde(rename_all = "camelCase")]
pub struct ContractCursor {
    pub head: i64,
    pub tps: i64,
    pub last_block_timestamp: i64,
    pub contract_address: String,
    pub last_pending_block_tx: Option<String>,
    pub last_pending_block_contract_tx: Option<String>,
}<|MERGE_RESOLUTION|>--- conflicted
+++ resolved
@@ -156,11 +156,8 @@
     WORLD,
     ERC20,
     ERC721,
-<<<<<<< HEAD
     ERC1155,
-=======
     UDC,
->>>>>>> 99d2e60f
 }
 
 impl std::fmt::Display for Contract {
@@ -177,11 +174,8 @@
             "world" => Ok(ContractType::WORLD),
             "erc20" => Ok(ContractType::ERC20),
             "erc721" => Ok(ContractType::ERC721),
-<<<<<<< HEAD
             "erc1155" => Ok(ContractType::ERC1155),
-=======
             "udc" => Ok(ContractType::UDC),
->>>>>>> 99d2e60f
             _ => Err(anyhow::anyhow!("Invalid ERC type: {}", input)),
         }
     }
@@ -193,11 +187,8 @@
             ContractType::WORLD => write!(f, "WORLD"),
             ContractType::ERC20 => write!(f, "ERC20"),
             ContractType::ERC721 => write!(f, "ERC721"),
-<<<<<<< HEAD
             ContractType::ERC1155 => write!(f, "ERC1155"),
-=======
             ContractType::UDC => write!(f, "UDC"),
->>>>>>> 99d2e60f
         }
     }
 }
