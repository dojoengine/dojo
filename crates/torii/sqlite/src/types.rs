--- conflicted
+++ resolved
@@ -224,7 +224,6 @@
     pub last_pending_block_contract_tx: Option<String>,
 }
 
-<<<<<<< HEAD
 #[derive(Debug, Clone, Deserialize)]
 pub enum CallType {
     Execute,
@@ -268,10 +267,10 @@
     pub calls: Vec<ParsedCall>,
     #[sqlx(skip)]
     pub contract_addresses: HashSet<Felt>,
-=======
+}
+
 #[derive(Debug, Clone, Serialize, Deserialize, PartialEq)]
 pub struct ModelIndices {
     pub model_tag: String,
     pub fields: Vec<String>,
->>>>>>> 5e0de118
 }