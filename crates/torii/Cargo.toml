--- conflicted
+++ resolved
@@ -32,12 +32,8 @@
 url = "2.2.2"
 chrono.workspace = true
 async-graphql = { version = "5.0.8", features = ["chrono"] }
-<<<<<<< HEAD
-async-graphql-actix-web = "5.0.8"
-=======
 async-graphql-poem = "5.0.8"
 poem = "1.3.48"
->>>>>>> b33b5b1f
 
 [features]
 default = ["sqlite"]
