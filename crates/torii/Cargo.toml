[package]
edition = "2021"
name = "torii"
version = "0.1.0"

# See more keys and their definitions at https://doc.rust-lang.org/cargo/reference/manifest.html

[dependencies]
anyhow.workspace = true
async-graphql = { version = "5.0.8", features = [ "chrono", "dynamic-schema" ] }
async-graphql-poem = "5.0.8"
async-trait.workspace = true
camino.workspace = true
chrono.workspace = true
clap.workspace = true
ctrlc = "3.2.5"
dojo-types = { path = "../dojo-types" }
dojo-world = { path = "../dojo-world" }
indexmap = "1.9.3"
log = "0.4.17"
poem = "1.3.48"
serde.workspace = true
serde_json.workspace = true
sqlx = { version = "0.6.2", features = [ "chrono", "macros", "offline", "runtime-actix-rustls", "uuid" ] }
starknet-crypto.workspace = true
starknet.workspace = true
tokio = { version = "1.20.1", features = [ "full" ] }
tokio-stream = "0.1.11"
tokio-util = "0.7.7"
tracing-subscriber.workspace = true
tracing.workspace = true
url = "2.2.2"
<<<<<<< HEAD
chrono.workspace = true
async-graphql = { version = "5.0.8", features = ["chrono", "dynamic-schema"] }
async-graphql-poem = "5.0.8"
poem = "1.3.48"
indexmap = "1.9.3"
base64 = "0.21.2"
=======
>>>>>>> 8caea633

[dev-dependencies]
camino.workspace = true

[features]
default = [ "sqlite" ]
sqlite = [ "sqlx/sqlite" ]

[[bin]]
name = "torii"
path = "src/cli.rs"<|MERGE_RESOLUTION|>--- conflicted
+++ resolved
@@ -30,22 +30,14 @@
 tracing-subscriber.workspace = true
 tracing.workspace = true
 url = "2.2.2"
-<<<<<<< HEAD
-chrono.workspace = true
-async-graphql = { version = "5.0.8", features = ["chrono", "dynamic-schema"] }
-async-graphql-poem = "5.0.8"
-poem = "1.3.48"
-indexmap = "1.9.3"
 base64 = "0.21.2"
-=======
->>>>>>> 8caea633
 
 [dev-dependencies]
 camino.workspace = true
 
 [features]
-default = [ "sqlite" ]
-sqlite = [ "sqlx/sqlite" ]
+default = ["sqlite"]
+sqlite = ["sqlx/sqlite"]
 
 [[bin]]
 name = "torii"
