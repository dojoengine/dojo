use super::{State, World};
use crate::graphql::types::ScalarType;
use anyhow::Result;
use async_trait::async_trait;
use dojo_world::manifest::{Component, Manifest, System};
use sqlx::pool::PoolConnection;
use sqlx::sqlite::SqliteRow;
use sqlx::{Executor, Pool, Row, Sqlite};
use starknet::core::types::FieldElement;
use starknet_crypto::poseidon_hash_many;
use tokio::sync::Mutex;

#[cfg(test)]
#[path = "sql_test.rs"]
mod test;

#[async_trait]
pub trait Executable {
    async fn execute(&self) -> Result<()>;
    async fn queue(&self, queries: Vec<String>);
}

pub struct Sql {
    world_address: FieldElement,
    pool: Pool<Sqlite>,
    query_queue: Mutex<Vec<String>>,
}

impl Sql {
    pub async fn new(pool: Pool<Sqlite>, world_address: FieldElement) -> Result<Self> {
        let queries = vec![
            format!(
                "INSERT OR IGNORE INTO indexers (id, head) VALUES ('{:#x}', '{}')",
                world_address, 0
            ),
            format!(
                "INSERT OR IGNORE INTO worlds (id, world_address) VALUES ('{:#x}', '{:#x}')",
                world_address, world_address
            ),
        ];

        let mut tx = pool.begin().await?;

        for query in queries {
            tx.execute(sqlx::query(&query)).await?;
        }

        tx.commit().await?;

        Ok(Self { pool, world_address, query_queue: Mutex::new(vec![]) })
    }
}

#[async_trait]
impl Executable for Sql {
    async fn queue(&self, queries: Vec<String>) {
        let mut query_queue = self.query_queue.lock().await;
        query_queue.extend(queries);
    }

    async fn execute(&self) -> Result<()> {
        let queries;
        {
            let mut query_queue = self.query_queue.lock().await;
            queries = query_queue.clone();
            query_queue.clear();
        }

        let mut tx = self.pool.begin().await?;

        for query in queries {
            tx.execute(sqlx::query(&query)).await?;
        }

        tx.commit().await?;

        Ok(())
    }
}

#[async_trait]
impl State for Sql {
    async fn load_from_manifest(&self, manifest: Manifest) -> Result<()> {
        let mut updates = vec![
            format!("world_address = '{:#x}'", self.world_address),
            format!("world_class_hash = '{:#x}'", manifest.world.class_hash),
            format!("executor_class_hash = '{:#x}'", manifest.executor.class_hash),
        ];

        if let Some(executor_address) = manifest.executor.address {
            updates.push(format!("executor_address = '{:#x}'", executor_address));
        }

        self.queue(vec![format!(
            "UPDATE worlds SET {} WHERE id = '{:#x}'",
            updates.join(","),
            self.world_address
        )])
        .await;

        for component in manifest.components {
            self.register_component(component).await?;
        }

        for system in manifest.systems {
            self.register_system(system).await?;
        }

        self.execute().await
    }

    async fn head(&self) -> Result<u64> {
        let mut conn: PoolConnection<Sqlite> = self.pool.acquire().await?;
        let indexer: (i64,) = sqlx::query_as(&format!(
            "SELECT head FROM indexers WHERE id = '{:#x}'",
            self.world_address
        ))
        .fetch_one(&mut conn)
        .await?;
        Ok(indexer.0.try_into().expect("doesnt fit in u64"))
    }

    async fn set_head(&self, head: u64) -> Result<()> {
        self.queue(vec![format!(
            "UPDATE indexers SET head = {head} WHERE id = '{:#x}'",
            self.world_address
        )])
        .await;
        Ok(())
    }

    async fn world(&self) -> Result<World> {
        let mut conn: PoolConnection<Sqlite> = self.pool.acquire().await?;
        let meta: World =
            sqlx::query_as(&format!("SELECT * FROM worlds WHERE id = '{:#x}'", self.world_address))
                .fetch_one(&mut conn)
                .await?;

        Ok(meta)
    }

    async fn set_world(&self, world: World) -> Result<()> {
        self.queue(vec![format!(
            "UPDATE worlds SET world_address='{:#x}', world_class_hash='{:#x}', \
             executor_address='{:#x}', executor_class_hash='{:#x}' WHERE id = '{:#x}'",
            world.world_address,
            world.world_class_hash,
            world.executor_address,
            world.executor_class_hash,
            world.world_address,
        )])
        .await;
        Ok(())
    }

    async fn register_component(&self, component: Component) -> Result<()> {
        let component_id = component.name.to_lowercase();
        let mut queries = vec![format!(
            "INSERT INTO components (id, name, class_hash) VALUES ('{}', '{}', '{:#x}') ON \
             CONFLICT(id) DO UPDATE SET class_hash='{:#x}'",
            component_id, component.name, component.class_hash, component.class_hash
        )];

        let mut component_table_query = format!(
            "CREATE TABLE IF NOT EXISTS external_{} (entity_id TEXT NOT NULL PRIMARY KEY, \
             partition TEXT NOT NULL, ",
            component.name.to_lowercase()
        );

        for member in component.clone().members {
            let sql_type = ScalarType::from_str(member.ty).map(|t| t.as_sql_type())?;
            component_table_query.push_str(&format!("external_{} {}, ", member.name, sql_type));
        }

        component_table_query.push_str(
            "created_at DATETIME NOT NULL DEFAULT CURRENT_TIMESTAMP,
        FOREIGN KEY (entity_id) REFERENCES entities(id));",
        );
        queries.push(component_table_query);

        for member in component.members {
            queries.push(format!(
                "INSERT OR IGNORE INTO component_members (component_id, name, type, slot, offset) \
                 VALUES ('{}', '{}', '{}', '{}', '{}')",
                component_id, member.name, member.ty, member.slot, member.offset,
            ));
        }

        self.queue(queries).await;
        Ok(())
    }

    async fn register_system(&self, system: System) -> Result<()> {
        let query = format!(
            "INSERT INTO systems (id, name, class_hash) VALUES ('{}', '{}', '{:#x}') ON \
             CONFLICT(id) DO UPDATE SET class_hash='{:#x}'",
            system.name.to_lowercase(),
            system.name,
            system.class_hash,
            system.class_hash
        );
        self.queue(vec![query]).await;
        Ok(())
    }

    async fn set_entity(
        &self,
        component: String,
        partition: FieldElement,
        keys: Vec<FieldElement>,
        values: Vec<FieldElement>,
    ) -> Result<()> {
        let entity_id = format!("{:#x}", poseidon_hash_many(&keys));
        let entity_result = sqlx::query("SELECT * FROM entities WHERE id = ?")
            .bind(&entity_id)
            .fetch_optional(&self.pool)
            .await?;

        // TODO: map keys to individual columns
        let keys_str = keys.iter().map(|k| format!("{:#x},", k)).collect::<Vec<String>>().join("");
        let component_names = component_names(entity_result, &component)?;
        let insert_entities = format!(
            "INSERT INTO entities (id, partition, keys, component_names) VALUES ('{}', '{:#x}', \
             '{}', '{}') ON CONFLICT(id) DO UPDATE SET
             component_names=excluded.component_names, 
             updated_at=CURRENT_TIMESTAMP",
            entity_id, partition, keys_str, component_names
        );

        let member_results =
            sqlx::query("SELECT * FROM component_members WHERE component_id = ? ORDER BY slot")
                .bind(component.to_lowercase())
                .fetch_all(&self.pool)
                .await?;

        let (names_str, values_str) = format_values(member_results, values)?;
        let insert_components = format!(
<<<<<<< HEAD
            "INSERT OR REPLACE INTO external_{} (entity_id, partition, {}) VALUES ('{}', '{:#x}', \
             {})",
=======
            "INSERT OR REPLACE INTO external_{} (id, partition {}) VALUES ('{}', '{:#x}' {})",
>>>>>>> 54810ef4
            component.to_lowercase(),
            names_str,
            entity_id,
            partition,
            values_str
        );

        // tx commit required
        self.queue(vec![insert_entities, insert_components]).await;
        self.execute().await?;
        Ok(())
    }

    async fn delete_entity(
        &self,
        component: String,
        partition: FieldElement,
        key: FieldElement,
    ) -> Result<()> {
        let query = format!("DELETE FROM {component} WHERE id = {key} AND partition = {partition}");
        self.queue(vec![query]).await;
        Ok(())
    }

    async fn entity(
        &self,
        component: String,
        partition: FieldElement,
        key: FieldElement,
    ) -> Result<Vec<FieldElement>> {
        let query =
            format!("SELECT * FROM {component} WHERE id = {key} AND partition = {partition}");
        let mut conn: PoolConnection<Sqlite> = self.pool.acquire().await?;
        let row: (i32, String, String) = sqlx::query_as(&query).fetch_one(&mut conn).await?;
        Ok(serde_json::from_str(&row.2).unwrap())
    }

    async fn entities(
        &self,
        component: String,
        partition: FieldElement,
    ) -> Result<Vec<Vec<FieldElement>>> {
        let query = format!("SELECT * FROM {component} WHERE partition = {partition}");
        let mut conn: PoolConnection<Sqlite> = self.pool.acquire().await?;
        let mut rows =
            sqlx::query_as::<_, (i32, String, String)>(&query).fetch_all(&mut conn).await?;
        Ok(rows.drain(..).map(|row| serde_json::from_str(&row.2).unwrap()).collect())
    }
}

fn component_names(entity_result: Option<SqliteRow>, new_component: &str) -> Result<String> {
    let component_names = match entity_result {
        Some(entity) => {
            let existing = entity.try_get::<String, &str>("component_names")?;
            if existing.contains(new_component) {
                existing
            } else {
                format!("{},{}", existing, new_component)
            }
        }
        None => new_component.to_string(),
    };

    Ok(component_names)
}

fn format_values(
    member_results: Vec<SqliteRow>,
    values: Vec<FieldElement>,
) -> Result<(String, String)> {
    let names: Result<Vec<String>> = member_results
        .iter()
        .map(|row| {
            let name = row.try_get::<String, &str>("name")?;
            Ok(format!(",external_{}", name))
        })
        .collect();

    let types: Result<Vec<String>> =
        member_results.iter().map(|row| Ok(row.try_get::<String, &str>("type")?)).collect();

    // format according to type
    let values: Result<Vec<String>> = values
        .iter()
        .zip(types?.iter())
        .map(|(value, ty)| {
            if ScalarType::from_str(ty)?.is_numeric_type() {
                Ok(format!(",'{}'", value))
            } else {
                Ok(format!(",'{:#x}'", value))
            }
        })
        .collect();

    Ok((names?.join(""), values?.join("")))
}<|MERGE_RESOLUTION|>--- conflicted
+++ resolved
@@ -235,12 +235,7 @@
 
         let (names_str, values_str) = format_values(member_results, values)?;
         let insert_components = format!(
-<<<<<<< HEAD
-            "INSERT OR REPLACE INTO external_{} (entity_id, partition, {}) VALUES ('{}', '{:#x}', \
-             {})",
-=======
-            "INSERT OR REPLACE INTO external_{} (id, partition {}) VALUES ('{}', '{:#x}' {})",
->>>>>>> 54810ef4
+            "INSERT OR REPLACE INTO external_{} (entity_id, partition {}) VALUES ('{}', '{:#x}' {})",
             component.to_lowercase(),
             names_str,
             entity_id,
