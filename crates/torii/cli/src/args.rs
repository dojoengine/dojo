--- conflicted
+++ resolved
@@ -214,13 +214,8 @@
             "ns-E",
             "ns-EH"
         ]
-<<<<<<< HEAD
-
-        [sql]
         page_size = 2048
 
-=======
->>>>>>> 34617fd4
         [[sql.model_indices]]
         model_tag = "ns-Position"
         fields = ["vec.x", "vec.y"]
@@ -314,14 +309,14 @@
         assert_eq!(torii_args.indexing.max_concurrent_tasks, DEFAULT_MAX_CONCURRENT_TASKS);
 
         assert!(!torii_args.events.raw);
-        assert_eq!(torii_args.events.historical, Vec::<String>::new());
-
+		
         assert_eq!(torii_args.erc.max_metadata_tasks, DEFAULT_ERC_MAX_METADATA_TASKS);
         assert_eq!(torii_args.erc.artifacts_path, None);
-
+		
         assert_eq!(torii_args.sql.page_size, DEFAULT_DATABASE_PAGE_SIZE);
         assert_eq!(torii_args.sql.cache_size, DEFAULT_DATABASE_CACHE_SIZE);
         assert_eq!(torii_args.sql.model_indices, None);
+        assert_eq!(torii_args.sql.historical, Vec::<String>::new());
 
         assert_eq!(torii_args.server.http_addr, DEFAULT_HTTP_ADDR);
         assert_eq!(torii_args.server.http_port, DEFAULT_HTTP_PORT);
