--- conflicted
+++ resolved
@@ -100,60 +100,7 @@
         };
 
         // the CLI (self) takes precedence over the config file.
-<<<<<<< HEAD
-        // Currently, the merge is made at the top level of the commands.
-        // We may add recursive merging in the future.
-
-        if self.world_address.is_none() {
-            self.world_address = config.world_address;
-        }
-
-        if self.rpc == Url::parse(DEFAULT_RPC_URL).unwrap() {
-            if let Some(rpc) = config.rpc {
-                self.rpc = rpc;
-            }
-        }
-
-        if self.db_dir.is_none() {
-            self.db_dir = config.db_dir;
-        }
-
-        // Currently the comparison it's only at the top level.
-        // Need to make it more granular.
-
-        if !self.explorer {
-            self.explorer = config.explorer.unwrap_or_default();
-        }
-
-        self.indexing.merge(config.indexing.as_ref());
-
-        self.sql.merge(config.sql.as_ref());
-
-        if self.events == EventsOptions::default() {
-            self.events = config.events.unwrap_or_default();
-        }
-
-        if self.erc == ErcOptions::default() {
-            self.erc = config.erc.unwrap_or_default();
-        }
-
-        #[cfg(feature = "server")]
-        {
-            if self.server == ServerOptions::default() {
-                self.server = config.server.unwrap_or_default();
-            }
-
-            if self.relay == RelayOptions::default() {
-                self.relay = config.relay.unwrap_or_default();
-            }
-
-            if self.metrics == MetricsOptions::default() {
-                self.metrics = config.metrics.unwrap_or_default();
-            }
-        }
-=======
         self.merge(Some(&config));
->>>>>>> 25ce930f
 
         Ok(self)
     }
