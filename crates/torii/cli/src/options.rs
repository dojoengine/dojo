use std::net::{IpAddr, Ipv4Addr};
use std::str::FromStr;

use anyhow::Context;
use camino::Utf8PathBuf;
use merge_options::MergeOptions;
use serde::ser::SerializeSeq;
use serde::{Deserialize, Serialize};
use starknet::core::types::Felt;
use torii_sqlite::types::{Contract, ContractType, ModelIndices};

pub const DEFAULT_HTTP_ADDR: IpAddr = IpAddr::V4(Ipv4Addr::LOCALHOST);
pub const DEFAULT_HTTP_PORT: u16 = 8080;
pub const DEFAULT_METRICS_ADDR: IpAddr = IpAddr::V4(Ipv4Addr::LOCALHOST);
pub const DEFAULT_METRICS_PORT: u16 = 9200;
pub const DEFAULT_EVENTS_CHUNK_SIZE: u64 = 1024;
pub const DEFAULT_BLOCKS_CHUNK_SIZE: u64 = 10240;
pub const DEFAULT_POLLING_INTERVAL: u64 = 500;
pub const DEFAULT_MAX_CONCURRENT_TASKS: usize = 100;
pub const DEFAULT_RELAY_PORT: u16 = 9090;
pub const DEFAULT_RELAY_WEBRTC_PORT: u16 = 9091;
pub const DEFAULT_RELAY_WEBSOCKET_PORT: u16 = 9092;

pub const DEFAULT_ERC_MAX_METADATA_TASKS: usize = 10;

<<<<<<< HEAD
#[derive(Debug, clap::Args, Clone, Serialize, Deserialize, PartialEq)]
=======
#[derive(Debug, clap::Args, Clone, Serialize, Deserialize, PartialEq, MergeOptions)]
>>>>>>> 25ce930f
#[serde(default)]
#[command(next_help_heading = "Relay options")]
pub struct RelayOptions {
    /// Port to serve Libp2p TCP & UDP Quic transports
    #[arg(
        long = "relay.port",
        value_name = "PORT",
        default_value_t = DEFAULT_RELAY_PORT,
        help = "Port to serve Libp2p TCP & UDP Quic transports."
    )]
    pub port: u16,

    /// Port to serve Libp2p WebRTC transport
    #[arg(
        long = "relay.webrtc_port",
        value_name = "PORT",
        default_value_t = DEFAULT_RELAY_WEBRTC_PORT,
        help = "Port to serve Libp2p WebRTC transport."
    )]
    pub webrtc_port: u16,

    /// Port to serve Libp2p WebRTC transport
    #[arg(
        long = "relay.websocket_port",
        value_name = "PORT",
        default_value_t = DEFAULT_RELAY_WEBSOCKET_PORT,
        help = "Port to serve Libp2p WebRTC transport."
    )]
    pub websocket_port: u16,

    /// Path to a local identity key file. If not specified, a new identity will be generated
    #[arg(
        long = "relay.local_key_path",
        value_name = "PATH",
        help = "Path to a local identity key file. If not specified, a new identity will be \
                generated."
    )]
    pub local_key_path: Option<String>,

    /// Path to a local certificate file. If not specified, a new certificate will be generated
    /// for WebRTC connections
    #[arg(
        long = "relay.cert_path",
        value_name = "PATH",
        help = "Path to a local certificate file. If not specified, a new certificate will be \
                generated for WebRTC connections."
    )]
    pub cert_path: Option<String>,

    /// A list of other torii relays to connect to and sync with.
    /// Right now, only offchain messages broadcasted by the relay will be synced.
    #[arg(
        long = "relay.peers",
        value_delimiter = ',',
        help = "A list of other torii relays to connect to and sync with."
    )]
    pub peers: Vec<String>,
}

impl Default for RelayOptions {
    fn default() -> Self {
        Self {
            port: DEFAULT_RELAY_PORT,
            webrtc_port: DEFAULT_RELAY_WEBRTC_PORT,
            websocket_port: DEFAULT_RELAY_WEBSOCKET_PORT,
            local_key_path: None,
            cert_path: None,
            peers: vec![],
        }
    }
}

<<<<<<< HEAD
#[derive(Debug, clap::Args, Clone, Serialize, Deserialize, PartialEq)]
=======
#[derive(Debug, clap::Args, Clone, Serialize, Deserialize, PartialEq, MergeOptions)]
>>>>>>> 25ce930f
#[serde(default)]
#[command(next_help_heading = "Indexing options")]
pub struct IndexingOptions {
    /// Chunk size of the events page when indexing using events
    #[arg(long = "indexing.events_chunk_size", default_value_t = DEFAULT_EVENTS_CHUNK_SIZE, help = "Chunk size of the events page to fetch from the sequencer.")]
    pub events_chunk_size: u64,

    /// Number of blocks to process before commiting to DB
    #[arg(long = "indexing.blocks_chunk_size", default_value_t = DEFAULT_BLOCKS_CHUNK_SIZE, help = "Number of blocks to process before commiting to DB.")]
    pub blocks_chunk_size: u64,

    /// Enable indexing pending blocks
    #[arg(
        long = "indexing.pending",
        default_value_t = true,
        help = "Whether or not to index pending blocks."
    )]
    pub pending: bool,

    /// Polling interval in ms
    #[arg(
        long = "indexing.polling_interval",
        default_value_t = DEFAULT_POLLING_INTERVAL,
        help = "Polling interval in ms for Torii to check for new events."
    )]
    pub polling_interval: u64,

    /// Maximum number of concurrent tasks used for processing parallelizable events.
    #[arg(
        long = "indexing.max_concurrent_tasks",
        default_value_t = DEFAULT_MAX_CONCURRENT_TASKS,
        help = "Maximum number of concurrent tasks processing parallelizable events."
    )]
    pub max_concurrent_tasks: usize,

    /// Whether or not to index world transactions
    #[arg(
        long = "indexing.transactions",
        default_value_t = false,
        help = "Whether or not to index world transactions and keep them in the database."
    )]
    pub transactions: bool,

    /// ERC contract addresses to index
    #[arg(
        long = "indexing.contracts",
        value_delimiter = ',',
        value_parser = parse_erc_contract,
        help = "ERC contract addresses to index. You may only specify ERC20 or ERC721 contracts."
    )]
    #[serde(deserialize_with = "deserialize_contracts")]
    #[serde(serialize_with = "serialize_contracts")]
    pub contracts: Vec<Contract>,

    /// Namespaces to index
    #[arg(
        long = "indexing.namespaces",
        value_delimiter = ',',
        help = "The namespaces of the world that torii should index. If empty, all namespaces \
                will be indexed."
    )]
    pub namespaces: Vec<String>,

    /// The block number to start indexing the world from.
    ///
    /// Warning: In the current implementation, this will break the indexing of tokens, if any.
    /// Since the tokens require the chain to be indexed from the beginning, to ensure correct
    /// balance updates.
    #[arg(
        long = "indexing.world_block",
        help = "The block number to start indexing from.",
        default_value_t = 0
    )]
    pub world_block: u64,

    /// Whether or not to index Cartridge controllers.
    #[arg(
        long = "indexing.controllers",
        default_value_t = false,
        help = "Whether or not to index Cartridge controllers."
    )]
    pub controllers: bool,

    /// Whether or not to read models from the block number they were registered in.
    /// If false, models will be read from the latest block.
    #[arg(
        long = "indexing.strict_model_reader",
        default_value_t = false,
        help = "Whether or not to read models from the block number they were registered in."
    )]
    pub strict_model_reader: bool,
}

impl Default for IndexingOptions {
    fn default() -> Self {
        Self {
            events_chunk_size: DEFAULT_EVENTS_CHUNK_SIZE,
            blocks_chunk_size: DEFAULT_BLOCKS_CHUNK_SIZE,
            pending: true,
            polling_interval: DEFAULT_POLLING_INTERVAL,
            max_concurrent_tasks: DEFAULT_MAX_CONCURRENT_TASKS,
            transactions: false,
            contracts: vec![],
            namespaces: vec![],
            world_block: 0,
            controllers: false,
            strict_model_reader: false,
        }
    }
}

<<<<<<< HEAD
impl IndexingOptions {
    pub fn merge(&mut self, other: Option<&Self>) {
        if let Some(other) = other {
            if self.events_chunk_size == DEFAULT_EVENTS_CHUNK_SIZE {
                self.events_chunk_size = other.events_chunk_size;
            }

            if self.blocks_chunk_size == DEFAULT_BLOCKS_CHUNK_SIZE {
                self.blocks_chunk_size = other.blocks_chunk_size;
            }

            if !self.pending {
                self.pending = other.pending;
            }

            if self.polling_interval == DEFAULT_POLLING_INTERVAL {
                self.polling_interval = other.polling_interval;
            }

            if self.max_concurrent_tasks == DEFAULT_MAX_CONCURRENT_TASKS {
                self.max_concurrent_tasks = other.max_concurrent_tasks;
            }

            if !self.transactions {
                self.transactions = other.transactions;
            }

            if self.contracts.is_empty() {
                self.contracts = other.contracts.clone();
            }

            if self.namespaces.is_empty() {
                self.namespaces = other.namespaces.clone();
            }

            if self.world_block == 0 {
                self.world_block = other.world_block;
            }

            if !self.controllers {
                self.controllers = other.controllers;
            }

            if !self.strict_model_reader {
                self.strict_model_reader = other.strict_model_reader;
            }
        }
    }
}

#[derive(Debug, clap::Args, Clone, Serialize, Deserialize, PartialEq, Default)]
=======
#[derive(Debug, clap::Args, Clone, Serialize, Deserialize, PartialEq, Default, MergeOptions)]
>>>>>>> 25ce930f
#[serde(default)]
#[command(next_help_heading = "Events indexing options")]
pub struct EventsOptions {
    /// Whether or not to index raw events
    #[arg(
        long = "events.raw",
        default_value_t = false,
        help = "Whether or not to index raw events."
    )]
    pub raw: bool,
}

<<<<<<< HEAD
#[derive(Debug, clap::Args, Clone, Serialize, Deserialize, PartialEq)]
=======
#[derive(Debug, clap::Args, Clone, Serialize, Deserialize, PartialEq, MergeOptions)]
>>>>>>> 25ce930f
#[serde(default)]
#[command(next_help_heading = "HTTP server options")]
pub struct ServerOptions {
    /// HTTP server listening interface.
    #[arg(long = "http.addr", value_name = "ADDRESS")]
    #[arg(default_value_t = DEFAULT_HTTP_ADDR)]
    pub http_addr: IpAddr,

    /// HTTP server listening port.
    #[arg(long = "http.port", value_name = "PORT")]
    #[arg(default_value_t = DEFAULT_HTTP_PORT)]
    pub http_port: u16,

    /// Comma separated list of domains from which to accept cross origin requests.
    #[arg(long = "http.cors_origins")]
    #[arg(value_delimiter = ',')]
    pub http_cors_origins: Option<Vec<String>>,
}

impl Default for ServerOptions {
    fn default() -> Self {
        Self { http_addr: DEFAULT_HTTP_ADDR, http_port: DEFAULT_HTTP_PORT, http_cors_origins: None }
    }
}

<<<<<<< HEAD
#[derive(Debug, clap::Args, Clone, Serialize, Deserialize, PartialEq)]
=======
#[derive(Debug, clap::Args, Clone, Serialize, Deserialize, PartialEq, MergeOptions)]
>>>>>>> 25ce930f
#[serde(default)]
#[command(next_help_heading = "Metrics options")]
pub struct MetricsOptions {
    /// Enable metrics.
    ///
    /// For now, metrics will still be collected even if this flag is not set. This only
    /// controls whether the metrics server is started or not.
    #[arg(long)]
    pub metrics: bool,

    /// The metrics will be served at the given address.
    #[arg(requires = "metrics")]
    #[arg(long = "metrics.addr", value_name = "ADDRESS")]
    #[arg(default_value_t = DEFAULT_METRICS_ADDR)]
    pub metrics_addr: IpAddr,

    /// The metrics will be served at the given port.
    #[arg(requires = "metrics")]
    #[arg(long = "metrics.port", value_name = "PORT")]
    #[arg(default_value_t = DEFAULT_METRICS_PORT)]
    pub metrics_port: u16,
}

impl Default for MetricsOptions {
    fn default() -> Self {
        Self {
            metrics: false,
            metrics_addr: DEFAULT_METRICS_ADDR,
            metrics_port: DEFAULT_METRICS_PORT,
        }
    }
}

<<<<<<< HEAD
#[derive(Debug, clap::Args, Clone, Serialize, Deserialize, PartialEq)]
=======
#[derive(Debug, clap::Args, Clone, Serialize, Deserialize, PartialEq, MergeOptions)]
>>>>>>> 25ce930f
#[serde(default)]
#[command(next_help_heading = "ERC options")]
pub struct ErcOptions {
    /// The maximum number of concurrent tasks to use for indexing ERC721 and ERC1155 token
    /// metadata.
    #[arg(
        long = "erc.max_metadata_tasks",
        default_value_t = DEFAULT_ERC_MAX_METADATA_TASKS,
        help = "The maximum number of concurrent tasks to use for indexing ERC721 and ERC1155 token metadata."
    )]
    pub max_metadata_tasks: usize,

    /// Path to a directory to store ERC artifacts
    #[arg(long)]
    pub artifacts_path: Option<Utf8PathBuf>,
}

impl Default for ErcOptions {
    fn default() -> Self {
        Self { max_metadata_tasks: DEFAULT_ERC_MAX_METADATA_TASKS, artifacts_path: None }
    }
}

<<<<<<< HEAD
pub const DEFAULT_DATABASE_PAGE_SIZE: u64 = 32_768;
/// Negative value is used to determine number of KiB to use for cache. Currently set as 512MB, 25%
/// of the RAM of the smallest slot instance.
pub const DEFAULT_DATABASE_CACHE_SIZE: i64 = -500_000;

#[derive(Debug, clap::Args, Clone, Serialize, Deserialize, PartialEq)]
=======
#[derive(Debug, clap::Args, Clone, Serialize, Deserialize, PartialEq, Default, MergeOptions)]
>>>>>>> 25ce930f
#[serde(default)]
#[command(next_help_heading = "SQL options")]
pub struct SqlOptions {
    /// Whether model tables should default to having indices on all columns
    #[arg(
        long = "sql.all_model_indices",
        default_value_t = false,
        help = "If true, creates indices on all columns of model tables by default. If false, \
                only key fields columns of model tables will have indices."
    )]
    pub all_model_indices: bool,

    /// Specify which fields should have indices for specific models
    /// Format: "model_name:field1,field2;another_model:field3,field4"
    #[arg(
        long = "sql.model_indices",
        value_delimiter = ';',
        value_parser = parse_model_indices,
        help = "Specify which fields should have indices for specific models. Format: \"model_name:field1,field2;another_model:field3,field4\""
    )]
    pub model_indices: Option<Vec<ModelIndices>>,

    /// Models that are going to be treated as historical during indexing. Applies to event
    /// messages and entities. A list of the model tags (namespace-name)
    #[arg(
        long = "sql.historical",
        value_delimiter = ',',
        help = "Models that are going to be treated as historical during indexing."
    )]
    pub historical: Vec<String>,

    /// The page size to use for the database. The page size must be a power of two between 512 and
    /// 65536 inclusive.
    #[arg(
        long = "sql.page_size",
        default_value_t = DEFAULT_DATABASE_PAGE_SIZE,
        help = "The page size to use for the database. The page size must be a power of two between 512 and 65536 inclusive."
    )]
    pub page_size: u64,

    /// Cache size to use for the database.
    #[arg(
        long = "sql.cache_size",
        default_value_t = DEFAULT_DATABASE_CACHE_SIZE,
        help = "The cache size to use for the database. A positive value determines a number of pages, a negative value determines a number of KiB."
    )]
    pub cache_size: i64,
}

impl Default for SqlOptions {
    fn default() -> Self {
        Self {
            all_model_indices: false,
            model_indices: None,
            historical: vec![],
            page_size: DEFAULT_DATABASE_PAGE_SIZE,
            cache_size: DEFAULT_DATABASE_CACHE_SIZE,
        }
    }
}

impl SqlOptions {
    pub fn merge(&mut self, other: Option<&Self>) {
        if let Some(other) = other {
            if !self.all_model_indices {
                self.all_model_indices = other.all_model_indices;
            }

            if self.model_indices.is_none() {
                self.model_indices = other.model_indices.clone();
            }

            if self.page_size == DEFAULT_DATABASE_PAGE_SIZE {
                self.page_size = other.page_size;
            }

            if self.cache_size == DEFAULT_DATABASE_CACHE_SIZE {
                self.cache_size = other.cache_size;
            }

            if self.historical.is_empty() {
                self.historical = other.historical.clone();
            }
        }
    }
}

// Parses clap cli argument which is expected to be in the format:
// - model-tag:field1,field2;othermodel-tag:field3,field4
fn parse_model_indices(part: &str) -> anyhow::Result<ModelIndices> {
    let parts = part.split(':').collect::<Vec<&str>>();
    if parts.len() != 2 {
        return Err(anyhow::anyhow!("Invalid model indices format"));
    }

    let model_tag = parts[0].to_string();
    let fields = parts[1].split(',').map(|s| s.to_string()).collect::<Vec<_>>();

    Ok(ModelIndices { model_tag, fields })
}

// Parses clap cli argument which is expected to be in the format:
// - erc_type:address:start_block
// - address:start_block (erc_type defaults to ERC20)
fn parse_erc_contract(part: &str) -> anyhow::Result<Contract> {
    match part.split(':').collect::<Vec<&str>>().as_slice() {
        [r#type, address] => {
            let r#type = r#type.parse::<ContractType>()?;
            if r#type == ContractType::WORLD {
                return Err(anyhow::anyhow!(
                    "World address cannot be specified as an ERC contract"
                ));
            }

            let address = Felt::from_str(address)
                .with_context(|| format!("Expected address, found {}", address))?;
            Ok(Contract { address, r#type })
        }
        _ => Err(anyhow::anyhow!("Invalid contract format")),
    }
}

// Add this function to handle TOML deserialization
fn deserialize_contracts<'de, D>(deserializer: D) -> Result<Vec<Contract>, D::Error>
where
    D: serde::Deserializer<'de>,
{
    let contracts: Vec<String> = Vec::deserialize(deserializer)?;
    contracts.iter().map(|s| parse_erc_contract(s).map_err(serde::de::Error::custom)).collect()
}

fn serialize_contracts<S>(contracts: &Vec<Contract>, serializer: S) -> Result<S::Ok, S::Error>
where
    S: serde::Serializer,
{
    let mut seq = serializer.serialize_seq(Some(contracts.len()))?;

    for contract in contracts {
        seq.serialize_element(&contract.to_string())?;
    }

    seq.end()
}<|MERGE_RESOLUTION|>--- conflicted
+++ resolved
@@ -23,11 +23,7 @@
 
 pub const DEFAULT_ERC_MAX_METADATA_TASKS: usize = 10;
 
-<<<<<<< HEAD
-#[derive(Debug, clap::Args, Clone, Serialize, Deserialize, PartialEq)]
-=======
-#[derive(Debug, clap::Args, Clone, Serialize, Deserialize, PartialEq, MergeOptions)]
->>>>>>> 25ce930f
+#[derive(Debug, clap::Args, Clone, Serialize, Deserialize, PartialEq, MergeOptions)]
 #[serde(default)]
 #[command(next_help_heading = "Relay options")]
 pub struct RelayOptions {
@@ -100,11 +96,7 @@
     }
 }
 
-<<<<<<< HEAD
-#[derive(Debug, clap::Args, Clone, Serialize, Deserialize, PartialEq)]
-=======
-#[derive(Debug, clap::Args, Clone, Serialize, Deserialize, PartialEq, MergeOptions)]
->>>>>>> 25ce930f
+#[derive(Debug, clap::Args, Clone, Serialize, Deserialize, PartialEq, MergeOptions)]
 #[serde(default)]
 #[command(next_help_heading = "Indexing options")]
 pub struct IndexingOptions {
@@ -216,61 +208,7 @@
     }
 }
 
-<<<<<<< HEAD
-impl IndexingOptions {
-    pub fn merge(&mut self, other: Option<&Self>) {
-        if let Some(other) = other {
-            if self.events_chunk_size == DEFAULT_EVENTS_CHUNK_SIZE {
-                self.events_chunk_size = other.events_chunk_size;
-            }
-
-            if self.blocks_chunk_size == DEFAULT_BLOCKS_CHUNK_SIZE {
-                self.blocks_chunk_size = other.blocks_chunk_size;
-            }
-
-            if !self.pending {
-                self.pending = other.pending;
-            }
-
-            if self.polling_interval == DEFAULT_POLLING_INTERVAL {
-                self.polling_interval = other.polling_interval;
-            }
-
-            if self.max_concurrent_tasks == DEFAULT_MAX_CONCURRENT_TASKS {
-                self.max_concurrent_tasks = other.max_concurrent_tasks;
-            }
-
-            if !self.transactions {
-                self.transactions = other.transactions;
-            }
-
-            if self.contracts.is_empty() {
-                self.contracts = other.contracts.clone();
-            }
-
-            if self.namespaces.is_empty() {
-                self.namespaces = other.namespaces.clone();
-            }
-
-            if self.world_block == 0 {
-                self.world_block = other.world_block;
-            }
-
-            if !self.controllers {
-                self.controllers = other.controllers;
-            }
-
-            if !self.strict_model_reader {
-                self.strict_model_reader = other.strict_model_reader;
-            }
-        }
-    }
-}
-
-#[derive(Debug, clap::Args, Clone, Serialize, Deserialize, PartialEq, Default)]
-=======
 #[derive(Debug, clap::Args, Clone, Serialize, Deserialize, PartialEq, Default, MergeOptions)]
->>>>>>> 25ce930f
 #[serde(default)]
 #[command(next_help_heading = "Events indexing options")]
 pub struct EventsOptions {
@@ -283,11 +221,7 @@
     pub raw: bool,
 }
 
-<<<<<<< HEAD
-#[derive(Debug, clap::Args, Clone, Serialize, Deserialize, PartialEq)]
-=======
-#[derive(Debug, clap::Args, Clone, Serialize, Deserialize, PartialEq, MergeOptions)]
->>>>>>> 25ce930f
+#[derive(Debug, clap::Args, Clone, Serialize, Deserialize, PartialEq, MergeOptions)]
 #[serde(default)]
 #[command(next_help_heading = "HTTP server options")]
 pub struct ServerOptions {
@@ -313,11 +247,7 @@
     }
 }
 
-<<<<<<< HEAD
-#[derive(Debug, clap::Args, Clone, Serialize, Deserialize, PartialEq)]
-=======
-#[derive(Debug, clap::Args, Clone, Serialize, Deserialize, PartialEq, MergeOptions)]
->>>>>>> 25ce930f
+#[derive(Debug, clap::Args, Clone, Serialize, Deserialize, PartialEq, MergeOptions)]
 #[serde(default)]
 #[command(next_help_heading = "Metrics options")]
 pub struct MetricsOptions {
@@ -351,11 +281,7 @@
     }
 }
 
-<<<<<<< HEAD
-#[derive(Debug, clap::Args, Clone, Serialize, Deserialize, PartialEq)]
-=======
-#[derive(Debug, clap::Args, Clone, Serialize, Deserialize, PartialEq, MergeOptions)]
->>>>>>> 25ce930f
+#[derive(Debug, clap::Args, Clone, Serialize, Deserialize, PartialEq, MergeOptions)]
 #[serde(default)]
 #[command(next_help_heading = "ERC options")]
 pub struct ErcOptions {
@@ -379,16 +305,12 @@
     }
 }
 
-<<<<<<< HEAD
 pub const DEFAULT_DATABASE_PAGE_SIZE: u64 = 32_768;
 /// Negative value is used to determine number of KiB to use for cache. Currently set as 512MB, 25%
 /// of the RAM of the smallest slot instance.
 pub const DEFAULT_DATABASE_CACHE_SIZE: i64 = -500_000;
 
-#[derive(Debug, clap::Args, Clone, Serialize, Deserialize, PartialEq)]
-=======
-#[derive(Debug, clap::Args, Clone, Serialize, Deserialize, PartialEq, Default, MergeOptions)]
->>>>>>> 25ce930f
+#[derive(Debug, clap::Args, Clone, Serialize, Deserialize, PartialEq, MergeOptions)]
 #[serde(default)]
 #[command(next_help_heading = "SQL options")]
 pub struct SqlOptions {
@@ -446,32 +368,6 @@
             historical: vec![],
             page_size: DEFAULT_DATABASE_PAGE_SIZE,
             cache_size: DEFAULT_DATABASE_CACHE_SIZE,
-        }
-    }
-}
-
-impl SqlOptions {
-    pub fn merge(&mut self, other: Option<&Self>) {
-        if let Some(other) = other {
-            if !self.all_model_indices {
-                self.all_model_indices = other.all_model_indices;
-            }
-
-            if self.model_indices.is_none() {
-                self.model_indices = other.model_indices.clone();
-            }
-
-            if self.page_size == DEFAULT_DATABASE_PAGE_SIZE {
-                self.page_size = other.page_size;
-            }
-
-            if self.cache_size == DEFAULT_DATABASE_CACHE_SIZE {
-                self.cache_size = other.cache_size;
-            }
-
-            if self.historical.is_empty() {
-                self.historical = other.historical.clone();
-            }
         }
     }
 }
