use std::net::{IpAddr, Ipv4Addr};
use std::str::FromStr;

use anyhow::Context;
use camino::Utf8PathBuf;
use serde::ser::SerializeSeq;
use serde::{Deserialize, Serialize};
use starknet::core::types::Felt;
use torii_sqlite::types::{Contract, ContractType, ModelIndices};

pub const DEFAULT_HTTP_ADDR: IpAddr = IpAddr::V4(Ipv4Addr::LOCALHOST);
pub const DEFAULT_HTTP_PORT: u16 = 8080;
pub const DEFAULT_METRICS_ADDR: IpAddr = IpAddr::V4(Ipv4Addr::LOCALHOST);
pub const DEFAULT_METRICS_PORT: u16 = 9200;
pub const DEFAULT_EVENTS_CHUNK_SIZE: u64 = 1024;
pub const DEFAULT_BLOCKS_CHUNK_SIZE: u64 = 10240;
pub const DEFAULT_POLLING_INTERVAL: u64 = 500;
pub const DEFAULT_MAX_CONCURRENT_TASKS: usize = 100;
pub const DEFAULT_RELAY_PORT: u16 = 9090;
pub const DEFAULT_RELAY_WEBRTC_PORT: u16 = 9091;
pub const DEFAULT_RELAY_WEBSOCKET_PORT: u16 = 9092;

pub const DEFAULT_ERC_MAX_METADATA_TASKS: usize = 10;

#[derive(Debug, clap::Args, Clone, Serialize, Deserialize, PartialEq)]
#[serde(default)]
#[command(next_help_heading = "Relay options")]
pub struct RelayOptions {
    /// Port to serve Libp2p TCP & UDP Quic transports
    #[arg(
        long = "relay.port",
        value_name = "PORT",
        default_value_t = DEFAULT_RELAY_PORT,
        help = "Port to serve Libp2p TCP & UDP Quic transports."
    )]
    pub port: u16,

    /// Port to serve Libp2p WebRTC transport
    #[arg(
        long = "relay.webrtc_port",
        value_name = "PORT",
        default_value_t = DEFAULT_RELAY_WEBRTC_PORT,
        help = "Port to serve Libp2p WebRTC transport."
    )]
    pub webrtc_port: u16,

    /// Port to serve Libp2p WebRTC transport
    #[arg(
        long = "relay.websocket_port",
        value_name = "PORT",
        default_value_t = DEFAULT_RELAY_WEBSOCKET_PORT,
        help = "Port to serve Libp2p WebRTC transport."
    )]
    pub websocket_port: u16,

    /// Path to a local identity key file. If not specified, a new identity will be generated
    #[arg(
        long = "relay.local_key_path",
        value_name = "PATH",
        help = "Path to a local identity key file. If not specified, a new identity will be \
                generated."
    )]
    pub local_key_path: Option<String>,

    /// Path to a local certificate file. If not specified, a new certificate will be generated
    /// for WebRTC connections
    #[arg(
        long = "relay.cert_path",
        value_name = "PATH",
        help = "Path to a local certificate file. If not specified, a new certificate will be \
                generated for WebRTC connections."
    )]
    pub cert_path: Option<String>,

    /// A list of other torii relays to connect to and sync with.
    /// Right now, only offchain messages broadcasted by the relay will be synced.
    #[arg(
        long = "relay.peers",
        value_delimiter = ',',
        help = "A list of other torii relays to connect to and sync with."
    )]
    pub peers: Vec<String>,
}

impl Default for RelayOptions {
    fn default() -> Self {
        Self {
            port: DEFAULT_RELAY_PORT,
            webrtc_port: DEFAULT_RELAY_WEBRTC_PORT,
            websocket_port: DEFAULT_RELAY_WEBSOCKET_PORT,
            local_key_path: None,
            cert_path: None,
            peers: vec![],
        }
    }
}

#[derive(Debug, clap::Args, Clone, Serialize, Deserialize, PartialEq)]
#[serde(default)]
#[command(next_help_heading = "Indexing options")]
pub struct IndexingOptions {
    /// Chunk size of the events page when indexing using events
    #[arg(long = "indexing.events_chunk_size", default_value_t = DEFAULT_EVENTS_CHUNK_SIZE, help = "Chunk size of the events page to fetch from the sequencer.")]
    pub events_chunk_size: u64,

    /// Number of blocks to process before commiting to DB
    #[arg(long = "indexing.blocks_chunk_size", default_value_t = DEFAULT_BLOCKS_CHUNK_SIZE, help = "Number of blocks to process before commiting to DB.")]
    pub blocks_chunk_size: u64,

    /// Enable indexing pending blocks
    #[arg(
        long = "indexing.pending",
        default_value_t = true,
        help = "Whether or not to index pending blocks."
    )]
    pub pending: bool,

    /// Polling interval in ms
    #[arg(
        long = "indexing.polling_interval",
        default_value_t = DEFAULT_POLLING_INTERVAL,
        help = "Polling interval in ms for Torii to check for new events."
    )]
    pub polling_interval: u64,

    /// Maximum number of concurrent tasks used for processing parallelizable events.
    #[arg(
        long = "indexing.max_concurrent_tasks",
        default_value_t = DEFAULT_MAX_CONCURRENT_TASKS,
        help = "Maximum number of concurrent tasks processing parallelizable events."
    )]
    pub max_concurrent_tasks: usize,

    /// Whether or not to index world transactions
    #[arg(
        long = "indexing.transactions",
        default_value_t = false,
        help = "Whether or not to index world transactions and keep them in the database."
    )]
    pub transactions: bool,

    /// ERC contract addresses to index
    #[arg(
        long = "indexing.contracts",
        value_delimiter = ',',
        value_parser = parse_erc_contract,
        help = "ERC contract addresses to index. You may only specify ERC20 or ERC721 contracts."
    )]
    #[serde(deserialize_with = "deserialize_contracts")]
    #[serde(serialize_with = "serialize_contracts")]
    pub contracts: Vec<Contract>,

    /// Namespaces to index
    #[arg(
        long = "indexing.namespaces",
        value_delimiter = ',',
        help = "The namespaces of the world that torii should index. If empty, all namespaces \
                will be indexed."
    )]
    pub namespaces: Vec<String>,

    /// The block number to start indexing the world from.
    ///
    /// Warning: In the current implementation, this will break the indexing of tokens, if any.
    /// Since the tokens require the chain to be indexed from the beginning, to ensure correct
    /// balance updates.
    #[arg(
        long = "indexing.world_block",
        help = "The block number to start indexing from.",
        default_value_t = 0
    )]
    pub world_block: u64,

    /// Whether or not to index Cartridge controllers.
    #[arg(
        long = "indexing.controllers",
        default_value_t = false,
        help = "Whether or not to index Cartridge controllers."
    )]
    pub controllers: bool,

    /// Whether or not to read models from the block number they were registered in.
    /// If false, models will be read from the latest block.
    #[arg(
        long = "indexing.strict_model_reader",
        default_value_t = false,
        help = "Whether or not to read models from the block number they were registered in."
    )]
    pub strict_model_reader: bool,
}

impl Default for IndexingOptions {
    fn default() -> Self {
        Self {
            events_chunk_size: DEFAULT_EVENTS_CHUNK_SIZE,
            blocks_chunk_size: DEFAULT_BLOCKS_CHUNK_SIZE,
            pending: true,
            transactions: false,
            contracts: vec![],
            polling_interval: DEFAULT_POLLING_INTERVAL,
            max_concurrent_tasks: DEFAULT_MAX_CONCURRENT_TASKS,
            namespaces: vec![],
            world_block: 0,
            controllers: false,
            strict_model_reader: false,
        }
    }
}

impl IndexingOptions {
    pub fn merge(&mut self, other: Option<&Self>) {
        if let Some(other) = other {
            if self.events_chunk_size == DEFAULT_EVENTS_CHUNK_SIZE {
                self.events_chunk_size = other.events_chunk_size;
            }

            if self.blocks_chunk_size == DEFAULT_BLOCKS_CHUNK_SIZE {
                self.blocks_chunk_size = other.blocks_chunk_size;
            }

            if !self.pending {
                self.pending = other.pending;
            }

            if self.polling_interval == DEFAULT_POLLING_INTERVAL {
                self.polling_interval = other.polling_interval;
            }

            if self.max_concurrent_tasks == DEFAULT_MAX_CONCURRENT_TASKS {
                self.max_concurrent_tasks = other.max_concurrent_tasks;
            }

            if !self.transactions {
                self.transactions = other.transactions;
            }

            if self.contracts.is_empty() {
                self.contracts = other.contracts.clone();
            }

            if self.namespaces.is_empty() {
                self.namespaces = other.namespaces.clone();
            }

            if self.world_block == 0 {
                self.world_block = other.world_block;
            }

            if !self.controllers {
                self.controllers = other.controllers;
            }

            if !self.strict_model_reader {
                self.strict_model_reader = other.strict_model_reader;
            }
        }
    }
}

#[derive(Debug, clap::Args, Clone, Serialize, Deserialize, PartialEq, Default)]
#[serde(default)]
#[command(next_help_heading = "Events indexing options")]
pub struct EventsOptions {
    /// Whether or not to index raw events
    #[arg(
        long = "events.raw",
        default_value_t = false,
        help = "Whether or not to index raw events."
    )]
    pub raw: bool,
<<<<<<< HEAD

    /// Event messages that are going to be treated as historical
    /// A list of the model tags (namespace-name)
    #[arg(
        long = "events.historical",
        value_delimiter = ',',
        help = "Event messages that are going to be treated as historical during indexing."
    )]
    pub historical: Vec<String>,
=======
>>>>>>> 34617fd4
}

#[derive(Debug, clap::Args, Clone, Serialize, Deserialize, PartialEq)]
#[serde(default)]
#[command(next_help_heading = "HTTP server options")]
pub struct ServerOptions {
    /// HTTP server listening interface.
    #[arg(long = "http.addr", value_name = "ADDRESS")]
    #[arg(default_value_t = DEFAULT_HTTP_ADDR)]
    pub http_addr: IpAddr,

    /// HTTP server listening port.
    #[arg(long = "http.port", value_name = "PORT")]
    #[arg(default_value_t = DEFAULT_HTTP_PORT)]
    pub http_port: u16,

    /// Comma separated list of domains from which to accept cross origin requests.
    #[arg(long = "http.cors_origins")]
    #[arg(value_delimiter = ',')]
    pub http_cors_origins: Option<Vec<String>>,
}

impl Default for ServerOptions {
    fn default() -> Self {
        Self { http_addr: DEFAULT_HTTP_ADDR, http_port: DEFAULT_HTTP_PORT, http_cors_origins: None }
    }
}

#[derive(Debug, clap::Args, Clone, Serialize, Deserialize, PartialEq)]
#[serde(default)]
#[command(next_help_heading = "Metrics options")]
pub struct MetricsOptions {
    /// Enable metrics.
    ///
    /// For now, metrics will still be collected even if this flag is not set. This only
    /// controls whether the metrics server is started or not.
    #[arg(long)]
    pub metrics: bool,

    /// The metrics will be served at the given address.
    #[arg(requires = "metrics")]
    #[arg(long = "metrics.addr", value_name = "ADDRESS")]
    #[arg(default_value_t = DEFAULT_METRICS_ADDR)]
    pub metrics_addr: IpAddr,

    /// The metrics will be served at the given port.
    #[arg(requires = "metrics")]
    #[arg(long = "metrics.port", value_name = "PORT")]
    #[arg(default_value_t = DEFAULT_METRICS_PORT)]
    pub metrics_port: u16,
}

impl Default for MetricsOptions {
    fn default() -> Self {
        Self {
            metrics: false,
            metrics_addr: DEFAULT_METRICS_ADDR,
            metrics_port: DEFAULT_METRICS_PORT,
        }
    }
}

#[derive(Debug, clap::Args, Clone, Serialize, Deserialize, PartialEq)]
#[serde(default)]
#[command(next_help_heading = "ERC options")]
pub struct ErcOptions {
    /// The maximum number of concurrent tasks to use for indexing ERC721 and ERC1155 token
    /// metadata.
    #[arg(
        long = "erc.max_metadata_tasks",
        default_value_t = DEFAULT_ERC_MAX_METADATA_TASKS,
        help = "The maximum number of concurrent tasks to use for indexing ERC721 and ERC1155 token metadata."
    )]
    pub max_metadata_tasks: usize,

    /// Path to a directory to store ERC artifacts
    #[arg(long)]
    pub artifacts_path: Option<Utf8PathBuf>,
}

impl Default for ErcOptions {
    fn default() -> Self {
        Self { max_metadata_tasks: DEFAULT_ERC_MAX_METADATA_TASKS, artifacts_path: None }
    }
}

pub const DEFAULT_DATABASE_PAGE_SIZE: u64 = 32_768;
/// Negative value is used to determine number of KiB to use for cache. Currently set as 512MB, 25%
/// of the RAM of the smallest slot instance.
pub const DEFAULT_DATABASE_CACHE_SIZE: i64 = -500_000;

#[derive(Debug, clap::Args, Clone, Serialize, Deserialize, PartialEq)]
#[serde(default)]
#[command(next_help_heading = "SQL options")]
pub struct SqlOptions {
    /// Whether model tables should default to having indices on all columns
    #[arg(
        long = "sql.all_model_indices",
        default_value_t = false,
        help = "If true, creates indices on all columns of model tables by default. If false, \
                only key fields columns of model tables will have indices."
    )]
    pub all_model_indices: bool,

    /// Specify which fields should have indices for specific models
    /// Format: "model_name:field1,field2;another_model:field3,field4"
    #[arg(
        long = "sql.model_indices",
        value_delimiter = ';',
        value_parser = parse_model_indices,
        help = "Specify which fields should have indices for specific models. Format: \"model_name:field1,field2;another_model:field3,field4\""
    )]
    pub model_indices: Option<Vec<ModelIndices>>,

<<<<<<< HEAD
    /// The page size to use for the database.
    #[arg(
        long = "sql.page_size",
        default_value_t = DEFAULT_DATABASE_PAGE_SIZE,
        help = "The page size to use for the database."
    )]
    pub page_size: u64,

    /// Cache size to use for the database.
    #[arg(
        long = "sql.cache_size",
        default_value_t = DEFAULT_DATABASE_CACHE_SIZE,
        help = "The cache size to use for the database. A positive value determines a number of pages, a negative value determines a number of KiB."
    )]
    pub cache_size: i64,
}

impl Default for SqlOptions {
    fn default() -> Self {
        Self {
            all_model_indices: false,
            model_indices: None,
            page_size: DEFAULT_DATABASE_PAGE_SIZE,
            cache_size: DEFAULT_DATABASE_CACHE_SIZE,
        }
    }
}

impl SqlOptions {
    pub fn merge(&mut self, other: Option<&Self>) {
        if let Some(other) = other {
            if !self.all_model_indices {
                self.all_model_indices = other.all_model_indices;
            }

            if self.model_indices.is_none() {
                self.model_indices = other.model_indices.clone();
            }

            if self.page_size == DEFAULT_DATABASE_PAGE_SIZE {
                self.page_size = other.page_size;
            }

            if self.cache_size == DEFAULT_DATABASE_CACHE_SIZE {
                self.cache_size = other.cache_size;
            }
        }
    }
=======
    /// Models that are going to be treated as historical during indexing. Applies to event
    /// messages and entities. A list of the model tags (namespace-name)
    #[arg(
        long = "sql.historical",
        value_delimiter = ',',
        help = "Models that are going to be treated as historical during indexing."
    )]
    #[serde(default)]
    pub historical: Vec<String>,
>>>>>>> 34617fd4
}

// Parses clap cli argument which is expected to be in the format:
// - model-tag:field1,field2;othermodel-tag:field3,field4
fn parse_model_indices(part: &str) -> anyhow::Result<ModelIndices> {
    let parts = part.split(':').collect::<Vec<&str>>();
    if parts.len() != 2 {
        return Err(anyhow::anyhow!("Invalid model indices format"));
    }

    let model_tag = parts[0].to_string();
    let fields = parts[1].split(',').map(|s| s.to_string()).collect::<Vec<_>>();

    Ok(ModelIndices { model_tag, fields })
}

// Parses clap cli argument which is expected to be in the format:
// - erc_type:address:start_block
// - address:start_block (erc_type defaults to ERC20)
fn parse_erc_contract(part: &str) -> anyhow::Result<Contract> {
    match part.split(':').collect::<Vec<&str>>().as_slice() {
        [r#type, address] => {
            let r#type = r#type.parse::<ContractType>()?;
            if r#type == ContractType::WORLD {
                return Err(anyhow::anyhow!(
                    "World address cannot be specified as an ERC contract"
                ));
            }

            let address = Felt::from_str(address)
                .with_context(|| format!("Expected address, found {}", address))?;
            Ok(Contract { address, r#type })
        }
        _ => Err(anyhow::anyhow!("Invalid contract format")),
    }
}

// Add this function to handle TOML deserialization
fn deserialize_contracts<'de, D>(deserializer: D) -> Result<Vec<Contract>, D::Error>
where
    D: serde::Deserializer<'de>,
{
    let contracts: Vec<String> = Vec::deserialize(deserializer)?;
    contracts.iter().map(|s| parse_erc_contract(s).map_err(serde::de::Error::custom)).collect()
}

fn serialize_contracts<S>(contracts: &Vec<Contract>, serializer: S) -> Result<S::Ok, S::Error>
where
    S: serde::Serializer,
{
    let mut seq = serializer.serialize_seq(Some(contracts.len()))?;

    for contract in contracts {
        seq.serialize_element(&contract.to_string())?;
    }

    seq.end()
}<|MERGE_RESOLUTION|>--- conflicted
+++ resolved
@@ -268,18 +268,6 @@
         help = "Whether or not to index raw events."
     )]
     pub raw: bool,
-<<<<<<< HEAD
-
-    /// Event messages that are going to be treated as historical
-    /// A list of the model tags (namespace-name)
-    #[arg(
-        long = "events.historical",
-        value_delimiter = ',',
-        help = "Event messages that are going to be treated as historical during indexing."
-    )]
-    pub historical: Vec<String>,
-=======
->>>>>>> 34617fd4
 }
 
 #[derive(Debug, clap::Args, Clone, Serialize, Deserialize, PartialEq)]
@@ -394,12 +382,21 @@
     )]
     pub model_indices: Option<Vec<ModelIndices>>,
 
-<<<<<<< HEAD
-    /// The page size to use for the database.
+    /// Models that are going to be treated as historical during indexing. Applies to event
+    /// messages and entities. A list of the model tags (namespace-name)
+    #[arg(
+        long = "sql.historical",
+        value_delimiter = ',',
+        help = "Models that are going to be treated as historical during indexing."
+    )]
+    #[serde(default)]
+    pub historical: Vec<String>,
+
+    /// The page size to use for the database. The page size must be a power of two between 512 and 65536 inclusive.
     #[arg(
         long = "sql.page_size",
         default_value_t = DEFAULT_DATABASE_PAGE_SIZE,
-        help = "The page size to use for the database."
+        help = "The page size to use for the database. The page size must be a power of two between 512 and 65536 inclusive."
     )]
     pub page_size: u64,
 
@@ -417,6 +414,7 @@
         Self {
             all_model_indices: false,
             model_indices: None,
+            historical: vec![],
             page_size: DEFAULT_DATABASE_PAGE_SIZE,
             cache_size: DEFAULT_DATABASE_CACHE_SIZE,
         }
@@ -441,19 +439,12 @@
             if self.cache_size == DEFAULT_DATABASE_CACHE_SIZE {
                 self.cache_size = other.cache_size;
             }
-        }
-    }
-=======
-    /// Models that are going to be treated as historical during indexing. Applies to event
-    /// messages and entities. A list of the model tags (namespace-name)
-    #[arg(
-        long = "sql.historical",
-        value_delimiter = ',',
-        help = "Models that are going to be treated as historical during indexing."
-    )]
-    #[serde(default)]
-    pub historical: Vec<String>,
->>>>>>> 34617fd4
+
+            if self.historical.is_empty() {
+                self.historical = other.historical.clone();
+            }
+        }
+    }
 }
 
 // Parses clap cli argument which is expected to be in the format:
