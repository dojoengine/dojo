--- conflicted
+++ resolved
@@ -5,12 +5,7 @@
 version = "0.1.0"
 
 [dependencies]
-<<<<<<< HEAD
 cubit = { git = "https://github.com/influenceth/cubit", version = "0.1.0" }
 dojo_core = { path = "../dojo-core" }
-=======
-cubit = { git = "https://github.com/influenceth/cubit" }
-dojo = { path = "../dojo-core" }
->>>>>>> d441aad3
 
 [[target.dojo]]