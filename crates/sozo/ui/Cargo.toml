--- conflicted
+++ resolved
@@ -1,11 +1,7 @@
 [package]
 edition.workspace = true
 name = "sozo-ui"
-<<<<<<< HEAD
-version = "1.8.0"
-=======
 version = "1.8.1"
->>>>>>> 965c92ac
 
 [dependencies]
 colored.workspace = true