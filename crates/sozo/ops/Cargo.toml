--- conflicted
+++ resolved
@@ -33,13 +33,7 @@
 [dev-dependencies]
 assert_fs.workspace = true
 dojo-test-utils = { workspace = true, features = [ "build-examples" ] }
-<<<<<<< HEAD
 katana-runner = { git = "https://github.com/dojoengine/katana", rev = "5cb249c0fa59fa6b7c88b32557e7baf8944cdb3d" }
-=======
-katana-runner.workspace = true
-scarb.workspace = true
-sozo-scarbext.workspace = true
->>>>>>> db88739f
 tokio.workspace = true
 
 [features]
