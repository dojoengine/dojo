[package]
edition.workspace = true
name = "sozo-ops"
version.workspace = true

# See more keys and their definitions at https://doc.rust-lang.org/cargo/reference/manifest.html

[dependencies]
anyhow.workspace = true
async-trait.workspace = true
bigdecimal = "0.4.5"
cainome.workspace = true
cairo-lang-compiler.workspace = true
cairo-lang-defs.workspace = true
cairo-lang-filesystem.workspace = true
cairo-lang-plugins.workspace = true
cairo-lang-project.workspace = true
cairo-lang-sierra-to-casm.workspace = true
cairo-lang-sierra.workspace = true
cairo-lang-starknet-classes.workspace = true
cairo-lang-starknet.workspace = true
cairo-lang-test-plugin.workspace = true
cairo-lang-utils.workspace = true
camino.workspace = true
clap.workspace = true
colored = "2.0.0"
colored_json = "3.2.0"
console.workspace = true
dojo-lang.workspace = true
dojo-types.workspace = true
dojo-world = { workspace = true, features = [ "contracts", "metadata", "migration" ] }
futures.workspace = true
<<<<<<< HEAD
notify = "6.0.1"
notify-debouncer-mini = "0.3.0"
num-bigint = "0.4.6"
num-traits.workspace = true
=======
>>>>>>> 8f5ee1d5
rpassword.workspace = true
scarb-ui.workspace = true
scarb.workspace = true
semver.workspace = true
serde.workspace = true
serde_json.workspace = true
serde_with.workspace = true
smol_str.workspace = true
starknet-crypto.workspace = true
starknet.workspace = true
thiserror.workspace = true
tokio.workspace = true
toml.workspace = true
<<<<<<< HEAD
tracing-log = "0.1.3"
=======
>>>>>>> 8f5ee1d5
tracing.workspace = true
url.workspace = true

[dev-dependencies]
assert_fs.workspace = true
dojo-test-utils = { workspace = true, features = [ "build-examples" ] }
ipfs-api-backend-hyper = { git = "https://github.com/ferristseng/rust-ipfs-api", rev = "af2c17f7b19ef5b9898f458d97a90055c3605633", features = [ "with-hyper-rustls" ] }
katana-runner.workspace = true<|MERGE_RESOLUTION|>--- conflicted
+++ resolved
@@ -30,13 +30,8 @@
 dojo-types.workspace = true
 dojo-world = { workspace = true, features = [ "contracts", "metadata", "migration" ] }
 futures.workspace = true
-<<<<<<< HEAD
-notify = "6.0.1"
-notify-debouncer-mini = "0.3.0"
 num-bigint = "0.4.6"
 num-traits.workspace = true
-=======
->>>>>>> 8f5ee1d5
 rpassword.workspace = true
 scarb-ui.workspace = true
 scarb.workspace = true
@@ -50,10 +45,6 @@
 thiserror.workspace = true
 tokio.workspace = true
 toml.workspace = true
-<<<<<<< HEAD
-tracing-log = "0.1.3"
-=======
->>>>>>> 8f5ee1d5
 tracing.workspace = true
 url.workspace = true
 
