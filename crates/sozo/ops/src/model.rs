--- conflicted
+++ resolved
@@ -12,13 +12,8 @@
 const INDENT: &str = "    ";
 
 pub async fn model_class_hash(
-<<<<<<< HEAD
     tag: String,
-    world_address: FieldElement,
-=======
-    name: String,
     world_address: Felt,
->>>>>>> 0c50c7d6
     provider: JsonRpcClient<HttpTransport>,
 ) -> Result<()> {
     let mut world_reader = WorldContractReader::new(world_address, &provider);
@@ -32,13 +27,8 @@
 }
 
 pub async fn model_contract_address(
-<<<<<<< HEAD
     tag: String,
-    world_address: FieldElement,
-=======
-    name: String,
     world_address: Felt,
->>>>>>> 0c50c7d6
     provider: JsonRpcClient<HttpTransport>,
 ) -> Result<()> {
     let mut world_reader = WorldContractReader::new(world_address, &provider);
@@ -52,13 +42,8 @@
 }
 
 pub async fn model_layout(
-<<<<<<< HEAD
     tag: String,
-    world_address: FieldElement,
-=======
-    name: String,
     world_address: Felt,
->>>>>>> 0c50c7d6
     provider: JsonRpcClient<HttpTransport>,
 ) -> Result<()> {
     let mut world_reader = WorldContractReader::new(world_address, &provider);
@@ -80,13 +65,8 @@
 }
 
 pub async fn model_schema(
-<<<<<<< HEAD
     tag: String,
-    world_address: FieldElement,
-=======
-    name: String,
     world_address: Felt,
->>>>>>> 0c50c7d6
     provider: JsonRpcClient<HttpTransport>,
     to_json: bool,
 ) -> Result<()> {
@@ -106,15 +86,9 @@
 }
 
 pub async fn model_get(
-<<<<<<< HEAD
     tag: String,
-    keys: Vec<FieldElement>,
-    world_address: FieldElement,
-=======
-    name: String,
     keys: Vec<Felt>,
     world_address: Felt,
->>>>>>> 0c50c7d6
     provider: JsonRpcClient<HttpTransport>,
 ) -> Result<()> {
     if keys.is_empty() {
