--- conflicted
+++ resolved
@@ -3,11 +3,11 @@
 use cainome::cairo_serde::ContractAddress;
 use camino::Utf8Path;
 use dojo_test_utils::migration::prepare_migration_with_world_and_seed;
+use dojo_world::contracts::naming::compute_model_selector_from_tag;
 use dojo_world::contracts::{WorldContract, WorldContractReader};
-use dojo_world::manifest::utils::{compute_model_selector_from_tag, get_default_namespace_from_ws};
 use dojo_world::manifest::{
-    BaseManifest, DeploymentManifest, OverlayManifest, BASE_DIR, MANIFESTS_DIR, OVERLAYS_DIR,
-    WORLD_CONTRACT_TAG,
+    get_default_namespace_from_ws, BaseManifest, DeploymentManifest, OverlayManifest, BASE_DIR,
+    MANIFESTS_DIR, OVERLAYS_DIR, WORLD_CONTRACT_TAG,
 };
 use dojo_world::metadata::{
     dojo_metadata_from_workspace, ArtifactMetadata, DojoMetadata, Uri, WorldMetadata,
@@ -19,12 +19,7 @@
 use futures::TryStreamExt;
 use ipfs_api_backend_hyper::{HyperBackend, IpfsApi, IpfsClient, TryFromUri};
 use katana_runner::{KatanaRunner, KatanaRunnerConfig};
-<<<<<<< HEAD
-use starknet::core::types::{BlockId, BlockTag};
-=======
 use starknet::core::types::{BlockId, BlockTag, Felt};
-use starknet::core::utils::get_selector_from_name;
->>>>>>> 0c50c7d6
 use starknet::macros::felt;
 use starknet::providers::jsonrpc::HttpTransport;
 use starknet::providers::JsonRpcClient;
@@ -281,13 +276,8 @@
         dojo_metadata_from_workspace(&ws).expect("No current package with dojo metadata found.");
 
     // check world metadata
-<<<<<<< HEAD
-    let resource = world_reader.metadata(&FieldElement::ZERO).call().await.unwrap();
+    let resource = world_reader.metadata(&Felt::ZERO).call().await.unwrap();
     let element_name = WORLD_CONTRACT_TAG.to_string();
-=======
-    let resource = world_reader.metadata(&Felt::ZERO).call().await.unwrap();
-    let element_name = WORLD_CONTRACT_NAME.to_string();
->>>>>>> 0c50c7d6
 
     let full_uri = resource.metadata_uri.to_string().unwrap();
     let resource_bytes = get_ipfs_resource_data(&client, &element_name, &full_uri).await;
@@ -400,7 +390,7 @@
     let strategy = prepare_migration_with_world_and_seed(
         base_dir,
         target_dir,
-        Some(FieldElement::ONE),
+        Some(Felt::ONE),
         "sozo_test",
         &default_namespace,
     )
@@ -582,13 +572,8 @@
 async fn check_artifact_metadata<P: starknet::providers::Provider + Sync>(
     client: &HyperBackend,
     world_reader: &WorldContractReader<P>,
-<<<<<<< HEAD
-    resource_id: FieldElement,
+    resource_id: Felt,
     tag: &String,
-=======
-    resource_id: Felt,
-    element_name: &String,
->>>>>>> 0c50c7d6
     dojo_metadata: &DojoMetadata,
 ) {
     let resource = world_reader.metadata(&resource_id).call().await.unwrap();
