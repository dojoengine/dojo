--- conflicted
+++ resolved
@@ -1,13 +1,7 @@
 use anyhow::Result;
-<<<<<<< HEAD
 use camino::Utf8PathBuf;
 use dojo_test_utils::compiler;
-use dojo_test_utils::migration::prepare_migration;
-=======
-use dojo_test_utils::compiler::build_test_config;
 use dojo_test_utils::migration::prepare_migration_with_world_and_seed;
-use dojo_test_utils::sequencer::TestSequencer;
->>>>>>> dbdd5f3c
 use dojo_world::contracts::world::WorldContract;
 use dojo_world::migration::strategy::MigrationStrategy;
 use dojo_world::migration::TxnConfig;
@@ -37,18 +31,7 @@
     let source_project_dir = Utf8PathBuf::from("../../../examples/spawn-and-move/");
     let dojo_core_path = Utf8PathBuf::from("../../dojo-core");
 
-    let temp_project_dir = Utf8PathBuf::from(
-        assert_fs::TempDir::new().unwrap().to_path_buf().to_string_lossy().to_string(),
-    );
-
-    let temp_project_path = temp_project_dir.join("Scarb").with_extension("toml").to_string();
-
-    // Copy all the files, including manifests. As we will not re-build, mostly only migrate.
-    compiler::copy_project_temp(&source_project_dir, &temp_project_dir, &dojo_core_path, &[])
-        .unwrap();
-
-    compiler::build_test_config(&temp_project_path)
-        .unwrap_or_else(|c| panic!("Error loading config: {c:?}"))
+    compiler::copy_tmp_config(&source_project_dir, &dojo_core_path)
 }
 
 /// Setups the workspace for the spawn-and-moves project.
@@ -93,11 +76,7 @@
     let config = load_config();
     let ws = setup_ws(&config);
 
-<<<<<<< HEAD
-    let mut migration = setup_migration(&config)?;
-=======
-    let migration = setup_migration()?;
->>>>>>> dbdd5f3c
+    let migration = setup_migration(&config)?;
 
     let mut account = sequencer.account(0);
     account.set_block_id(BlockId::Tag(BlockTag::Pending));
