use std::str::FromStr;
use std::sync::Arc;

use anyhow::{anyhow, bail, Result};
use dojo_utils::{TransactionExt, TransactionWaiter, TxnConfig};
use dojo_world::contracts::naming::compute_selector_from_tag;
use dojo_world::contracts::WorldContract;
use dojo_world::manifest::{BASE_DIR, MANIFESTS_DIR, OVERLAYS_DIR};
use dojo_world::metadata::get_default_namespace_from_ws;
use dojo_world::migration::world::WorldDiff;
use dojo_world::migration::{DeployOutput, UpgradeOutput};
use scarb::core::Workspace;
use sozo_walnut::WalnutDebugger;
use starknet::accounts::{Call, ConnectedAccount, ExecutionEncoding, SingleOwnerAccount};
use starknet::core::types::{BlockId, BlockTag, Felt, InvokeTransactionResult};
use starknet::core::utils::{cairo_short_string_to_felt, get_contract_address};
use starknet::macros::selector;
use starknet::providers::jsonrpc::HttpTransport;
use starknet::providers::{AnyProvider, JsonRpcClient, Provider};
use starknet::signers::{LocalWallet, SigningKey};
use starknet_crypto::poseidon_hash_single;
use url::Url;

mod auto_auth;
mod migrate;
pub mod ui;
mod utils;

pub use self::auto_auth::auto_authorize;
use self::migrate::update_manifests_and_abis;
pub use self::migrate::{
    apply_diff, execute_strategy, find_authorization_diff, prepare_migration, print_strategy,
    upload_metadata,
};
use self::ui::MigrationUi;

#[derive(Debug, Default, Clone)]
pub struct MigrationOutput {
    pub world_address: Felt,
    pub world_tx_hash: Option<Felt>,
    pub world_block_number: Option<u64>,
    // Represents if full migration got completeled.
    // If false that means migration got partially completed.
    pub full: bool,

    pub models: Vec<String>,
    pub contracts: Vec<Option<ContractMigrationOutput>>,
}

#[derive(Debug, Default, Clone)]
pub struct ContractMigrationOutput {
    pub tag: String,
    pub contract_address: Felt,
    pub base_class_hash: Felt,
    pub was_upgraded: bool,
}

/// Get predeployed accounts from the Katana RPC server.
async fn get_declarers_accounts<A: ConnectedAccount>(
    migrator: A,
    rpc_url: &str,
) -> Result<Vec<SingleOwnerAccount<AnyProvider, LocalWallet>>> {
    let client = reqwest::Client::new();
    let response = client
        .post(rpc_url)
        .json(&serde_json::json!({
            "jsonrpc": "2.0",
            "method": "dev_predeployedAccounts",
            "params": [],
            "id": 1
        }))
        .send()
        .await;

    if response.is_err() {
        return Ok(vec![]);
    }

    let result: serde_json::Value = response.unwrap().json().await?;

    let mut declarers = vec![];

    if let Some(vals) = result.get("result").and_then(|v| v.as_array()) {
        let chain_id = migrator.provider().chain_id().await?;

        for a in vals {
            let address = a["address"].as_str().unwrap();

            // On slot, some accounts are hidden, we skip them.
            let private_key = if let Some(pk) = a["privateKey"].as_str() {
                pk
            } else {
                continue;
            };

            let provider = AnyProvider::JsonRpcHttp(JsonRpcClient::new(HttpTransport::new(
                Url::parse(rpc_url).unwrap(),
            )));

            let signer = LocalWallet::from(SigningKey::from_secret_scalar(
                Felt::from_hex(private_key).unwrap(),
            ));

            let mut account = SingleOwnerAccount::new(
                provider,
                signer,
                Felt::from_hex(address).unwrap(),
                chain_id,
                ExecutionEncoding::New,
            );

            account.set_block_id(BlockId::Tag(BlockTag::Pending));

            declarers.push(account);
        }
    }

    Ok(declarers)
}

#[allow(clippy::too_many_arguments)]
pub async fn migrate<A>(
    ws: &Workspace<'_>,
    world_address: Option<Felt>,
    rpc_url: String,
    account: A,
    name: &str,
    dry_run: bool,
    txn_config: TxnConfig,
    skip_manifests: Option<Vec<String>>,
) -> Result<Option<MigrationOutput>>
where
    A: ConnectedAccount + Sync + Send + 'static,
    A::Provider: Send,
    A::SignError: 'static,
{
    let ui = ws.config().ui();
    let walnut_debugger =
        WalnutDebugger::new_from_flag(txn_config.walnut, Url::parse(&rpc_url).unwrap());

    // its path to a file so `parent` should never return `None`
    let root_dir = ws.manifest_path().parent().unwrap().to_path_buf();

    let profile_name =
        ws.current_profile().expect("Scarb profile expected to be defined.").to_string();
    let manifest_dir = root_dir.join(MANIFESTS_DIR).join(&profile_name);
    let manifest_base_dir = manifest_dir.join(BASE_DIR);
    let overlay_dir = root_dir.join(OVERLAYS_DIR).join(&profile_name);

    let target_dir = ws.target_dir().path_existent().unwrap();
    let target_dir = target_dir.join(ws.config().profile().as_str());

    let default_namespace = get_default_namespace_from_ws(ws)?;

    // Load local and remote World manifests.
    let (local_manifest, remote_manifest) = utils::load_world_manifests(
        &manifest_base_dir,
        &overlay_dir,
        &account,
        world_address,
        &ui,
        &skip_manifests,
    )
    .await
    .map_err(|e| {
        ui.error(e.to_string());
        anyhow!(
            "\n Use `sozo clean` to clean your project.\nThen, rebuild your project with `sozo \
             build`.",
        )
    })?;

    let generated_world_address = get_world_address(&local_manifest, name)?;
    if let Some(world_address) = world_address {
        if world_address != generated_world_address {
            bail!(format!(
                "Calculated world address ({:#x}) doesn't match provided world address. If you \
                 are deploying with custom seed make sure `world_address` is correctly configured \
                 (or not set) in your `dojo_{profile_name}.toml`",
                generated_world_address
            ))
        }
    }

    // Calculate diff between local and remote World manifests.
    ui.print_step(2, "🧰", "Evaluating Worlds diff...");
    let diff =
        WorldDiff::compute(local_manifest.clone(), remote_manifest.clone(), &default_namespace)?;

    let total_diffs = diff.count_diffs();
    ui.print_sub(format!("Total diffs found: {total_diffs}"));

    if total_diffs == 0 {
        ui.print("\n✨ No diffs found. Remote World is already up to date!");
    }

    let strategy = prepare_migration(&target_dir, diff.clone(), name, world_address, &ui)?;
    // TODO: dry run can also show the diffs for things apart from world state
    // what new authorizations would be granted, if ipfs data would change or not,
    // etc...
    if dry_run {
        if total_diffs == 0 {
            return Ok(None);
        }

        print_strategy(&ui, account.provider(), &strategy, strategy.world_address).await;

        update_manifests_and_abis(
            ws,
            local_manifest,
            &manifest_dir,
            &profile_name,
            &rpc_url,
            strategy.world_address,
            None,
            name,
        )
        .await?;

        Ok(None)
    } else {
        if txn_config.walnut {
            WalnutDebugger::check_api_key()?;
        }

        let declarers = get_declarers_accounts(&account, &rpc_url).await?;

        let declarers_len = if declarers.is_empty() { 1 } else { declarers.len() };
        ui.print_sub(format!("Declarers: {}", declarers_len));

        let migration_output = if total_diffs != 0 {
            match apply_diff(ws, &account, txn_config, &strategy, &declarers).await {
                Ok(migration_output) => Some(migration_output),
                Err(e) => {
                    update_manifests_and_abis(
                        ws,
                        local_manifest,
                        &manifest_dir,
                        &profile_name,
                        &rpc_url,
                        strategy.world_address,
                        None,
                        name,
                    )
                    .await?;
                    return Err(e)?;
                }
            }
        } else {
            None
        };

        update_manifests_and_abis(
            ws,
            local_manifest.clone(),
            &manifest_dir,
            &profile_name,
            &rpc_url,
            strategy.world_address,
            migration_output.clone(),
            name,
        )
        .await?;

        let account = Arc::new(account);
        let world = WorldContract::new(strategy.world_address, account.clone());

        ui.print(" ");
        ui.print_step(6, "🖋️", "Authorizing systems based on overlay...");
        let (grant, revoke) = find_authorization_diff(
            &ui,
            &world,
            &diff,
            migration_output.as_ref(),
            &default_namespace,
        )
        .await?;

        match auto_authorize(
            ws,
            &world,
            &txn_config,
            &default_namespace,
            &grant,
            &revoke,
            &walnut_debugger,
        )
        .await
        {
            Ok(()) => {
                ui.print_sub("Auto authorize completed successfully");
            }
            Err(e) => {
                ui.print_sub(format!("Failed to auto authorize with error: {e}"));
            }
        };

        if let Some(migration_output) = &migration_output {
            ui.print(" ");
            ui.print_step(7, "🏗️", "Initializing contracts...");

            // Run dojo inits now that everything is actually deployed and permissioned.
            let mut init_calls = vec![];
<<<<<<< HEAD
            for c in &strategy.contracts {
                let was_upgraded = migration_output
                    .contracts
                    .iter()
                    .flatten()
                    .find(|output| output.tag == c.diff.tag)
                    .map(|output| output.was_upgraded)
                    .unwrap_or(false);

                if was_upgraded {
=======
            for (i, c) in strategy.contracts.iter().enumerate() {
                if let Some(contract_migration_output) = &migration_output.contracts[i] {
                    if contract_migration_output.was_upgraded {
                        ui.print_sub(format!(
                            "Contract {} was upgraded, skipping initialization",
                            c.diff.tag
                        ));
                        continue;
                    }
                } else {
                    ui.print_sub(format!(
                        "Contract {} was not deployed at this run, skipping initialization",
                        c.diff.tag
                    ));
>>>>>>> 4d34bc50
                    continue;
                }

                if let Some(skips) = &skip_manifests {
                    if skips.contains(&c.diff.tag) {
                        ui.print_sub(format!(
                            "Contract {} was skipped in config, skipping initialization",
                            c.diff.tag
                        ));
                        continue;
                    }
                }

                let contract_selector = compute_selector_from_tag(&c.diff.tag);
                let init_calldata: Vec<Felt> = c
                    .diff
                    .init_calldata
                    .iter()
                    .map(|s| Felt::from_str(s))
                    .collect::<Result<Vec<_>, _>>()?;

                let mut calldata = vec![contract_selector, Felt::from(init_calldata.len())];
                calldata.extend(init_calldata);

                ui.print_sub(format!(
                    "Initializing contract: {} ([{}])",
                    c.diff.tag,
                    calldata
                        .iter()
                        .map(|c| format!("{:#x}", c))
                        .collect::<Vec<String>>()
                        .join(", ")
                ));

                init_calls.push(Call {
                    calldata,
                    selector: selector!("init_contract"),
                    to: strategy.world_address,
                });
            }

            if !init_calls.is_empty() {
                let InvokeTransactionResult { transaction_hash } = account
                    .execute_v1(init_calls)
                    .send_with_cfg(&TxnConfig::init_wait())
                    .await
                    .map_err(|e| {
                        ui.verbose(format!("{e:?}"));
                        anyhow!("Failed to deploy contracts: {e}")
                    })?;

                TransactionWaiter::new(transaction_hash, account.provider()).await?;
                ui.print_sub(format!("All contracts are initialized at: {transaction_hash:#x}\n"));
            } else {
                ui.print_sub("No contracts to initialize");
            }
        }

        if let Some(walnut_debugger) = &walnut_debugger {
            walnut_debugger.verify_migration_strategy(ws, &strategy).await?;
        }

        if let Some(migration_output) = &migration_output {
            if !ws.config().offline() {
                upload_metadata(ws, &account, migration_output.clone(), txn_config).await?;
            }
        }

        // We should print the block number at which the world was deployed by polling the
        // transaction hash of the migration transaction here once everything is done as it
        // has high chance to be into a mined block. If not, just wait for this inclusion?
        // Should be pretty fast with BOLT.

        Ok(migration_output)
    }
}

fn get_world_address(
    local_manifest: &dojo_world::manifest::BaseManifest,
    name: &str,
) -> Result<Felt> {
    let name = cairo_short_string_to_felt(name)?;
    let salt = poseidon_hash_single(name);

    let generated_world_address = get_contract_address(
        salt,
        local_manifest.world.inner.original_class_hash,
        &[local_manifest.base.inner.class_hash],
        Felt::ZERO,
    );

    Ok(generated_world_address)
}

#[allow(dead_code)]
enum ContractDeploymentOutput {
    AlreadyDeployed(Felt),
    Output(DeployOutput),
}

#[allow(dead_code)]
enum ContractUpgradeOutput {
    Output(UpgradeOutput),
}<|MERGE_RESOLUTION|>--- conflicted
+++ resolved
@@ -301,18 +301,6 @@
 
             // Run dojo inits now that everything is actually deployed and permissioned.
             let mut init_calls = vec![];
-<<<<<<< HEAD
-            for c in &strategy.contracts {
-                let was_upgraded = migration_output
-                    .contracts
-                    .iter()
-                    .flatten()
-                    .find(|output| output.tag == c.diff.tag)
-                    .map(|output| output.was_upgraded)
-                    .unwrap_or(false);
-
-                if was_upgraded {
-=======
             for (i, c) in strategy.contracts.iter().enumerate() {
                 if let Some(contract_migration_output) = &migration_output.contracts[i] {
                     if contract_migration_output.was_upgraded {
@@ -327,7 +315,6 @@
                         "Contract {} was not deployed at this run, skipping initialization",
                         c.diff.tag
                     ));
->>>>>>> 4d34bc50
                     continue;
                 }
 
