--- conflicted
+++ resolved
@@ -61,13 +61,8 @@
     let env_config = EnvironmentConfig::from_workspace(profile.as_str(), &ws)?;
 
     ws.config().tokio_handle().block_on(async {
-<<<<<<< HEAD
         let world = WorldDiff::from_path(target_dir.clone(), world_config, env_config).await?;
-        let mut migration = world.prepare_for_migration(target_dir)?;
-=======
-        let world = World::from_path(target_dir.clone(), world_config, env_config).await?;
         let mut migration = world.prepare_for_migration(target_dir).await?;
->>>>>>> becca8b3
         migration.execute().await
     })?;
 
