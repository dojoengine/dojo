#[system]
mod erc20_approve {
    use traits::Into;
    use starknet::ContractAddress;

    use dojo_erc::erc20::components::Allowance;
    use dojo::world::Context;

    use core::debug::PrintTrait;
    fn execute(
        ctx: Context,
        token: ContractAddress,
        owner: ContractAddress,
        spender: ContractAddress,
        amount: felt252
    ) {
        set!(ctx.world, Allowance { token, owner, spender, amount })
    }
}

#[system]
mod erc20_transfer_from {
    use starknet::ContractAddress;
    use traits::Into;
    use zeroable::Zeroable;

    use dojo_erc::erc20::components::{Allowance, Balance};
    use dojo::world::Context;

    const UNLIMITED_ALLOWANCE: felt252 =
        3618502788666131213697322783095070105623107215331596699973092056135872020480;

    fn execute(
        ctx: Context,
        token: ContractAddress,
        sender: ContractAddress,
        recipient: ContractAddress,
        amount: felt252
    ) {
        assert(token == ctx.origin, 'ERC20: not authorized');
<<<<<<< HEAD
        let mut balance = get!(ctx.world, (token, sender), Balance);
=======
        assert(spender.is_non_zero(), 'ERC20: transfer from 0');
        assert(recipient.is_non_zero(), 'ERC20: transfer to 0');

        if spender != caller {
            // decrease allowance if it's not owner doing the transfer
            let mut allowance = get!(ctx.world, (token, caller, spender), Allowance);
            if !is_unlimited_allowance(allowance) {
                allowance.amount -= amount;
                set!(ctx.world, (allowance));
            }
        }

        // decrease spender's balance
        let mut balance = get!(ctx.world, (token, spender), Balance);
>>>>>>> 4206808c
        balance.amount -= amount;
        set!(ctx.world, (balance));

        // increase recipient's balance
        let mut balance = get!(ctx.world, (token, recipient), Balance);
        balance.amount += amount;
        set!(ctx.world, (balance));
    }

    fn is_unlimited_allowance(allowance: Allowance) -> bool {
        allowance.amount == UNLIMITED_ALLOWANCE
    }
}

#[system]
mod erc20_mint {
    use starknet::ContractAddress;
    use traits::Into;
    use zeroable::Zeroable;

    use dojo_erc::erc20::components::{Balance, Supply};
    use dojo::world::Context;

    fn execute(ctx: Context, token: ContractAddress, recipient: ContractAddress, amount: felt252) {
        assert(token == ctx.origin, 'ERC20: not authorized');
        assert(recipient.is_non_zero(), 'ERC20: mint to 0');
        // increase token supply
        let mut supply = get!(ctx.world, token, Supply);
        supply.amount += amount;
        set!(ctx.world, (supply));

        // increase balance of recipient
        let mut balance = get!(ctx.world, (token, recipient), Balance);
<<<<<<< HEAD
        balance.amount += amount;
=======
        balance.amount -= amount;
>>>>>>> 4206808c
        set!(ctx.world, (balance));
    }
}

#[system]
mod erc20_burn {
    use starknet::ContractAddress;
    use traits::Into;
    use zeroable::Zeroable;

    use dojo_erc::erc20::components::{Balance, Supply};
    use dojo::world::Context;

    fn execute(ctx: Context, token: ContractAddress, owner: ContractAddress, amount: felt252) {
        assert(token == ctx.origin, 'ERC20: not authorized');
        assert(owner.is_non_zero(), 'ERC20: burn from 0');

        // decrease token supply
        let mut supply = get!(ctx.world, token, Supply);
        supply.amount -= amount;
        set!(ctx.world, (supply));

        // decrease balance of owner
        let mut balance = get!(ctx.world, (token, owner), Balance);
        balance.amount -= amount;
        set!(ctx.world, (balance));
    }
}<|MERGE_RESOLUTION|>--- conflicted
+++ resolved
@@ -38,9 +38,6 @@
         amount: felt252
     ) {
         assert(token == ctx.origin, 'ERC20: not authorized');
-<<<<<<< HEAD
-        let mut balance = get!(ctx.world, (token, sender), Balance);
-=======
         assert(spender.is_non_zero(), 'ERC20: transfer from 0');
         assert(recipient.is_non_zero(), 'ERC20: transfer to 0');
 
@@ -55,7 +52,6 @@
 
         // decrease spender's balance
         let mut balance = get!(ctx.world, (token, spender), Balance);
->>>>>>> 4206808c
         balance.amount -= amount;
         set!(ctx.world, (balance));
 
@@ -89,11 +85,7 @@
 
         // increase balance of recipient
         let mut balance = get!(ctx.world, (token, recipient), Balance);
-<<<<<<< HEAD
-        balance.amount += amount;
-=======
         balance.amount -= amount;
->>>>>>> 4206808c
         set!(ctx.world, (balance));
     }
 }
