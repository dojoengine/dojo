use cubit::types::fixed::Fixed as FixedTrait;
use cubit::types::fixed::Fixed as Fixed;
use cubit::types::fixed::ONE_u128;

struct Vec2<T> {
    x: T,
    y: T
}

impl Vec2Copy<T, impl TCopy: Copy<T>> of Copy<Vec2<T>>;
impl Vec2Drop<T, impl TDrop: Drop<T>> of Drop<Vec2<T>>;

trait Vec2Trait<T> {
    // Constructors
    fn new(x: T, y: T) -> Vec2<T>;
    fn splat(self: T) -> Vec2<T>;
    // Masks
    fn select(mask: Vec2<bool>, if_true: Vec2<T>, if_false: Vec2<T>) -> Vec2<T>;
    // Math
    fn dot<impl TMul: Mul<T>, impl TAdd: Add<T>>(self: Vec2<T>, rhs: Vec2<T>) -> T;
    fn dot_into_vec<impl TMul: Mul<T>, impl TAdd: Add<T>>(self: Vec2<T>, rhs: Vec2<T>) -> Vec2<T>;
    // Swizzles
    fn xy(self: Vec2<T>) -> Vec2<T>;
    fn xx(self: Vec2<T>) -> Vec2<T>;
    fn yx(self: Vec2<T>) -> Vec2<T>;
    fn yy(self: Vec2<T>) -> Vec2<T>;
}

impl Vec2Impl<T, impl TCopy: Copy<T>, impl TDrop: Drop<T>> of Vec2Trait<T> {
    // Constructors

    /// Creates a new vector.
    #[inline(always)]
    fn new(x: T, y: T) -> Vec2<T> {
        Vec2 { x: x, y: y }
    }
    /// Creates a vector with all elements set to `v`.
    #[inline(always)]
    fn splat(self: T) -> Vec2<T> {
<<<<<<< HEAD
        Vec2::<T> { x: self, y: self }
=======
        Vec2 { x: self, y: self }
>>>>>>> 6b14b017
    }

    // Masks

    /// Creates a vector from the elements in `if_true` and `if_false`, 
    /// selecting which to use for each element of `self`.
    ///
    /// A true element in the mask uses the corresponding element from
    /// `if_true`, and false uses the element from `if_false`.
    #[inline(always)]
    fn select(mask: Vec2<bool>, if_true: Vec2<T>, if_false: Vec2<T>) -> Vec2<T> {
        Vec2 {
            x: if mask.x {
                if_true.x
            } else {
                if_false.x
            },
            y: if mask.y {
                if_true.y
            } else {
                if_false.y
            },
        }
    }

    // Math

    /// Computes the dot product of `self` and `rhs` . 
    // #[inline(always)] is not allowed for functions with impl generic parameters.
    fn dot<impl TMul: Mul<T>, impl TAdd: Add<T>>(self: Vec2<T>, rhs: Vec2<T>) -> T {
        (self.x * rhs.x) + (self.y * rhs.y)
    }
    /// Returns a vector where every component is the dot product
    /// of `self` and `rhs`.
    fn dot_into_vec<impl TMul: Mul<T>, impl TAdd: Add<T>>(self: Vec2<T>, rhs: Vec2<T>) -> Vec2<T> {
        Vec2Trait::splat(Vec2Trait::dot(self, rhs))
    }

    // Swizzles
    /// Vec2<T> -> Vec2<T>
    #[inline(always)]
    fn xx(self: Vec2<T>) -> Vec2<T> {
        Vec2 { x: self.x, y: self.x,  }
    }

    #[inline(always)]
    fn xy(self: Vec2<T>) -> Vec2<T> {
        Vec2 { x: self.x, y: self.y,  }
    }

    #[inline(always)]
    fn yx(self: Vec2<T>) -> Vec2<T> {
        Vec2 { x: self.y, y: self.x,  }
    }

    #[inline(always)]
    fn yy(self: Vec2<T>) -> Vec2<T> {
        Vec2 { x: self.y, y: self.y,  }
    }
}

#[test]
#[available_gas(2000000)]
fn test_new() {
    let var1_pos = FixedTrait::new(ONE_u128, false);
    let var2_neg = FixedTrait::new(2 * ONE_u128, true);

    // with Fixed type
    let vec2 = Vec2Trait::new(var1_pos, var2_neg);
    assert(vec2.x.mag == ONE_u128, 'invalid x.mag');
    assert(vec2.x.sign == false, 'invalid x.sign');
    assert(vec2.y.mag == 2 * ONE_u128, 'invalid y.mag');
    assert(vec2.y.sign == true, 'invalid y.sign');

    // with bool
    let bvec2tf = Vec2Trait::new(true, false);
    assert(bvec2tf.x == true, 'invalid new x');
    assert(bvec2tf.y == false, 'invalid new y');
}

#[test]
#[available_gas(2000000)]
fn test_splat() {
    let var = FixedTrait::new(ONE_u128, false);

    // with Fixed type
    let vec2 = Vec2Trait::splat(var);
    assert(vec2.x.mag == ONE_u128, 'invalid x.mag');
    assert(vec2.x.sign == false, 'invalid x.sign');
    assert(vec2.y.mag == ONE_u128, 'invalid y.mag');
    assert(vec2.y.sign == false, 'invalid y.sign');

    // with bool
    let bvec2tt = Vec2Trait::splat(true);
    assert(bvec2tt.x == true, 'invalid x');
    assert(bvec2tt.y == true, 'invalid y');
}

#[test]
#[available_gas(2000000)]
fn test_select() {
    let var1_pos = FixedTrait::new(ONE_u128, false);
    let var2_neg = FixedTrait::new(2 * ONE_u128, true);
    let var3_neg = FixedTrait::new(3 * ONE_u128, true);
    let var4_pos = FixedTrait::new(4 * ONE_u128, false);

    let vec2a = Vec2Trait::new(var1_pos, var2_neg);
    let vec2b = Vec2Trait::new(var3_neg, var4_pos);

    let mask = Vec2Trait::new(true, false);
    let vec2 = Vec2Trait::select(mask, vec2a, vec2b);
    assert(vec2.x.mag == ONE_u128, 'invalid x.mag');
    assert(vec2.x.sign == false, 'invalid x.sign');
    assert(vec2.y.mag == 4 * ONE_u128, 'invalid y.mag');
    assert(vec2.y.sign == false, 'invalid y.sign');

    let mask = Vec2Trait::new(false, true);
    let vec2 = Vec2Trait::select(mask, vec2a, vec2b);
    assert(vec2.x.mag == 3 * ONE_u128, 'invalid x.mag');
    assert(vec2.x.sign == true, 'invalid x.sign');
    assert(vec2.y.mag == 2 * ONE_u128, 'invalid y.mag');
    assert(vec2.y.sign == true, 'invalid y.sign');
}

#[test]
#[available_gas(2000000)]
fn test_dot() {
    let var1_pos = FixedTrait::new(ONE_u128, false);
    let var2_neg = FixedTrait::new(2 * ONE_u128, true);
    let var3_neg = FixedTrait::new(3 * ONE_u128, true);
    let var4_pos = FixedTrait::new(4 * ONE_u128, false);

    let vec2a = Vec2Trait::new(var1_pos, var2_neg);
    let vec2b = Vec2Trait::new(var3_neg, var4_pos);

    let a_dot_b = vec2a.dot(vec2b);
    assert(a_dot_b.mag == 11 * ONE_u128, 'invalid mag');
    assert(a_dot_b.sign == true, 'invalid sign');

    let a_dot_b = Vec2Trait::dot(vec2a, vec2b); // alt syntax
    assert(a_dot_b.mag == 11 * ONE_u128, 'invalid mag');
    assert(a_dot_b.sign == true, 'invalid sign');
}

#[test]
#[available_gas(2000000)]
fn test_dot_into_vec() {
    let var1_pos = FixedTrait::new(ONE_u128, false);
    let var2_neg = FixedTrait::new(2 * ONE_u128, true);
    let var3_neg = FixedTrait::new(3 * ONE_u128, true);
    let var4_pos = FixedTrait::new(4 * ONE_u128, false);

    let vec2a = Vec2Trait::new(var1_pos, var2_neg);
    let vec2b = Vec2Trait::new(var3_neg, var4_pos);

    let vec2 = vec2a.dot_into_vec(vec2b);
    assert(vec2.x.mag == 11 * ONE_u128, 'invalid x.mag');
    assert(vec2.x.sign == true, 'invalid x.sign');
    assert(vec2.y.mag == 11 * ONE_u128, 'invalid y.mag');
    assert(vec2.y.sign == true, 'invalid y.sign');

    let vec2 = Vec2Trait::dot_into_vec(vec2a, vec2b); // alt syntax
    assert(vec2.x.mag == 11 * ONE_u128, 'invalid x.mag');
    assert(vec2.x.sign == true, 'invalid x.sign');
    assert(vec2.y.mag == 11 * ONE_u128, 'invalid y.mag');
    assert(vec2.y.sign == true, 'invalid y.sign');
}

#[test]
#[available_gas(2000000)]
fn test_xx() {
    let var1_pos = FixedTrait::new(ONE_u128, false);
    let var2_neg = FixedTrait::new(2 * ONE_u128, true);
    let vec2 = Vec2Trait::new(var1_pos, var2_neg);

    let vec2xx = vec2.xx();
    assert(vec2xx.x.mag == ONE_u128, 'invalid x.mag');
    assert(vec2xx.x.sign == false, 'invalid x.sign');
    assert(vec2xx.y.mag == ONE_u128, 'invalid y.mag');
    assert(vec2xx.y.sign == false, 'invalid y.sign');
}

#[test]
#[available_gas(2000000)]
fn test_xy() {
    let var1_pos = FixedTrait::new(ONE_u128, false);
    let var2_neg = FixedTrait::new(2 * ONE_u128, true);
    let vec2 = Vec2Trait::new(var1_pos, var2_neg);

    let vec2xy = vec2.xy();
    assert(vec2xy.x.mag == ONE_u128, 'invalid x.mag');
    assert(vec2xy.x.sign == false, 'invalid x.sign');
    assert(vec2xy.y.mag == 2 * ONE_u128, 'invalid xy.mag');
    assert(vec2xy.y.sign == true, 'invalid y.sign');
}

#[test]
#[available_gas(2000000)]
fn test_yx() {
    let var1_pos = FixedTrait::new(ONE_u128, false);
    let var2_neg = FixedTrait::new(2 * ONE_u128, true);
    let vec2 = Vec2Trait::new(var1_pos, var2_neg);

    let vec2yx = vec2.yx();
    assert(vec2yx.x.mag == 2 * ONE_u128, 'invalid x.mag');
    assert(vec2yx.x.sign == true, 'invalid x.sign');
    assert(vec2yx.y.mag == ONE_u128, 'invalid y.mag');
    assert(vec2yx.y.sign == false, 'invalid y.sign');
}

#[test]
#[available_gas(2000000)]
fn test_yy() {
    let var1_pos = FixedTrait::new(ONE_u128, false);
    let var2_neg = FixedTrait::new(2 * ONE_u128, true);
    let vec2 = Vec2Trait::new(var1_pos, var2_neg);

    let vec2yy = vec2.yy();
    assert(vec2yy.x.mag == 2 * ONE_u128, 'invalid x.mag');
    assert(vec2yy.x.sign == true, 'invalid x.sign');
    assert(vec2yy.y.mag == 2 * ONE_u128, 'invalid y.mag');
    assert(vec2yy.y.sign == true, 'invalid y.sign');
}<|MERGE_RESOLUTION|>--- conflicted
+++ resolved
@@ -37,11 +37,7 @@
     /// Creates a vector with all elements set to `v`.
     #[inline(always)]
     fn splat(self: T) -> Vec2<T> {
-<<<<<<< HEAD
-        Vec2::<T> { x: self, y: self }
-=======
         Vec2 { x: self, y: self }
->>>>>>> 6b14b017
     }
 
     // Masks
