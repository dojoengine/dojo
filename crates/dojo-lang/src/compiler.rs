use std::collections::{BTreeMap, BTreeSet, HashMap};
use std::fs;
use std::io::Write;
use std::iter::zip;
use std::ops::DerefMut;

use anyhow::{anyhow, Context, Result};
use cairo_lang_compiler::db::RootDatabase;
use cairo_lang_defs::db::DefsGroup;
use cairo_lang_defs::ids::{ModuleId, ModuleItemId, TopLevelLanguageElementId};
use cairo_lang_filesystem::db::FilesGroup;
use cairo_lang_filesystem::ids::{CrateId, CrateLongId};
use cairo_lang_formatter::format_string;
use cairo_lang_semantic::db::SemanticGroup;
use cairo_lang_starknet::compile::compile_prepared_db;
use cairo_lang_starknet::contract::{find_contracts, ContractDeclaration};
use cairo_lang_starknet::plugin::aux_data::StarkNetContractAuxData;
use cairo_lang_starknet_classes::abi;
use cairo_lang_starknet_classes::contract_class::ContractClass;
use cairo_lang_utils::UpcastMut;
use camino::Utf8PathBuf;
use convert_case::{Case, Casing};
use dojo_world::contracts::naming;
use dojo_world::manifest::{
    get_default_namespace_from_ws, AbiFormat, Class, ComputedValueEntrypoint, DojoContract,
    DojoModel, Manifest, ManifestMethods, ABIS_DIR, BASE_CONTRACT_TAG, BASE_DIR,
    BASE_QUALIFIED_PATH, CONTRACTS_DIR, MANIFESTS_DIR, MODELS_DIR, WORLD_CONTRACT_TAG,
    WORLD_QUALIFIED_PATH,
};
use itertools::Itertools;
use scarb::compiler::helpers::{build_compiler_config, collect_main_crate_ids};
use scarb::compiler::{CairoCompilationUnit, CompilationUnitAttributes, Compiler};
use scarb::core::{PackageName, TargetKind, Workspace};
use scarb::flock::Filesystem;
use serde::de::DeserializeOwned;
use serde::{Deserialize, Serialize};
use smol_str::SmolStr;
use starknet::core::types::contract::SierraClass;
use starknet::core::types::Felt;
use tracing::{debug, trace, trace_span};

use crate::inline_macros::utils::{SYSTEM_READS, SYSTEM_WRITES};
use crate::plugin::{ComputedValuesAuxData, DojoAuxData, Model};
use crate::semantics::utils::find_module_rw;

const CAIRO_PATH_SEPARATOR: &str = "::";

pub(crate) const LOG_TARGET: &str = "dojo_lang::compiler";

#[cfg(test)]
#[path = "compiler_test.rs"]
mod test;

pub struct DojoCompiler;

#[derive(Debug, Default, Serialize, Deserialize)]
#[serde(rename_all = "kebab-case")]
pub struct Props {
    pub build_external_contracts: Option<Vec<ContractSelector>>,
}

#[derive(Debug, Clone, PartialEq, Eq, Serialize, Deserialize)]
pub struct ContractSelector(String);

impl ContractSelector {
    fn package(&self) -> PackageName {
        let parts = self.0.split_once(CAIRO_PATH_SEPARATOR).unwrap_or((self.0.as_str(), ""));
        PackageName::new(parts.0)
    }

    fn full_path(&self) -> String {
        self.0.clone()
    }
}

impl Compiler for DojoCompiler {
    fn target_kind(&self) -> TargetKind {
        TargetKind::new("dojo")
    }

    fn compile(
        &self,
        unit: CairoCompilationUnit,
        db: &mut RootDatabase,
        ws: &Workspace<'_>,
    ) -> Result<()> {
        let props: Props = unit.main_component().target_props()?;
        let target_dir = unit.target_dir(ws);

        let default_namespace = get_default_namespace_from_ws(ws);

        let compiler_config = build_compiler_config(&unit, ws);

        let mut main_crate_ids = collect_main_crate_ids(&unit, db);
        let core_crate_ids: Vec<CrateId> = collect_core_crate_ids(db);
        main_crate_ids.extend(core_crate_ids);

        let contracts = find_project_contracts(
            db.upcast_mut(),
            main_crate_ids.clone(),
            props.build_external_contracts.clone(),
        )?;

        let contract_paths = contracts
            .iter()
            .map(|decl| decl.module_id().full_path(db.upcast_mut()))
            .collect::<Vec<_>>();
        trace!(target: LOG_TARGET, contracts = ?contract_paths);

        let contracts = contracts.iter().collect::<Vec<_>>();

        let classes = {
            let _ = trace_span!("compile_starknet").enter();
            compile_prepared_db(db, &contracts, compiler_config)?
        };

<<<<<<< HEAD
        let mut compiled_classes: HashMap<String, (FieldElement, ContractClass)> = HashMap::new();
=======
        // (contract name, class hash)
        let mut compiled_classes: HashMap<SmolStr, (Felt, Option<abi::Contract>)> = HashMap::new();
>>>>>>> 0c50c7d6

        for (decl, class) in zip(contracts, classes) {
            // note that the qualified path is in snake case while
            // the `full_path()` method of StructId uses the original struct name case.
            // (see in `get_dojo_model_artifacts`)
            let qualified_path = decl.module_id().full_path(db.upcast_mut());

            let class_hash = compute_class_hash_of_contract_class(&class).with_context(|| {
                format!("problem computing class hash for contract `{}`", qualified_path.clone())
            })?;

            compiled_classes.insert(qualified_path, (class_hash, class));
        }

        update_files(
            db,
            ws,
            &target_dir,
            &main_crate_ids,
            compiled_classes,
            props.build_external_contracts,
            &default_namespace,
        )?;
        Ok(())
    }
}

fn compute_class_hash_of_contract_class(class: &ContractClass) -> Result<Felt> {
    let class_str = serde_json::to_string(&class)?;
    let sierra_class = serde_json::from_str::<SierraClass>(&class_str)
        .map_err(|e| anyhow!("error parsing Sierra class: {e}"))?;
    sierra_class.class_hash().map_err(|e| anyhow!("problem hashing sierra contract: {e}"))
}

fn find_project_contracts(
    mut db: &dyn SemanticGroup,
    main_crate_ids: Vec<CrateId>,
    external_contracts: Option<Vec<ContractSelector>>,
) -> Result<Vec<ContractDeclaration>> {
    let internal_contracts = {
        let _ = trace_span!("find_internal_contracts").enter();
        find_contracts(db, &main_crate_ids)
    };

    let external_contracts = if let Some(external_contracts) = external_contracts {
        let _ = trace_span!("find_external_contracts").enter();
        debug!(target: LOG_TARGET, external_contracts = ?external_contracts, "External contracts selectors.");

        let crate_ids = external_contracts
            .iter()
            .map(|selector| selector.package().into())
            .unique()
            .map(|package_name: SmolStr| {
                db.upcast_mut().intern_crate(CrateLongId::Real(package_name))
            })
            .collect::<Vec<_>>();
        find_contracts(db, crate_ids.as_ref())
            .into_iter()
            .filter(|decl| {
                external_contracts.iter().any(|selector| {
                    let contract_path = decl.module_id().full_path(db.upcast());
                    contract_path == selector.full_path()
                })
            })
            .collect::<Vec<ContractDeclaration>>()
    } else {
        debug!(target: LOG_TARGET, "No external contracts selected.");
        Vec::new()
    };

    Ok(internal_contracts.into_iter().chain(external_contracts).collect())
}

pub fn collect_core_crate_ids(db: &RootDatabase) -> Vec<CrateId> {
    [
        ContractSelector(BASE_QUALIFIED_PATH.to_string()),
        ContractSelector(WORLD_QUALIFIED_PATH.to_string()),
    ]
    .iter()
    .map(|selector| selector.package().into())
    .unique()
    .map(|package_name: SmolStr| db.intern_crate(CrateLongId::Real(package_name)))
    .collect::<Vec<_>>()
}

pub fn collect_external_crate_ids(
    db: &RootDatabase,
    external_contracts: Vec<ContractSelector>,
) -> Vec<CrateId> {
    external_contracts
        .iter()
        .map(|selector| selector.package().into())
        .unique()
        .map(|package_name: SmolStr| db.intern_crate(CrateLongId::Real(package_name)))
        .collect::<Vec<_>>()
}

fn update_files(
    db: &RootDatabase,
    ws: &Workspace<'_>,
    target_dir: &Filesystem,
    crate_ids: &[CrateId],
<<<<<<< HEAD
    compiled_artifacts: HashMap<String, (FieldElement, ContractClass)>,
=======
    compiled_artifacts: HashMap<SmolStr, (Felt, Option<abi::Contract>)>,
>>>>>>> 0c50c7d6
    external_contracts: Option<Vec<ContractSelector>>,
    default_namespace: &str,
) -> anyhow::Result<()> {
    let profile_name =
        ws.current_profile().expect("Scarb profile expected to be defined.").to_string();
    let profile_dir = Utf8PathBuf::new().join(MANIFESTS_DIR).join(profile_name);

    let relative_manifests_dir = Utf8PathBuf::new().join(&profile_dir).join(BASE_DIR);
    let relative_abis_dir = Utf8PathBuf::new().join(&profile_dir).join(ABIS_DIR).join(BASE_DIR);
    let manifest_dir = ws.manifest_path().parent().unwrap().to_path_buf();

    fn get_compiled_artifact_from_map<'a>(
<<<<<<< HEAD
        artifacts: &'a HashMap<String, (FieldElement, ContractClass)>,
        qualified_artifact_path: &str,
    ) -> anyhow::Result<&'a (FieldElement, ContractClass)> {
        artifacts.get(qualified_artifact_path).context(format!(
            "Contract `{qualified_artifact_path}` not found. Did you include `dojo` as a \
             dependency?",
=======
        artifacts: &'a HashMap<SmolStr, (Felt, Option<abi::Contract>)>,
        artifact_name: &str,
    ) -> anyhow::Result<&'a (Felt, Option<abi::Contract>)> {
        artifacts.get(artifact_name).context(format!(
            "Contract `{artifact_name}` not found. Did you include `dojo` as a dependency?",
>>>>>>> 0c50c7d6
        ))
    }

    let mut crate_ids = crate_ids.to_vec();

    for (qualified_path, tag) in
        [(WORLD_QUALIFIED_PATH, WORLD_CONTRACT_TAG), (BASE_QUALIFIED_PATH, BASE_CONTRACT_TAG)]
    {
        let (hash, class) = get_compiled_artifact_from_map(&compiled_artifacts, qualified_path)?;
        let filename = naming::get_filename_from_tag(tag);
        write_manifest_and_abi(
            &relative_manifests_dir,
            &relative_abis_dir,
            &manifest_dir,
            &mut Manifest::new(
                // abi path will be written by `write_manifest`
                Class {
                    class_hash: *hash,
                    abi: None,
                    original_class_hash: *hash,
                    tag: tag.to_string(),
                },
                filename.clone(),
            ),
            &class.abi,
        )?;
        save_json_artifact_file(ws, target_dir, class, &filename, tag)?;
    }

    let mut models = BTreeMap::new();
    let mut contracts = BTreeMap::new();
    let mut computed = BTreeMap::new();

    if let Some(external_contracts) = external_contracts {
        let external_crate_ids = collect_external_crate_ids(db, external_contracts);
        crate_ids.extend(external_crate_ids);
    }

    for crate_id in crate_ids {
        for module_id in db.crate_modules(crate_id).as_ref() {
            let file_infos = db.module_generated_file_infos(*module_id).unwrap_or_default();
            for aux_data in file_infos
                .iter()
                .skip(1)
                .filter_map(|info| info.as_ref().map(|i| &i.aux_data))
                .filter_map(|aux_data| aux_data.as_ref().map(|aux_data| aux_data.0.as_any()))
            {
                if let Some(aux_data) = aux_data.downcast_ref::<ComputedValuesAuxData>() {
                    get_dojo_computed_values(db, module_id, aux_data, &mut computed);
                } else if let Some(dojo_aux_data) = aux_data.downcast_ref::<DojoAuxData>() {
                    for system in &dojo_aux_data.systems {
                        contracts.extend(get_dojo_contract_artifacts(
                            db,
                            module_id,
                            &naming::get_tag(&system.namespace, &system.name),
                            &compiled_artifacts,
                        )?);
                    }

                    models.extend(get_dojo_model_artifacts(
                        db,
                        &dojo_aux_data.models,
                        *module_id,
                        &compiled_artifacts,
                    )?);
                } else if let Some(aux_data) = aux_data.downcast_ref::<StarkNetContractAuxData>() {
                    contracts.extend(get_dojo_contract_artifacts(
                        db,
                        module_id,
                        &naming::get_tag(default_namespace, &aux_data.contract_name),
                        &compiled_artifacts,
                    )?);
                }
            }
        }
    }

    // `get_dojo_computed_values()` uses the module name as contract name to build the `computed`
    // variable. That means, the namespace of the contract is not taken into account,
    // but should be retrieved from the dojo::contract attribute.
    computed.into_iter().for_each(|(contract, computed_value_entrypoint)| {
        let contract_data = contracts
            .get_mut(&contract.to_string())
            .expect("Error: Computed value contract doesn't exist.");
        contract_data.0.inner.computed = computed_value_entrypoint;
    });

    for model in &models {
        contracts.remove(model.0.as_str());
    }

    let contracts_dir = target_dir.child(CONTRACTS_DIR);
    if !contracts.is_empty() && !contracts_dir.exists() {
        fs::create_dir_all(contracts_dir.path_unchecked())?;
    }

    for (_, (manifest, class, module_id)) in contracts.iter_mut() {
        write_manifest_and_abi(
            &relative_manifests_dir.join(CONTRACTS_DIR),
            &relative_abis_dir.join(CONTRACTS_DIR),
            &manifest_dir,
            manifest,
            &class.abi,
        )?;

        let filename = naming::get_filename_from_tag(&manifest.inner.tag);
        save_expanded_source_file(
            ws,
            *module_id,
            db,
            &contracts_dir,
            &filename,
            &manifest.inner.tag,
        )?;
        save_json_artifact_file(ws, &contracts_dir, class, &filename, &manifest.inner.tag)?;
    }

    let models_dir = target_dir.child(MODELS_DIR);
    if !models.is_empty() && !models_dir.exists() {
        fs::create_dir_all(models_dir.path_unchecked())?;
    }

    for (_, (manifest, class, module_id)) in models.iter_mut() {
        write_manifest_and_abi(
            &relative_manifests_dir.join(MODELS_DIR),
            &relative_abis_dir.join(MODELS_DIR),
            &manifest_dir,
            manifest,
            &class.abi,
        )?;

        let filename = naming::get_filename_from_tag(&manifest.inner.tag);
        save_expanded_source_file(ws, *module_id, db, &models_dir, &filename, &manifest.inner.tag)?;
        save_json_artifact_file(ws, &models_dir, class, &filename, &manifest.inner.tag)?;
    }

    Ok(())
}

/// Finds the inline modules annotated as models in the given crate_ids and
/// returns the corresponding Models.
#[allow(clippy::type_complexity)]
fn get_dojo_model_artifacts(
    db: &RootDatabase,
    aux_data: &Vec<Model>,
    module_id: ModuleId,
<<<<<<< HEAD
    compiled_classes: &HashMap<String, (FieldElement, ContractClass)>,
) -> anyhow::Result<HashMap<String, (Manifest<DojoModel>, ContractClass, ModuleId)>> {
    let mut models = HashMap::with_capacity(aux_data.len());
=======
    compiled_classes: &HashMap<SmolStr, (Felt, Option<abi::Contract>)>,
) -> anyhow::Result<HashMap<String, (Manifest<DojoModel>, Option<abi::Contract>)>> {
    let mut models = HashMap::with_capacity(aux_data.models.len());

    let module_name = module_id.full_path(db);
    let module_name = module_name.as_str();
>>>>>>> 0c50c7d6

    for model in aux_data {
        if let Ok(Some(ModuleItemId::Struct(struct_id))) =
            db.module_item_by_name(module_id, model.name.clone().into())
        {
            // The `struct_id` full_path() method uses the original struct name case while
            // snake case was used to build `compiled_classes` in `compile()`.
            let qualified_path = struct_id.full_path(db).to_case(Case::Snake);
            let compiled_class = compiled_classes.get(&qualified_path).cloned();
            let tag = naming::get_tag(&model.namespace, &model.name);

            if let Some((class_hash, class)) = compiled_class {
                models.insert(
                    qualified_path.clone(),
                    (
                        Manifest::new(
                            DojoModel {
                                tag: tag.clone(),
                                class_hash,
                                abi: None,
                                members: model.members.clone(),
                                original_class_hash: class_hash,
                            },
                            naming::get_filename_from_tag(&tag),
                        ),
                        class,
                        module_id,
                    ),
                );
            } else {
                println!("Model {} not found in target.", tag.clone());
            }
        }
    }

    Ok(models)
}

fn get_dojo_computed_values(
    db: &RootDatabase,
    module_id: &ModuleId,
    aux_data: &ComputedValuesAuxData,
    computed_values: &mut BTreeMap<SmolStr, Vec<ComputedValueEntrypoint>>,
) {
    if let ModuleId::Submodule(_) = module_id {
        let module_name = module_id.full_path(db);
        let module_name = SmolStr::from(module_name);

        if !computed_values.contains_key(&module_name) {
            computed_values.insert(module_name.clone(), vec![]);
        }
        let computed_vals = computed_values.get_mut(&module_name).unwrap();
        computed_vals.push(ComputedValueEntrypoint {
            contract: module_name,
            entrypoint: aux_data.entrypoint.clone(),
            tag: aux_data.tag.clone(),
        })
    }
}

#[allow(clippy::type_complexity)]
fn get_dojo_contract_artifacts(
    db: &RootDatabase,
    module_id: &ModuleId,
<<<<<<< HEAD
    tag: &str,
    compiled_classes: &HashMap<String, (FieldElement, ContractClass)>,
) -> anyhow::Result<HashMap<String, (Manifest<DojoContract>, ContractClass, ModuleId)>> {
=======
    aux_data: &StarkNetContractAuxData,
    compiled_classes: &HashMap<SmolStr, (Felt, Option<abi::Contract>)>,
) -> anyhow::Result<HashMap<SmolStr, (Manifest<DojoContract>, Option<abi::Contract>)>> {
    let contract_name = &aux_data.contract_name;

>>>>>>> 0c50c7d6
    let mut result = HashMap::new();

    if !matches!(naming::get_name_from_tag(tag).as_str(), "world" | "resource_metadata" | "base") {
        let qualified_path = module_id.full_path(db).to_string();

        if let Some((class_hash, class)) = compiled_classes.get(&qualified_path) {
            let reads = SYSTEM_READS
                .lock()
                .unwrap()
                .get(&qualified_path as &str)   // should use tag instead of qualified_path
                .map_or_else(Vec::new, |models| {
                    models.clone().into_iter().collect::<BTreeSet<_>>().into_iter().collect()
                });

            let writes = SYSTEM_WRITES
                .lock()
                .unwrap()
                .get(&qualified_path as &str)   // should use tag instead of qualified_path
                .map_or_else(Vec::new, |write_ops| find_module_rw(db, module_id, write_ops));

            let manifest = Manifest::new(
                DojoContract {
                    tag: tag.to_string(),
                    writes,
                    reads,
                    class_hash: *class_hash,
                    original_class_hash: *class_hash,
                    ..Default::default()
                },
                naming::get_filename_from_tag(tag),
            );

            result.insert(qualified_path.to_string(), (manifest, class.clone(), *module_id));
        }
    }

    Ok(result)
}

fn write_manifest_and_abi<T>(
    relative_manifest_dir: &Utf8PathBuf,
    relative_abis_dir: &Utf8PathBuf,
    manifest_dir: &Utf8PathBuf,
    manifest: &mut Manifest<T>,
    abi: &Option<abi::Contract>,
) -> anyhow::Result<()>
where
    T: Serialize + DeserializeOwned + ManifestMethods,
{
    let relative_manifest_path =
        relative_manifest_dir.join(manifest.manifest_name.clone()).with_extension("toml");
    let relative_abi_path =
        relative_abis_dir.join(manifest.manifest_name.clone()).with_extension("json");

    if abi.is_some() {
        manifest.inner.set_abi(Some(AbiFormat::Path(relative_abi_path.clone())));
    }

    let manifest_toml = toml::to_string_pretty(&manifest)?;
    let abi_json = serde_json::to_string_pretty(&abi)?;

    let full_manifest_path = manifest_dir.join(relative_manifest_path);
    let full_abi_path = manifest_dir.join(&relative_abi_path);

    // Create the directory if it doesn't exist
    if let Some(parent) = full_manifest_path.parent() {
        if !parent.exists() {
            std::fs::create_dir_all(parent)?;
        }
    }

    std::fs::write(full_manifest_path.clone(), manifest_toml)
        .unwrap_or_else(|_| panic!("Unable to write manifest file to path: {full_manifest_path}"));

    if abi.is_some() {
        // Create the directory if it doesn't exist
        if let Some(parent) = full_abi_path.parent() {
            if !parent.exists() {
                std::fs::create_dir_all(parent)?;
            }
        }

        std::fs::write(full_abi_path.clone(), abi_json)
            .unwrap_or_else(|_| panic!("Unable to write abi file to path: {full_abi_path}"));
    }
    Ok(())
}

fn save_expanded_source_file(
    ws: &Workspace<'_>,
    module_id: ModuleId,
    db: &RootDatabase,
    contract_dir: &Filesystem,
    contract_basename: &str,
    contract_tag: &str,
) -> anyhow::Result<()> {
    if let Ok(file_id) = db.module_main_file(module_id) {
        if let Some(file_content) = db.file_content(file_id) {
            let src_file_name = format!("{contract_basename}.cairo");

            let mut file =
                contract_dir.open_rw(src_file_name.clone(), "source file", ws.config())?;
            file.write(format_string(db, file_content.to_string()).as_bytes())
                .with_context(|| format!("failed to serialize contract source: {contract_tag}"))?;
        } else {
            return Err(anyhow!("failed to get source file content: {contract_tag}"));
        }
    } else {
        return Err(anyhow!("failed to get source file: {contract_tag}"));
    }

    Ok(())
}

fn save_json_artifact_file(
    ws: &Workspace<'_>,
    contract_dir: &Filesystem,
    contract_class: &ContractClass,
    contract_basename: &str,
    contract_tag: &str,
) -> anyhow::Result<()> {
    let mut file =
        contract_dir.open_rw(format!("{contract_basename}.json"), "class file", ws.config())?;
    serde_json::to_writer_pretty(file.deref_mut(), &contract_class)
        .with_context(|| format!("failed to serialize contract artifact: {contract_tag}"))?;
    Ok(())
}<|MERGE_RESOLUTION|>--- conflicted
+++ resolved
@@ -114,12 +114,7 @@
             compile_prepared_db(db, &contracts, compiler_config)?
         };
 
-<<<<<<< HEAD
-        let mut compiled_classes: HashMap<String, (FieldElement, ContractClass)> = HashMap::new();
-=======
-        // (contract name, class hash)
-        let mut compiled_classes: HashMap<SmolStr, (Felt, Option<abi::Contract>)> = HashMap::new();
->>>>>>> 0c50c7d6
+        let mut compiled_classes: HashMap<String, (Felt, ContractClass)> = HashMap::new();
 
         for (decl, class) in zip(contracts, classes) {
             // note that the qualified path is in snake case while
@@ -222,11 +217,7 @@
     ws: &Workspace<'_>,
     target_dir: &Filesystem,
     crate_ids: &[CrateId],
-<<<<<<< HEAD
-    compiled_artifacts: HashMap<String, (FieldElement, ContractClass)>,
-=======
-    compiled_artifacts: HashMap<SmolStr, (Felt, Option<abi::Contract>)>,
->>>>>>> 0c50c7d6
+    compiled_artifacts: HashMap<String, (Felt, ContractClass)>,
     external_contracts: Option<Vec<ContractSelector>>,
     default_namespace: &str,
 ) -> anyhow::Result<()> {
@@ -239,20 +230,12 @@
     let manifest_dir = ws.manifest_path().parent().unwrap().to_path_buf();
 
     fn get_compiled_artifact_from_map<'a>(
-<<<<<<< HEAD
-        artifacts: &'a HashMap<String, (FieldElement, ContractClass)>,
+        artifacts: &'a HashMap<String, (Felt, ContractClass)>,
         qualified_artifact_path: &str,
-    ) -> anyhow::Result<&'a (FieldElement, ContractClass)> {
+    ) -> anyhow::Result<&'a (Felt, ContractClass)> {
         artifacts.get(qualified_artifact_path).context(format!(
             "Contract `{qualified_artifact_path}` not found. Did you include `dojo` as a \
              dependency?",
-=======
-        artifacts: &'a HashMap<SmolStr, (Felt, Option<abi::Contract>)>,
-        artifact_name: &str,
-    ) -> anyhow::Result<&'a (Felt, Option<abi::Contract>)> {
-        artifacts.get(artifact_name).context(format!(
-            "Contract `{artifact_name}` not found. Did you include `dojo` as a dependency?",
->>>>>>> 0c50c7d6
         ))
     }
 
@@ -399,18 +382,9 @@
     db: &RootDatabase,
     aux_data: &Vec<Model>,
     module_id: ModuleId,
-<<<<<<< HEAD
-    compiled_classes: &HashMap<String, (FieldElement, ContractClass)>,
+    compiled_classes: &HashMap<String, (Felt, ContractClass)>,
 ) -> anyhow::Result<HashMap<String, (Manifest<DojoModel>, ContractClass, ModuleId)>> {
     let mut models = HashMap::with_capacity(aux_data.len());
-=======
-    compiled_classes: &HashMap<SmolStr, (Felt, Option<abi::Contract>)>,
-) -> anyhow::Result<HashMap<String, (Manifest<DojoModel>, Option<abi::Contract>)>> {
-    let mut models = HashMap::with_capacity(aux_data.models.len());
-
-    let module_name = module_id.full_path(db);
-    let module_name = module_name.as_str();
->>>>>>> 0c50c7d6
 
     for model in aux_data {
         if let Ok(Some(ModuleItemId::Struct(struct_id))) =
@@ -475,17 +449,9 @@
 fn get_dojo_contract_artifacts(
     db: &RootDatabase,
     module_id: &ModuleId,
-<<<<<<< HEAD
     tag: &str,
-    compiled_classes: &HashMap<String, (FieldElement, ContractClass)>,
+    compiled_classes: &HashMap<String, (Felt, ContractClass)>,
 ) -> anyhow::Result<HashMap<String, (Manifest<DojoContract>, ContractClass, ModuleId)>> {
-=======
-    aux_data: &StarkNetContractAuxData,
-    compiled_classes: &HashMap<SmolStr, (Felt, Option<abi::Contract>)>,
-) -> anyhow::Result<HashMap<SmolStr, (Manifest<DojoContract>, Option<abi::Contract>)>> {
-    let contract_name = &aux_data.contract_name;
-
->>>>>>> 0c50c7d6
     let mut result = HashMap::new();
 
     if !matches!(naming::get_name_from_tag(tag).as_str(), "world" | "resource_metadata" | "base") {
