//! > Test generated manifest file

//! > test_runner_name
test_manifest_file

//! > expected_manifest_file
{
  "world": {
    "name": "world",
    "address": null,
<<<<<<< HEAD
    "class_hash": "0x47badd2a6398933f530fdc129aa1ade6bc72308407c8695ab701bb4dd409c72",
=======
    "class_hash": "0x260bc39baaf87e4310e5213178b5f7bea7344b9806b9d08101ec066aa7bc18",
>>>>>>> ff040b05
    "abi": [
      {
        "type": "impl",
        "name": "World",
        "interface_name": "dojo::world::IWorld"
      },
      {
        "type": "struct",
        "name": "core::array::Span::<core::felt252>",
        "members": [
          {
            "name": "snapshot",
            "type": "@core::array::Array::<core::felt252>"
          }
        ]
      },
      {
        "type": "struct",
        "name": "core::array::Span::<core::integer::u8>",
        "members": [
          {
            "name": "snapshot",
            "type": "@core::array::Array::<core::integer::u8>"
          }
        ]
      },
      {
        "type": "struct",
        "name": "core::array::Span::<core::array::Span::<core::felt252>>",
        "members": [
          {
            "name": "snapshot",
            "type": "@core::array::Array::<core::array::Span::<core::felt252>>"
          }
        ]
      },
      {
        "type": "enum",
        "name": "core::bool",
        "variants": [
          {
            "name": "False",
            "type": "()"
          },
          {
            "name": "True",
            "type": "()"
          }
        ]
      },
      {
        "type": "interface",
        "name": "dojo::world::IWorld",
        "items": [
          {
            "type": "function",
            "name": "model",
            "inputs": [
              {
                "name": "name",
                "type": "core::felt252"
              }
            ],
            "outputs": [
              {
                "type": "core::starknet::class_hash::ClassHash"
              }
            ],
            "state_mutability": "view"
          },
          {
            "type": "function",
            "name": "register_model",
            "inputs": [
              {
                "name": "class_hash",
                "type": "core::starknet::class_hash::ClassHash"
              }
            ],
            "outputs": [],
            "state_mutability": "external"
          },
          {
            "type": "function",
            "name": "uuid",
            "inputs": [],
            "outputs": [
              {
                "type": "core::integer::u32"
              }
            ],
            "state_mutability": "external"
          },
          {
            "type": "function",
            "name": "emit",
            "inputs": [
              {
                "name": "keys",
                "type": "core::array::Array::<core::felt252>"
              },
              {
                "name": "values",
                "type": "core::array::Span::<core::felt252>"
              }
            ],
            "outputs": [],
            "state_mutability": "view"
          },
          {
            "type": "function",
            "name": "entity",
            "inputs": [
              {
                "name": "model",
                "type": "core::felt252"
              },
              {
                "name": "keys",
                "type": "core::array::Span::<core::felt252>"
              },
              {
                "name": "offset",
                "type": "core::integer::u8"
              },
              {
                "name": "length",
                "type": "core::integer::u32"
              },
              {
                "name": "layout",
                "type": "core::array::Span::<core::integer::u8>"
              }
            ],
            "outputs": [
              {
                "type": "core::array::Span::<core::felt252>"
              }
            ],
            "state_mutability": "view"
          },
          {
            "type": "function",
            "name": "set_entity",
            "inputs": [
              {
                "name": "model",
                "type": "core::felt252"
              },
              {
                "name": "keys",
                "type": "core::array::Span::<core::felt252>"
              },
              {
                "name": "keys_layout",
                "type": "core::array::Span::<core::integer::u8>"
              },
              {
                "name": "offset",
                "type": "core::integer::u8"
              },
              {
                "name": "values",
                "type": "core::array::Span::<core::felt252>"
              },
              {
                "name": "layout",
                "type": "core::array::Span::<core::integer::u8>"
              }
            ],
            "outputs": [],
            "state_mutability": "external"
          },
          {
            "type": "function",
            "name": "entities",
            "inputs": [
              {
                "name": "model",
                "type": "core::felt252"
              },
              {
                "name": "index",
                "type": "core::felt252"
              },
              {
                "name": "keys",
                "type": "core::array::Span::<core::felt252>"
              },
              {
                "name": "length",
                "type": "core::integer::u32"
              },
              {
                "name": "keys_layout",
                "type": "core::array::Span::<core::integer::u8>"
              }
            ],
            "outputs": [
              {
                "type": "(core::array::Span::<core::felt252>, core::array::Span::<core::array::Span::<core::felt252>>)"
              }
            ],
            "state_mutability": "view"
          },
          {
            "type": "function",
            "name": "set_executor",
            "inputs": [
              {
                "name": "contract_address",
                "type": "core::starknet::contract_address::ContractAddress"
              }
            ],
            "outputs": [],
            "state_mutability": "external"
          },
          {
            "type": "function",
            "name": "executor",
            "inputs": [],
            "outputs": [
              {
                "type": "core::starknet::contract_address::ContractAddress"
              }
            ],
            "state_mutability": "view"
          },
          {
            "type": "function",
            "name": "delete_entity",
            "inputs": [
              {
                "name": "model",
                "type": "core::felt252"
              },
              {
                "name": "keys",
                "type": "core::array::Span::<core::felt252>"
              },
              {
                "name": "keys_layout",
                "type": "core::array::Span::<core::integer::u8>"
              }
            ],
            "outputs": [],
            "state_mutability": "external"
          },
          {
            "type": "function",
            "name": "is_owner",
            "inputs": [
              {
                "name": "address",
                "type": "core::starknet::contract_address::ContractAddress"
              },
              {
                "name": "target",
                "type": "core::felt252"
              }
            ],
            "outputs": [
              {
                "type": "core::bool"
              }
            ],
            "state_mutability": "view"
          },
          {
            "type": "function",
            "name": "grant_owner",
            "inputs": [
              {
                "name": "address",
                "type": "core::starknet::contract_address::ContractAddress"
              },
              {
                "name": "target",
                "type": "core::felt252"
              }
            ],
            "outputs": [],
            "state_mutability": "external"
          },
          {
            "type": "function",
            "name": "revoke_owner",
            "inputs": [
              {
                "name": "address",
                "type": "core::starknet::contract_address::ContractAddress"
              },
              {
                "name": "target",
                "type": "core::felt252"
              }
            ],
            "outputs": [],
            "state_mutability": "external"
          },
          {
            "type": "function",
            "name": "is_writer",
            "inputs": [
              {
                "name": "model",
                "type": "core::felt252"
              },
              {
                "name": "system",
                "type": "core::starknet::contract_address::ContractAddress"
              }
            ],
            "outputs": [
              {
                "type": "core::bool"
              }
            ],
            "state_mutability": "view"
          },
          {
            "type": "function",
            "name": "grant_writer",
            "inputs": [
              {
                "name": "model",
                "type": "core::felt252"
              },
              {
                "name": "system",
                "type": "core::starknet::contract_address::ContractAddress"
              }
            ],
            "outputs": [],
            "state_mutability": "external"
          },
          {
            "type": "function",
            "name": "revoke_writer",
            "inputs": [
              {
                "name": "model",
                "type": "core::felt252"
              },
              {
                "name": "system",
                "type": "core::starknet::contract_address::ContractAddress"
              }
            ],
            "outputs": [],
            "state_mutability": "external"
          }
        ]
      },
      {
        "type": "constructor",
        "name": "constructor",
        "inputs": [
          {
            "name": "executor",
            "type": "core::starknet::contract_address::ContractAddress"
          }
        ]
      },
      {
        "type": "event",
        "name": "dojo::world::world::WorldSpawned",
        "kind": "struct",
        "members": [
          {
            "name": "address",
            "type": "core::starknet::contract_address::ContractAddress",
            "kind": "data"
          },
          {
            "name": "caller",
            "type": "core::starknet::contract_address::ContractAddress",
            "kind": "data"
          }
        ]
      },
      {
        "type": "event",
        "name": "dojo::world::world::ModelRegistered",
        "kind": "struct",
        "members": [
          {
            "name": "name",
            "type": "core::felt252",
            "kind": "data"
          },
          {
            "name": "class_hash",
            "type": "core::starknet::class_hash::ClassHash",
            "kind": "data"
          }
        ]
      },
      {
        "type": "event",
        "name": "dojo::world::world::StoreSetRecord",
        "kind": "struct",
        "members": [
          {
            "name": "table",
            "type": "core::felt252",
            "kind": "data"
          },
          {
            "name": "keys",
            "type": "core::array::Span::<core::felt252>",
            "kind": "data"
          },
          {
            "name": "offset",
            "type": "core::integer::u8",
            "kind": "data"
          },
          {
            "name": "values",
            "type": "core::array::Span::<core::felt252>",
            "kind": "data"
          }
        ]
      },
      {
        "type": "event",
        "name": "dojo::world::world::StoreDelRecord",
        "kind": "struct",
        "members": [
          {
            "name": "table",
            "type": "core::felt252",
            "kind": "data"
          },
          {
            "name": "keys",
            "type": "core::array::Span::<core::felt252>",
            "kind": "data"
          }
        ]
      },
      {
        "type": "event",
        "name": "dojo::world::world::Event",
        "kind": "enum",
        "variants": [
          {
            "name": "WorldSpawned",
            "type": "dojo::world::world::WorldSpawned",
            "kind": "nested"
          },
          {
            "name": "ModelRegistered",
            "type": "dojo::world::world::ModelRegistered",
            "kind": "nested"
          },
          {
            "name": "StoreSetRecord",
            "type": "dojo::world::world::StoreSetRecord",
            "kind": "nested"
          },
          {
            "name": "StoreDelRecord",
            "type": "dojo::world::world::StoreDelRecord",
            "kind": "nested"
          }
        ]
      }
    ]
  },
  "executor": {
    "name": "executor",
    "address": null,
    "class_hash": "0x2b35dd4816731188ed1ad16caa73bde76075c9d9cb8cbfa3e447d3ab9b1ab33",
    "abi": [
      {
        "type": "impl",
        "name": "Executor",
        "interface_name": "dojo::executor::IExecutor"
      },
      {
        "type": "struct",
        "name": "core::array::Span::<core::felt252>",
        "members": [
          {
            "name": "snapshot",
            "type": "@core::array::Array::<core::felt252>"
          }
        ]
      },
      {
        "type": "interface",
        "name": "dojo::executor::IExecutor",
        "items": [
          {
            "type": "function",
            "name": "call",
            "inputs": [
              {
                "name": "class_hash",
                "type": "core::starknet::class_hash::ClassHash"
              },
              {
                "name": "entrypoint",
                "type": "core::felt252"
              },
              {
                "name": "calldata",
                "type": "core::array::Span::<core::felt252>"
              }
            ],
            "outputs": [
              {
                "type": "core::array::Span::<core::felt252>"
              }
            ],
            "state_mutability": "view"
          }
        ]
      },
      {
        "type": "event",
        "name": "dojo::executor::executor::Event",
        "kind": "enum",
        "variants": []
      }
    ]
  },
  "systems": [],
  "contracts": [
    {
      "name": "player_actions",
      "address": null,
<<<<<<< HEAD
      "class_hash": "0x1904b4b8b7fc2598479cef4b164e69ccbe0da46707976d54516e665898ab92a",
=======
      "class_hash": "0xf28d16dc402498e8e945a5762776172ee690e0c3445257b38d73844eadfb4f",
>>>>>>> ff040b05
      "abi": [
        {
          "type": "impl",
          "name": "PlayerActionsImpl",
          "interface_name": "dojo_examples::systems::with_decorator::IPlayerActions"
        },
        {
          "type": "struct",
          "name": "dojo::world::IWorldDispatcher",
          "members": [
            {
              "name": "contract_address",
              "type": "core::starknet::contract_address::ContractAddress"
            }
          ]
        },
        {
          "type": "enum",
          "name": "dojo_examples::models::Direction",
          "variants": [
            {
              "name": "None",
              "type": "()"
            },
            {
              "name": "Left",
              "type": "()"
            },
            {
              "name": "Right",
              "type": "()"
            },
            {
              "name": "Up",
              "type": "()"
            },
            {
              "name": "Down",
              "type": "()"
            }
          ]
        },
        {
          "type": "interface",
          "name": "dojo_examples::systems::with_decorator::IPlayerActions",
          "items": [
            {
              "type": "function",
              "name": "spawn",
              "inputs": [
                {
                  "name": "world",
                  "type": "dojo::world::IWorldDispatcher"
                }
              ],
              "outputs": [],
              "state_mutability": "view"
            },
            {
              "type": "function",
              "name": "move",
              "inputs": [
                {
                  "name": "world",
                  "type": "dojo::world::IWorldDispatcher"
                },
                {
                  "name": "direction",
                  "type": "dojo_examples::models::Direction"
                }
              ],
              "outputs": [],
              "state_mutability": "view"
            }
          ]
        },
        {
          "type": "function",
          "name": "name",
          "inputs": [],
          "outputs": [
            {
              "type": "core::felt252"
            }
          ],
          "state_mutability": "view"
        },
        {
          "type": "event",
          "name": "dojo_examples::systems::with_decorator::player_actions::Moved",
          "kind": "struct",
          "members": [
            {
              "name": "player",
              "type": "core::starknet::contract_address::ContractAddress",
              "kind": "data"
            },
            {
              "name": "direction",
              "type": "dojo_examples::models::Direction",
              "kind": "data"
            }
          ]
        },
        {
          "type": "event",
          "name": "dojo_examples::systems::with_decorator::player_actions::Event",
          "kind": "enum",
          "variants": [
            {
              "name": "Moved",
              "type": "dojo_examples::systems::with_decorator::player_actions::Moved",
              "kind": "nested"
            }
          ]
        }
      ]
    },
    {
      "name": "player_actions_external",
      "address": null,
<<<<<<< HEAD
      "class_hash": "0x85c967c7f644f1aa78cf2de8c94568f53cfb1a9b1ebccd7c8d4682f92a1b6f",
=======
      "class_hash": "0x49a96abd2a2e1148a290a7e0aa101e17653d0990456c6a400614534e3696e49",
>>>>>>> ff040b05
      "abi": [
        {
          "type": "impl",
          "name": "PlayerActionsImpl",
          "interface_name": "dojo_examples::systems::raw_contract::IPlayerActions"
        },
        {
          "type": "struct",
          "name": "dojo::world::IWorldDispatcher",
          "members": [
            {
              "name": "contract_address",
              "type": "core::starknet::contract_address::ContractAddress"
            }
          ]
        },
        {
          "type": "enum",
          "name": "dojo_examples::models::Direction",
          "variants": [
            {
              "name": "None",
              "type": "()"
            },
            {
              "name": "Left",
              "type": "()"
            },
            {
              "name": "Right",
              "type": "()"
            },
            {
              "name": "Up",
              "type": "()"
            },
            {
              "name": "Down",
              "type": "()"
            }
          ]
        },
        {
          "type": "interface",
          "name": "dojo_examples::systems::raw_contract::IPlayerActions",
          "items": [
            {
              "type": "function",
              "name": "spawn",
              "inputs": [
                {
                  "name": "world",
                  "type": "dojo::world::IWorldDispatcher"
                }
              ],
              "outputs": [],
              "state_mutability": "view"
            },
            {
              "type": "function",
              "name": "move",
              "inputs": [
                {
                  "name": "world",
                  "type": "dojo::world::IWorldDispatcher"
                },
                {
                  "name": "direction",
                  "type": "dojo_examples::models::Direction"
                }
              ],
              "outputs": [],
              "state_mutability": "view"
            }
          ]
        },
        {
          "type": "event",
          "name": "dojo_examples::systems::raw_contract::player_actions_external::Moved",
          "kind": "struct",
          "members": [
            {
              "name": "player",
              "type": "core::starknet::contract_address::ContractAddress",
              "kind": "data"
            },
            {
              "name": "direction",
              "type": "dojo_examples::models::Direction",
              "kind": "data"
            }
          ]
        },
        {
          "type": "event",
          "name": "dojo_examples::systems::raw_contract::player_actions_external::Event",
          "kind": "enum",
          "variants": [
            {
              "name": "Moved",
              "type": "dojo_examples::systems::raw_contract::player_actions_external::Moved",
              "kind": "nested"
            }
          ]
        }
      ]
    }
  ],
  "models": [
    {
      "name": "Moves",
      "members": [
        {
          "name": "player",
          "type": "ContractAddress",
          "key": true
        },
        {
          "name": "remaining",
          "type": "u8",
          "key": false
        },
        {
          "name": "last_direction",
          "type": "Direction",
          "key": false
        }
      ],
      "class_hash": "0x3fc154aaf236e0478a5ea100b3d1971b30c70c14fa0e1a25606973ec75247a4",
      "abi": [
        {
          "type": "function",
          "name": "name",
          "inputs": [],
          "outputs": [
            {
              "type": "core::felt252"
            }
          ],
          "state_mutability": "view"
        },
        {
          "type": "function",
          "name": "unpacked_size",
          "inputs": [],
          "outputs": [
            {
              "type": "core::integer::u32"
            }
          ],
          "state_mutability": "view"
        },
        {
          "type": "function",
          "name": "packed_size",
          "inputs": [],
          "outputs": [
            {
              "type": "core::integer::u32"
            }
          ],
          "state_mutability": "view"
        },
        {
          "type": "struct",
          "name": "core::array::Span::<core::integer::u8>",
          "members": [
            {
              "name": "snapshot",
              "type": "@core::array::Array::<core::integer::u8>"
            }
          ]
        },
        {
          "type": "function",
          "name": "layout",
          "inputs": [],
          "outputs": [
            {
              "type": "core::array::Span::<core::integer::u8>"
            }
          ],
          "state_mutability": "view"
        },
        {
          "type": "struct",
          "name": "core::array::Span::<core::felt252>",
          "members": [
            {
              "name": "snapshot",
              "type": "@core::array::Array::<core::felt252>"
            }
          ]
        },
        {
          "type": "struct",
          "name": "core::array::Span::<core::array::Span::<core::felt252>>",
          "members": [
            {
              "name": "snapshot",
              "type": "@core::array::Array::<core::array::Span::<core::felt252>>"
            }
          ]
        },
        {
          "type": "struct",
          "name": "dojo::database::schema::Struct",
          "members": [
            {
              "name": "name",
              "type": "core::felt252"
            },
            {
              "name": "attrs",
              "type": "core::array::Span::<core::felt252>"
            },
            {
              "name": "children",
              "type": "core::array::Span::<core::array::Span::<core::felt252>>"
            }
          ]
        },
        {
          "type": "struct",
          "name": "dojo::database::schema::EnumMember",
          "members": [
            {
              "name": "name",
              "type": "core::felt252"
            },
            {
              "name": "attrs",
              "type": "core::array::Span::<core::felt252>"
            },
            {
              "name": "values",
              "type": "core::array::Span::<core::array::Span::<core::felt252>>"
            }
          ]
        },
        {
          "type": "enum",
          "name": "dojo::database::schema::Ty",
          "variants": [
            {
              "name": "Simple",
              "type": "core::felt252"
            },
            {
              "name": "Struct",
              "type": "dojo::database::schema::Struct"
            },
            {
              "name": "Enum",
              "type": "dojo::database::schema::EnumMember"
            }
          ]
        },
        {
          "type": "function",
          "name": "schema",
          "inputs": [],
          "outputs": [
            {
              "type": "dojo::database::schema::Ty"
            }
          ],
          "state_mutability": "view"
        },
        {
          "type": "event",
          "name": "dojo_examples::models::moves::Event",
          "kind": "enum",
          "variants": []
        }
      ]
    },
    {
      "name": "Position",
      "members": [
        {
          "name": "player",
          "type": "ContractAddress",
          "key": true
        },
        {
          "name": "vec",
          "type": "Vec2",
          "key": false
        }
      ],
      "class_hash": "0x7a812f2cfb414d5aa04bb9a3c91cdcaf1d30e193bd6cb7faf9b7c294722fab4",
      "abi": [
        {
          "type": "function",
          "name": "name",
          "inputs": [],
          "outputs": [
            {
              "type": "core::felt252"
            }
          ],
          "state_mutability": "view"
        },
        {
          "type": "function",
          "name": "unpacked_size",
          "inputs": [],
          "outputs": [
            {
              "type": "core::integer::u32"
            }
          ],
          "state_mutability": "view"
        },
        {
          "type": "function",
          "name": "packed_size",
          "inputs": [],
          "outputs": [
            {
              "type": "core::integer::u32"
            }
          ],
          "state_mutability": "view"
        },
        {
          "type": "struct",
          "name": "core::array::Span::<core::integer::u8>",
          "members": [
            {
              "name": "snapshot",
              "type": "@core::array::Array::<core::integer::u8>"
            }
          ]
        },
        {
          "type": "function",
          "name": "layout",
          "inputs": [],
          "outputs": [
            {
              "type": "core::array::Span::<core::integer::u8>"
            }
          ],
          "state_mutability": "view"
        },
        {
          "type": "struct",
          "name": "core::array::Span::<core::felt252>",
          "members": [
            {
              "name": "snapshot",
              "type": "@core::array::Array::<core::felt252>"
            }
          ]
        },
        {
          "type": "struct",
          "name": "core::array::Span::<core::array::Span::<core::felt252>>",
          "members": [
            {
              "name": "snapshot",
              "type": "@core::array::Array::<core::array::Span::<core::felt252>>"
            }
          ]
        },
        {
          "type": "struct",
          "name": "dojo::database::schema::Struct",
          "members": [
            {
              "name": "name",
              "type": "core::felt252"
            },
            {
              "name": "attrs",
              "type": "core::array::Span::<core::felt252>"
            },
            {
              "name": "children",
              "type": "core::array::Span::<core::array::Span::<core::felt252>>"
            }
          ]
        },
        {
          "type": "struct",
          "name": "dojo::database::schema::EnumMember",
          "members": [
            {
              "name": "name",
              "type": "core::felt252"
            },
            {
              "name": "attrs",
              "type": "core::array::Span::<core::felt252>"
            },
            {
              "name": "values",
              "type": "core::array::Span::<core::array::Span::<core::felt252>>"
            }
          ]
        },
        {
          "type": "enum",
          "name": "dojo::database::schema::Ty",
          "variants": [
            {
              "name": "Simple",
              "type": "core::felt252"
            },
            {
              "name": "Struct",
              "type": "dojo::database::schema::Struct"
            },
            {
              "name": "Enum",
              "type": "dojo::database::schema::EnumMember"
            }
          ]
        },
        {
          "type": "function",
          "name": "schema",
          "inputs": [],
          "outputs": [
            {
              "type": "dojo::database::schema::Ty"
            }
          ],
          "state_mutability": "view"
        },
        {
          "type": "event",
          "name": "dojo_examples::models::position::Event",
          "kind": "enum",
          "variants": []
        }
      ]
    }
  ]
}<|MERGE_RESOLUTION|>--- conflicted
+++ resolved
@@ -8,11 +8,7 @@
   "world": {
     "name": "world",
     "address": null,
-<<<<<<< HEAD
-    "class_hash": "0x47badd2a6398933f530fdc129aa1ade6bc72308407c8695ab701bb4dd409c72",
-=======
-    "class_hash": "0x260bc39baaf87e4310e5213178b5f7bea7344b9806b9d08101ec066aa7bc18",
->>>>>>> ff040b05
+    "class_hash": "0x30be21af6458283c904e9dd7d942f3ab9382bb4386ee79087e166d8f577742c",
     "abi": [
       {
         "type": "impl",
@@ -547,11 +543,7 @@
     {
       "name": "player_actions",
       "address": null,
-<<<<<<< HEAD
-      "class_hash": "0x1904b4b8b7fc2598479cef4b164e69ccbe0da46707976d54516e665898ab92a",
-=======
-      "class_hash": "0xf28d16dc402498e8e945a5762776172ee690e0c3445257b38d73844eadfb4f",
->>>>>>> ff040b05
+      "class_hash": "0x20de31eba784d8969d064453bee9917acf34a4451db8046d67db9020bd6c403",
       "abi": [
         {
           "type": "impl",
@@ -673,11 +665,7 @@
     {
       "name": "player_actions_external",
       "address": null,
-<<<<<<< HEAD
-      "class_hash": "0x85c967c7f644f1aa78cf2de8c94568f53cfb1a9b1ebccd7c8d4682f92a1b6f",
-=======
-      "class_hash": "0x49a96abd2a2e1148a290a7e0aa101e17653d0990456c6a400614534e3696e49",
->>>>>>> ff040b05
+      "class_hash": "0x187cc57ddc6961480c00dfb42acc2f387041edf520f378fc4e4ae5804fb8afb",
       "abi": [
         {
           "type": "impl",
