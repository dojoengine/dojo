//! > no params

//! > test_runner_name
test_semantics

//! > setup_code

//! > function_code

//! > expression
set!()

//! > expected
Missing(
    ExprMissing {
        ty: <missing>,
    },
)

//! > semantic_diagnostics
error: Plugin diagnostic: Invalid arguments. Expected "(world, (models,))"
 --> lib.cairo:2:6
set!()
     ^

//! > ==========================================================================

//! > incorrect args

//! > test_runner_name
test_semantics

//! > setup_code

//! > function_code

//! > expression
set!(world)

//! > expected
Missing(
    ExprMissing {
        ty: <missing>,
    },
)

//! > semantic_diagnostics
error: Plugin diagnostic: Invalid arguments. Expected "(world, (models,))"
 --> lib.cairo:2:6
set!(world)
     ^***^

//! > ==========================================================================

//! > set successful expansion

//! > no_diagnostics
true

//! > test_runner_name
test_semantics

//! > setup_code
use dojo::world::{IWorldDispatcher, IWorldDispatcherTrait};

#[derive(Copy, Drop, Serde, Model)]
struct Health {
	#[key]
	id: u32,
	health: u16,
}

//! > function_code
let key: felt252 = 0xb0b;
let world = IWorldDispatcher{contract_address: 0x0.try_into().unwrap()};

//! > expression
set!(world, (Health{id: 0xb0b, health: 79}))

//! > expected
Block(
    ExprBlock {
        statements: [
            Let(
                StatementLet {
                    pattern: Variable(
                        __set_model_instance__,
                    ),
                    expr: StructCtor(
                        ExprStructCtor {
                            concrete_struct_id: test::Health,
                            members: [
                                (
                                    MemberId(test::id),
                                    Literal(
                                        ExprLiteral {
                                            value: 2827,
                                            ty: ?5,
                                        },
                                    ),
                                ),
                                (
                                    MemberId(test::health),
                                    Literal(
                                        ExprLiteral {
                                            value: 79,
                                            ty: ?6,
                                        },
                                    ),
                                ),
                            ],
                            base_struct: None,
                            ty: test::Health,
                        },
                    ),
                },
            ),
            Expr(
                StatementExpr {
                    expr: FunctionCall(
                        ExprFunctionCall {
                            function: ?6::set_entity,
                            args: [
                                Value(
                                    Var(
                                        LocalVarId(test::world),
                                    ),
                                ),
                                Value(
                                    FunctionCall(
                                        ExprFunctionCall {
                                            function: ?7::instance_selector,
                                            args: [
                                                Value(
                                                    Snapshot(
                                                        ExprSnapshot {
                                                            inner: Var(
                                                                LocalVarId(test::__set_model_instance__),
                                                            ),
                                                            ty: @test::Health,
                                                        },
                                                    ),
                                                ),
                                            ],
                                            coupon_arg: None,
                                            ty: core::felt252,
                                        },
                                    ),
                                ),
                                Value(
                                    FunctionCall(
                                        ExprFunctionCall {
                                            function: ?8::keys,
                                            args: [
                                                Value(
                                                    Snapshot(
                                                        ExprSnapshot {
                                                            inner: Var(
                                                                LocalVarId(test::__set_model_instance__),
                                                            ),
                                                            ty: @test::Health,
                                                        },
                                                    ),
                                                ),
                                            ],
                                            coupon_arg: None,
                                            ty: core::array::Span::<core::felt252>,
                                        },
                                    ),
                                ),
                                Value(
                                    FunctionCall(
                                        ExprFunctionCall {
                                            function: ?9::values,
                                            args: [
                                                Value(
                                                    Snapshot(
                                                        ExprSnapshot {
                                                            inner: Var(
                                                                LocalVarId(test::__set_model_instance__),
                                                            ),
                                                            ty: @test::Health,
                                                        },
                                                    ),
                                                ),
                                            ],
                                            coupon_arg: None,
                                            ty: core::array::Span::<core::felt252>,
                                        },
                                    ),
                                ),
                                Value(
                                    FunctionCall(
                                        ExprFunctionCall {
                                            function: ?10::instance_layout,
                                            args: [
                                                Value(
                                                    Snapshot(
                                                        ExprSnapshot {
                                                            inner: Var(
                                                                LocalVarId(test::__set_model_instance__),
                                                            ),
                                                            ty: @test::Health,
                                                        },
                                                    ),
                                                ),
                                            ],
<<<<<<< HEAD
<<<<<<< HEAD
                                            coupon_arg: None,
                                            ty: core::array::Span::<core::integer::u8>,
=======
                                            ty: dojo::database::introspect::Layout,
>>>>>>> storage-layout
=======
                                            ty: dojo::database::introspect::Layout,
>>>>>>> 9fe788a9
                                        },
                                    ),
                                ),
                            ],
                            coupon_arg: None,
                            ty: (),
                        },
                    ),
                },
            ),
        ],
        tail: None,
        ty: (),
    },
)

//! > semantic_diagnostics
warning: Unused variable. Consider ignoring by prefixing with `_`.
 --> lib.cairo:9:22
fn test_func() { let key: felt252 = 0xb0b;
                     ^*^

error: Trait has no implementation in context: dojo::model::Model::<test::Health>
 --> lib.cairo[set_inline_macro]:4:41
                    dojo::model::Model::instance_selector(@__set_model_instance__),
                                        ^***************^<|MERGE_RESOLUTION|>--- conflicted
+++ resolved
@@ -205,16 +205,8 @@
                                                     ),
                                                 ),
                                             ],
-<<<<<<< HEAD
-<<<<<<< HEAD
-                                            coupon_arg: None,
-                                            ty: core::array::Span::<core::integer::u8>,
-=======
+                                            coupon_arg: None,
                                             ty: dojo::database::introspect::Layout,
->>>>>>> storage-layout
-=======
-                                            ty: dojo::database::introspect::Layout,
->>>>>>> 9fe788a9
                                         },
                                     ),
                                 ),
