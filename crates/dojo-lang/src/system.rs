--- conflicted
+++ resolved
@@ -63,12 +63,9 @@
                     use dojo_core::database::query::IntoPartitionedQuery;
                     use dojo_core::execution_context::Context;
 
-<<<<<<< HEAD
                     #[storage]
                     struct Storage {}
 
-=======
->>>>>>> fdf3b15d
                     #[view]
                     fn name(self: @ContractState) -> felt252 {
                         '$name$'
