--- conflicted
+++ resolved
@@ -565,16 +565,12 @@
             ^*******************^
 
 error: Unsupported attribute.
-<<<<<<< HEAD
- --> test_src/lib.cairo[Position]:78:17
-=======
  --> test_src/lib.cairo[ModelWithArray]:83:13
             #[starknet::contract]
             ^*******************^
 
 error: Unsupported attribute.
- --> test_src/lib.cairo[Position]:77:17
->>>>>>> 1a1f3485
+ --> test_src/lib.cairo[Position]:78:17
                 #[storage]
                 ^********^
 
@@ -634,34 +630,19 @@
                 ^**************^
 
 error: Unsupported attribute.
- --> test_src/lib.cairo[ModelWithArray]:87:17
+ --> test_src/lib.cairo[ModelWithArray]:88:17
                 #[storage]
                 ^********^
 
 error: Unsupported attribute.
- --> test_src/lib.cairo[ModelWithArray]:90:17
-                #[external(v0)]
-                ^*************^
-
-error: Unsupported attribute.
- --> test_src/lib.cairo[ModelWithArray]:95:17
-                #[external(v0)]
-                ^*************^
-
-error: Unsupported attribute.
- --> test_src/lib.cairo[ModelWithArray]:100:17
-                #[external(v0)]
-                ^*************^
-
-error: Unsupported attribute.
- --> test_src/lib.cairo[ModelWithArray]:108:17
-                #[external(v0)]
-                ^*************^
-
-error: Unsupported attribute.
- --> test_src/lib.cairo[ModelWithArray]:115:17
-                #[external(v0)]
-                ^*************^
+ --> test_src/lib.cairo[ModelWithArray]:91:17
+                #[abi(embed_v0)]
+                ^**************^
+
+error: Unsupported attribute.
+ --> test_src/lib.cairo[ModelWithArray]:119:17
+                #[abi(embed_v0)]
+                ^**************^
 
 //! > expanded_cairo_code
 use core::serde::Serde;
@@ -1371,44 +1352,49 @@
         
 
             #[starknet::interface]
-            trait IModelWithArray<T> {
-                fn name(self: @T) -> felt252;
+            trait Imodel_with_array<T> {
+                fn ensure_abi(self: @T, model: ModelWithArray);
             }
 
             #[starknet::contract]
             mod model_with_array {
                 use super::ModelWithArray;
+                use super::Imodel_with_array;
 
                 #[storage]
                 struct Storage {}
 
-                #[external(v0)]
-                fn name(self: @ContractState) -> felt252 {
-                    'ModelWithArray'
-                }
-
-                #[external(v0)]
-                fn unpacked_size(self: @ContractState) -> usize {
-                    dojo::database::introspect::Introspect::<ModelWithArray>::size()
-                }
-
-                #[external(v0)]
-                fn packed_size(self: @ContractState) -> usize {
-                    let mut layout = core::array::ArrayTrait::new();
-                    dojo::database::introspect::Introspect::<ModelWithArray>::layout(ref layout);
-                    let mut layout_span = layout.span();
-                    dojo::packing::calculate_packed_size(ref layout_span)
-                }
-
-                #[external(v0)]
-                fn layout(self: @ContractState) -> Span<u8> {
-                    let mut layout = core::array::ArrayTrait::new();
-                    dojo::database::introspect::Introspect::<ModelWithArray>::layout(ref layout);
-                    core::array::ArrayTrait::span(@layout)
-                }
-
-                #[external(v0)]
-                fn schema(self: @ContractState) -> dojo::database::introspect::Ty {
-                    dojo::database::introspect::Introspect::<ModelWithArray>::ty()
+                #[abi(embed_v0)]
+                impl DojoModelImpl of dojo::model::IDojoModel<ContractState>{
+                    fn name(self: @ContractState) -> felt252 {
+                        'ModelWithArray'
+                    }
+
+                    fn unpacked_size(self: @ContractState) -> usize {
+                        dojo::database::introspect::Introspect::<ModelWithArray>::size()
+                    }
+
+                    fn packed_size(self: @ContractState) -> usize {
+                        let mut layout = core::array::ArrayTrait::new();
+                        dojo::database::introspect::Introspect::<ModelWithArray>::layout(ref layout);
+                        let mut layout_span = layout.span();
+                        dojo::packing::calculate_packed_size(ref layout_span)
+                    }
+
+                    fn layout(self: @ContractState) -> Span<u8> {
+                        let mut layout = core::array::ArrayTrait::new();
+                        dojo::database::introspect::Introspect::<ModelWithArray>::layout(ref layout);
+                        core::array::ArrayTrait::span(@layout)
+                    }
+
+                    fn schema(self: @ContractState) -> dojo::database::introspect::Ty {
+                        dojo::database::introspect::Introspect::<ModelWithArray>::ty()
+                    }
+                }
+
+                #[abi(embed_v0)]
+                impl model_with_arrayImpl of Imodel_with_array<ContractState>{
+                    fn ensure_abi(self: @ContractState, model: ModelWithArray) {
+                    }
                 }
             }