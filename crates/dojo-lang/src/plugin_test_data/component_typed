--- conflicted
+++ resolved
@@ -29,14 +29,9 @@
 
 #[abi]
 trait IFighter {
-<<<<<<< HEAD
-    fn set(entity_id: usize, value: Fighter);
-    fn get(entity_id: usize) -> Fighter;
-    fn get_is_writer_authorized(writer: starknet::ContractAddress) -> bool;
-=======
     fn set(key: felt252, value: Fighter);
     fn get(key: felt252) -> Fighter;
->>>>>>> b774675f
+    fn get_is_writer_authorized(writer: starknet::ContractAddress) -> bool;
 }
 
 #[contract]
@@ -129,12 +124,8 @@
 
 
     struct Storage {
-<<<<<<< HEAD
-        state: LegacyMap::<usize, Fighter>,
+        state: LegacyMap::<felt252, Fighter>, 
         authorized_writers: LegacyMap::<ContractAddress, bool>,
-=======
-        state: LegacyMap::<felt252, Fighter>, 
->>>>>>> b774675f
     }
 
     // Initialize Fighter.
@@ -155,16 +146,11 @@
 
     // Set the state of an entity.
     #[external]
-<<<<<<< HEAD
-    fn set(entity_id: usize, value: Fighter) {
+    fn set(key: felt252, value: Fighter) {
         let caller_address = starknet::get_caller_address();
         let is_authorized = authorized_writers::read(caller_address);
         assert(is_authorized, 'Unauthorized writer.');
-        state::write(entity_id, value);
-=======
-    fn set(key: felt252, value: Fighter) {
         state::write(key, value);
->>>>>>> b774675f
     }
 
     // Get the state of an entity.
