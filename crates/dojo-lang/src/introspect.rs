--- conflicted
+++ resolved
@@ -13,10 +13,7 @@
 use cairo_lang_utils::unordered_hash_map::UnorderedHashMap;
 use dojo_world::manifest::Member;
 use itertools::Itertools;
-<<<<<<< HEAD
-=======
 use starknet::core::utils::get_selector_from_name;
->>>>>>> 9fe788a9
 
 #[derive(PartialEq)]
 enum CompositeType {
@@ -135,17 +132,11 @@
 }
 
 fn build_array_layout_from_type(item_type: &String) -> String {
-<<<<<<< HEAD
-    let item_type = get_array_item_type(item_type);
-    format!(
-        "dojo::database::introspect::Layout::Array(
-=======
     let array_item_type = get_array_item_type(item_type);
 
     if is_tuple(&array_item_type) {
         format!(
             "dojo::database::introspect::Layout::Array(
->>>>>>> 9fe788a9
                 array![
                     dojo::database::introspect::FieldLayout {{
                         selector: '',
@@ -153,16 +144,11 @@
                     }}
                 ].span()
             )",
-<<<<<<< HEAD
-        build_item_layout_from_type(&item_type)
-    )
-=======
             build_item_layout_from_type(&array_item_type)
         )
     } else {
         format!("dojo::database::introspect::Introspect::<{}>::layout()", item_type)
     }
->>>>>>> 9fe788a9
 }
 
 fn build_tuple_layout_from_type(item_type: &String) -> String {
@@ -688,20 +674,12 @@
 
                         layout.push(format!(
                             "dojo::database::introspect::FieldLayout {{
-<<<<<<< HEAD
-                                selector: selector!(\"{}\"),
-                                layout: \
-                             dojo::database::introspect::Layout::Fixed(array![{}].span())
-                            }}",
-                            m.name, values
-=======
                                 selector: {},
                                 layout: \
                              dojo::database::introspect::Layout::Fixed(array![{}].span())
                             }}",
                             get_selector_from_name(m.name.as_str()).unwrap(),
                             values
->>>>>>> 9fe788a9
                         ))
                     }
                 };
@@ -722,17 +700,10 @@
                 CompositeType::Struct => {
                     layout.push(format!(
                         "dojo::database::introspect::FieldLayout {{
-<<<<<<< HEAD
-                            selector: selector!(\"{}\"),
-                            layout: dojo::database::introspect::Layout::ByteArray
-                        }}",
-                        m.name
-=======
                             selector: {},
                             layout: dojo::database::introspect::Layout::ByteArray
                         }}",
                         get_selector_from_name(m.name.as_str()).unwrap()
->>>>>>> 9fe788a9
                     ));
                 }
             }
@@ -759,18 +730,11 @@
                 CompositeType::Struct => {
                     layout.push(format!(
                         "dojo::database::introspect::FieldLayout {{
-<<<<<<< HEAD
-                            selector: selector!(\"{}\"),
-                            layout: {}
-                        }}",
-                        m.name, array_layout
-=======
                             selector: {},
                             layout: {}
                         }}",
                         get_selector_from_name(m.name.as_str()).unwrap(),
                         array_layout
->>>>>>> 9fe788a9
                     ));
                 }
             }
@@ -794,18 +758,11 @@
                 CompositeType::Struct => {
                     layout.push(format!(
                         "dojo::database::introspect::FieldLayout {{
-<<<<<<< HEAD
-                            selector: selector!(\"{}\"),
-                            layout: {}
-                        }}",
-                        m.name, tuple_layout
-=======
                             selector: {},
                             layout: {}
                         }}",
                         get_selector_from_name(m.name.as_str()).unwrap(),
                         tuple_layout
->>>>>>> 9fe788a9
                     ));
                 }
             }
@@ -830,18 +787,11 @@
                     CompositeType::Struct => {
                         layout.push(format!(
                             "dojo::database::introspect::FieldLayout {{
-<<<<<<< HEAD
-                                selector: selector!(\"{}\"),
-                                layout: dojo::database::introspect::Introspect::<{}>::layout()
-                            }}",
-                            m.name, m.ty
-=======
                                 selector: {},
                                 layout: dojo::database::introspect::Introspect::<{}>::layout()
                             }}",
                             get_selector_from_name(m.name.as_str()).unwrap(),
                             m.ty
->>>>>>> 9fe788a9
                         ));
                     }
                 }
