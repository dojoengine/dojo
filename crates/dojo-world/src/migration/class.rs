--- conflicted
+++ resolved
@@ -9,18 +9,11 @@
 /// Represents differences between a local and remote class.
 #[derive(Debug, Default, Clone)]
 pub struct ClassDiff {
-<<<<<<< HEAD
-    pub tag: String, /* name used to identify the corresponding artifact produced by the
-                      * compiler */
-    pub local_class_hash: FieldElement,
-    pub original_class_hash: FieldElement,
-    pub remote_class_hash: Option<FieldElement>,
-=======
-    pub name: String,
+    // The tag is used to identify the corresponding artifact produced by the compiler.
+    pub tag: String,
     pub local_class_hash: Felt,
     pub original_class_hash: Felt,
     pub remote_class_hash: Option<Felt>,
->>>>>>> 0c50c7d6
 }
 
 impl StateDiff for ClassDiff {
