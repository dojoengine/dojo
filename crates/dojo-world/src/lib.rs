<<<<<<< HEAD
use std::str::FromStr;

use anyhow::anyhow;
use scarb::core::Workspace;
use serde::{Deserialize, Serialize};
use starknet::core::types::FieldElement;
use starknet::core::utils::cairo_short_string_to_felt;
use starknet::providers::jsonrpc::{HttpTransport, JsonRpcClient};
use starknet::signers::{LocalWallet, SigningKey};
use toml::Value;
use tracing::warn;
use url::Url;

=======
pub mod config;
>>>>>>> 6bdd75e2
pub mod manifest;
pub mod migration;

#[cfg(test)]
<<<<<<< HEAD
mod test_utils;

#[allow(clippy::enum_variant_names)]
#[derive(thiserror::Error, Debug)]
pub enum DeserializationError {
    #[error("parsing field element")]
    ParsingFieldElement,
    #[error("parsing url")]
    ParsingUrl,
}

#[derive(Clone, Copy, Debug, Default, PartialEq, Eq, Serialize, Deserialize)]
pub struct WorldConfig {
    pub address: Option<FieldElement>,
}

pub struct DeploymentConfig {
    pub rpc: Option<String>,
}

#[derive(Clone, Default, Debug, PartialEq, Eq, Serialize, Deserialize)]
pub struct Deployments {
    pub testnet: Option<Deployment>,
    pub mainnet: Option<Deployment>,
}

#[derive(Clone, Default, Debug, PartialEq, Eq, Serialize, Deserialize)]
pub struct Deployment {
    pub rpc: Option<String>,
}

fn dojo_metadata_from_workspace(ws: &Workspace<'_>) -> Option<Value> {
    ws.current_package().ok()?.manifest.metadata.tool_metadata.as_ref()?.get("dojo").cloned()
}

impl WorldConfig {
    pub fn from_workspace(ws: &Workspace<'_>) -> Result<Self, DeserializationError> {
        let mut world_config = WorldConfig::default();

        if let Some(dojo_metadata) = dojo_metadata_from_workspace(ws) {
            if let Some(world_address) = dojo_metadata.get("world_address") {
                if let Some(world_address) = world_address.as_str() {
                    let world_address = FieldElement::from_hex_be(world_address)
                        .map_err(|_| DeserializationError::ParsingFieldElement)?;
                    world_config.address = Some(world_address);
                }
            }
        }

        Ok(world_config)
    }
}

#[derive(Debug, Deserialize, Clone, Default)]
pub struct EnvironmentConfig {
    pub rpc: Option<Url>,
    pub network: Option<String>,
    pub chain_id: Option<FieldElement>,
    pub private_key: Option<FieldElement>,
    pub account_address: Option<FieldElement>,
    pub keystore_path: Option<String>,
    pub keystore_password: Option<String>,
}

impl EnvironmentConfig {
    pub fn from_workspace<T: AsRef<str>>(profile: T, ws: &Workspace<'_>) -> anyhow::Result<Self> {
        let mut config = EnvironmentConfig::default();

        let mut env_metadata = dojo_metadata_from_workspace(ws)
            .and_then(|dojo_metadata| dojo_metadata.get("env").cloned());

        // If there is an environment-specific metadata, use that, otherwise use the
        // workspace's default environment metadata.
        env_metadata = env_metadata
            .as_ref()
            .and_then(|env_metadata| env_metadata.get(profile.as_ref()).cloned())
            .or(env_metadata);

        if let Some(env) = env_metadata {
            if let Some(rpc) = env.get("rpc_url").and_then(|v| v.as_str()) {
                let url = Url::parse(rpc).map_err(|_| DeserializationError::ParsingUrl)?;
                config.rpc = Some(url);
            }

            if let Some(chain_id) = env.get("chain_id").and_then(|v| v.as_str()) {
                let chain_id = FieldElement::from_str(chain_id)
                    .map_err(|_| DeserializationError::ParsingFieldElement)?;
                config.chain_id = Some(chain_id);
            }

            if let Some(private_key) = env
                .get("private_key")
                .and_then(|v| v.as_str().map(|s| s.to_string()))
                .or(std::env::var("DOJO_PRIVATE_KEY").ok())
            {
                let pk = FieldElement::from_hex_be(&private_key)
                    .map_err(|_| DeserializationError::ParsingFieldElement)?;
                config.private_key = Some(pk);
            }

            if let Some(path) = env
                .get("keystore_path")
                .and_then(|v| v.as_str().map(|s| s.to_string()))
                .or(std::env::var("DOJO_KEYSTORE_PATH").ok())
            {
                config.keystore_path = Some(path);
            }

            if let Some(password) = env
                .get("keystore_password")
                .and_then(|v| v.as_str().map(|s| s.to_string()))
                .or(std::env::var("DOJO_KEYSTORE_PASSWORD").ok())
            {
                config.keystore_password = Some(password);
            }

            if let Some(account_address) = env
                .get("account_address")
                .and_then(|v| v.as_str().map(|s| s.to_string()))
                .or(std::env::var("DOJO_ACCOUNT_ADDRESS").ok())
            {
                let address = FieldElement::from_hex_be(&account_address)
                    .map_err(|_| DeserializationError::ParsingFieldElement)?;
                config.account_address = Some(address);
            }

            if let Some(network) = env.get("network").and_then(|v| v.as_str()) {
                config.network = Some(network.into());
                if config.chain_id.is_none() {
                    config.chain_id = Some(cairo_short_string_to_felt(network)?);
                }
            }
        }

        Ok(config)
    }

    pub fn signer(&self) -> anyhow::Result<LocalWallet> {
        if let Some(private_key) = &self.private_key {
            Ok(LocalWallet::from_signing_key(SigningKey::from_secret_scalar(*private_key)))
        } else if let Some(keystore_path) = &self.keystore_path {
            let keystore_password = self
                .keystore_password
                .as_ref()
                .ok_or_else(|| anyhow!("Missing `keystore_password` in the environment config"))?;

            Ok(LocalWallet::from_signing_key(SigningKey::from_keystore(
                keystore_path,
                keystore_password,
            )?))
        } else {
            Err(anyhow!("Missing `private_key` or `keystore_path` in the environment config"))
        }
    }

    pub fn provider(&self) -> anyhow::Result<JsonRpcClient<HttpTransport>> {
        if self.rpc.is_none() && self.network.is_none() {
            return Err(anyhow!("Missing `rpc_url` or `network` in the environment config"));
        }

        if self.rpc.is_some() && self.network.is_some() {
            warn!("Both `rpc_url` and `network` are set but `rpc_url` will be used instead")
        }

        let provider = if let Some(url) = &self.rpc {
            JsonRpcClient::new(HttpTransport::new(url.clone()))
        } else {
            match self.network.as_ref().unwrap().as_str() {
                "mainnet" => JsonRpcClient::new(HttpTransport::new(
                    Url::parse(
                        "https://starknet-goerli.g.alchemy.com/v2/KE9ZWlO2zAaXFvpjbyb63gZIX1SozzON",
                    )
                    .unwrap(),
                )),
                "goerli" => JsonRpcClient::new(HttpTransport::new(
                    Url::parse(
                        "https://starknet-mainnet.g.alchemy.com/v2/qnYLy7taPFweUC6wad3qF7-bCb4YnQN4",
                    )
                    .unwrap(),
                )),
                n => return Err(anyhow!("Unsupported network: {n}")),
            }
        };

        Ok(provider)
    }
}
=======
mod test_utils;
>>>>>>> 6bdd75e2
<|MERGE_RESOLUTION|>--- conflicted
+++ resolved
@@ -1,212 +1,6 @@
-<<<<<<< HEAD
-use std::str::FromStr;
-
-use anyhow::anyhow;
-use scarb::core::Workspace;
-use serde::{Deserialize, Serialize};
-use starknet::core::types::FieldElement;
-use starknet::core::utils::cairo_short_string_to_felt;
-use starknet::providers::jsonrpc::{HttpTransport, JsonRpcClient};
-use starknet::signers::{LocalWallet, SigningKey};
-use toml::Value;
-use tracing::warn;
-use url::Url;
-
-=======
 pub mod config;
->>>>>>> 6bdd75e2
 pub mod manifest;
 pub mod migration;
 
 #[cfg(test)]
-<<<<<<< HEAD
-mod test_utils;
-
-#[allow(clippy::enum_variant_names)]
-#[derive(thiserror::Error, Debug)]
-pub enum DeserializationError {
-    #[error("parsing field element")]
-    ParsingFieldElement,
-    #[error("parsing url")]
-    ParsingUrl,
-}
-
-#[derive(Clone, Copy, Debug, Default, PartialEq, Eq, Serialize, Deserialize)]
-pub struct WorldConfig {
-    pub address: Option<FieldElement>,
-}
-
-pub struct DeploymentConfig {
-    pub rpc: Option<String>,
-}
-
-#[derive(Clone, Default, Debug, PartialEq, Eq, Serialize, Deserialize)]
-pub struct Deployments {
-    pub testnet: Option<Deployment>,
-    pub mainnet: Option<Deployment>,
-}
-
-#[derive(Clone, Default, Debug, PartialEq, Eq, Serialize, Deserialize)]
-pub struct Deployment {
-    pub rpc: Option<String>,
-}
-
-fn dojo_metadata_from_workspace(ws: &Workspace<'_>) -> Option<Value> {
-    ws.current_package().ok()?.manifest.metadata.tool_metadata.as_ref()?.get("dojo").cloned()
-}
-
-impl WorldConfig {
-    pub fn from_workspace(ws: &Workspace<'_>) -> Result<Self, DeserializationError> {
-        let mut world_config = WorldConfig::default();
-
-        if let Some(dojo_metadata) = dojo_metadata_from_workspace(ws) {
-            if let Some(world_address) = dojo_metadata.get("world_address") {
-                if let Some(world_address) = world_address.as_str() {
-                    let world_address = FieldElement::from_hex_be(world_address)
-                        .map_err(|_| DeserializationError::ParsingFieldElement)?;
-                    world_config.address = Some(world_address);
-                }
-            }
-        }
-
-        Ok(world_config)
-    }
-}
-
-#[derive(Debug, Deserialize, Clone, Default)]
-pub struct EnvironmentConfig {
-    pub rpc: Option<Url>,
-    pub network: Option<String>,
-    pub chain_id: Option<FieldElement>,
-    pub private_key: Option<FieldElement>,
-    pub account_address: Option<FieldElement>,
-    pub keystore_path: Option<String>,
-    pub keystore_password: Option<String>,
-}
-
-impl EnvironmentConfig {
-    pub fn from_workspace<T: AsRef<str>>(profile: T, ws: &Workspace<'_>) -> anyhow::Result<Self> {
-        let mut config = EnvironmentConfig::default();
-
-        let mut env_metadata = dojo_metadata_from_workspace(ws)
-            .and_then(|dojo_metadata| dojo_metadata.get("env").cloned());
-
-        // If there is an environment-specific metadata, use that, otherwise use the
-        // workspace's default environment metadata.
-        env_metadata = env_metadata
-            .as_ref()
-            .and_then(|env_metadata| env_metadata.get(profile.as_ref()).cloned())
-            .or(env_metadata);
-
-        if let Some(env) = env_metadata {
-            if let Some(rpc) = env.get("rpc_url").and_then(|v| v.as_str()) {
-                let url = Url::parse(rpc).map_err(|_| DeserializationError::ParsingUrl)?;
-                config.rpc = Some(url);
-            }
-
-            if let Some(chain_id) = env.get("chain_id").and_then(|v| v.as_str()) {
-                let chain_id = FieldElement::from_str(chain_id)
-                    .map_err(|_| DeserializationError::ParsingFieldElement)?;
-                config.chain_id = Some(chain_id);
-            }
-
-            if let Some(private_key) = env
-                .get("private_key")
-                .and_then(|v| v.as_str().map(|s| s.to_string()))
-                .or(std::env::var("DOJO_PRIVATE_KEY").ok())
-            {
-                let pk = FieldElement::from_hex_be(&private_key)
-                    .map_err(|_| DeserializationError::ParsingFieldElement)?;
-                config.private_key = Some(pk);
-            }
-
-            if let Some(path) = env
-                .get("keystore_path")
-                .and_then(|v| v.as_str().map(|s| s.to_string()))
-                .or(std::env::var("DOJO_KEYSTORE_PATH").ok())
-            {
-                config.keystore_path = Some(path);
-            }
-
-            if let Some(password) = env
-                .get("keystore_password")
-                .and_then(|v| v.as_str().map(|s| s.to_string()))
-                .or(std::env::var("DOJO_KEYSTORE_PASSWORD").ok())
-            {
-                config.keystore_password = Some(password);
-            }
-
-            if let Some(account_address) = env
-                .get("account_address")
-                .and_then(|v| v.as_str().map(|s| s.to_string()))
-                .or(std::env::var("DOJO_ACCOUNT_ADDRESS").ok())
-            {
-                let address = FieldElement::from_hex_be(&account_address)
-                    .map_err(|_| DeserializationError::ParsingFieldElement)?;
-                config.account_address = Some(address);
-            }
-
-            if let Some(network) = env.get("network").and_then(|v| v.as_str()) {
-                config.network = Some(network.into());
-                if config.chain_id.is_none() {
-                    config.chain_id = Some(cairo_short_string_to_felt(network)?);
-                }
-            }
-        }
-
-        Ok(config)
-    }
-
-    pub fn signer(&self) -> anyhow::Result<LocalWallet> {
-        if let Some(private_key) = &self.private_key {
-            Ok(LocalWallet::from_signing_key(SigningKey::from_secret_scalar(*private_key)))
-        } else if let Some(keystore_path) = &self.keystore_path {
-            let keystore_password = self
-                .keystore_password
-                .as_ref()
-                .ok_or_else(|| anyhow!("Missing `keystore_password` in the environment config"))?;
-
-            Ok(LocalWallet::from_signing_key(SigningKey::from_keystore(
-                keystore_path,
-                keystore_password,
-            )?))
-        } else {
-            Err(anyhow!("Missing `private_key` or `keystore_path` in the environment config"))
-        }
-    }
-
-    pub fn provider(&self) -> anyhow::Result<JsonRpcClient<HttpTransport>> {
-        if self.rpc.is_none() && self.network.is_none() {
-            return Err(anyhow!("Missing `rpc_url` or `network` in the environment config"));
-        }
-
-        if self.rpc.is_some() && self.network.is_some() {
-            warn!("Both `rpc_url` and `network` are set but `rpc_url` will be used instead")
-        }
-
-        let provider = if let Some(url) = &self.rpc {
-            JsonRpcClient::new(HttpTransport::new(url.clone()))
-        } else {
-            match self.network.as_ref().unwrap().as_str() {
-                "mainnet" => JsonRpcClient::new(HttpTransport::new(
-                    Url::parse(
-                        "https://starknet-goerli.g.alchemy.com/v2/KE9ZWlO2zAaXFvpjbyb63gZIX1SozzON",
-                    )
-                    .unwrap(),
-                )),
-                "goerli" => JsonRpcClient::new(HttpTransport::new(
-                    Url::parse(
-                        "https://starknet-mainnet.g.alchemy.com/v2/qnYLy7taPFweUC6wad3qF7-bCb4YnQN4",
-                    )
-                    .unwrap(),
-                )),
-                n => return Err(anyhow!("Unsupported network: {n}")),
-            }
-        };
-
-        Ok(provider)
-    }
-}
-=======
-mod test_utils;
->>>>>>> 6bdd75e2
+mod test_utils;