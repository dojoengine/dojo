use std::time::Duration;

use camino::Utf8PathBuf;
use dojo_test_utils::compiler;
use katana_runner::KatanaRunner;
use starknet::accounts::{Account, ConnectedAccount};
use starknet::core::types::{BlockId, BlockTag, Felt};

use super::{WorldContract, WorldContractReader};
use crate::manifest::{BaseManifest, OverlayManifest, BASE_DIR, MANIFESTS_DIR, OVERLAYS_DIR};
use crate::metadata::dojo_metadata_from_workspace;
use crate::migration::strategy::prepare_for_migration;
use crate::migration::world::WorldDiff;
use crate::migration::{Declarable, Deployable, TxnConfig};
use crate::utils::TransactionExt;

#[tokio::test(flavor = "multi_thread")]
async fn test_world_contract_reader() {
    let runner = KatanaRunner::new().expect("Fail to set runner");
    let config = compiler::copy_tmp_config(
        &Utf8PathBuf::from("../../examples/spawn-and-move"),
        &Utf8PathBuf::from("../dojo-core"),
    );
    let ws = scarb::ops::read_workspace(config.manifest_path(), &config).unwrap();

    let default_namespace = ws.current_package().unwrap().id.name.to_string();

    let manifest_dir = config.manifest_path().parent().unwrap();
    let target_dir = manifest_dir.join("target").join("dev");

    let mut account = runner.account(0);
    account.set_block_id(BlockId::Tag(BlockTag::Pending));

    let provider = account.provider();

    let ws = scarb::ops::read_workspace(config.manifest_path(), &config).unwrap();
    let dojo_metadata =
        dojo_metadata_from_workspace(&ws).expect("No current package with dojo metadata found.");

    let world_address = deploy_world(
        &runner,
        &manifest_dir.to_path_buf(),
        &target_dir.to_path_buf(),
        dojo_metadata.skip_migration,
        &default_namespace,
    )
    .await;

    let _world = WorldContractReader::new(world_address, provider);
}

pub async fn deploy_world(
    sequencer: &KatanaRunner,
    manifest_dir: &Utf8PathBuf,
    target_dir: &Utf8PathBuf,
    skip_migration: Option<Vec<String>>,
<<<<<<< HEAD
    default_namespace: &str,
) -> FieldElement {
=======
) -> Felt {
>>>>>>> 0c50c7d6
    // Dev profile is used by default for testing:
    let profile_name = "dev";

    let mut manifest = BaseManifest::load_from_path(
        &manifest_dir.join(MANIFESTS_DIR).join(profile_name).join(BASE_DIR),
    )
    .unwrap();

    if let Some(skip_manifests) = skip_migration {
        manifest.remove_tags(skip_manifests);
    }

    let overlay_dir = manifest_dir.join(OVERLAYS_DIR).join(profile_name);
    if overlay_dir.exists() {
        let overlay_manifest = OverlayManifest::load_from_path(&overlay_dir, &manifest).unwrap();
        manifest.merge(overlay_manifest);
    }

    let mut world = WorldDiff::compute(manifest.clone(), None);
    world.update_order(default_namespace).unwrap();

    let account = sequencer.account(0);

    let mut strategy =
        prepare_for_migration(None, Felt::from_hex("0x12345").unwrap(), target_dir, world).unwrap();
    strategy.resolve_variable(strategy.world_address().unwrap()).unwrap();

    let base_class_hash =
        strategy.base.unwrap().declare(&account, &TxnConfig::init_wait()).await.unwrap().class_hash;

    let world_address = strategy
        .world
        .unwrap()
        .deploy(
            manifest.clone().world.inner.class_hash,
            vec![base_class_hash],
            &account,
            &TxnConfig::init_wait(),
        )
        .await
        .unwrap()
        .contract_address;

    let mut declare_output = vec![];
    for model in strategy.models {
        let res = model.declare(&account, &TxnConfig::init_wait()).await.unwrap();
        declare_output.push(res);
    }

    let world = WorldContract::new(world_address, &account);

    world
        .register_namespace(&cainome::cairo_serde::ByteArray::from_string("dojo_examples").unwrap())
        .send_with_cfg(&TxnConfig::init_wait())
        .await
        .unwrap();

    // Wondering why the `init_wait` is not enough and causes a nonce error.
    // May be to a delay to create the block as we are in instant mining.
    tokio::time::sleep(Duration::from_millis(2000)).await;

    let calls = declare_output
        .iter()
        .map(|o| world.register_model_getcall(&o.class_hash.into()))
        .collect::<Vec<_>>();

<<<<<<< HEAD
    let _ = account.execute(calls).send_with_cfg(&TxnConfig::init_wait()).await.unwrap();
=======
    let _ = account.execute_v1(calls).send().await.unwrap();

    // wait for the tx to be mined
    tokio::time::sleep(Duration::from_millis(250)).await;
>>>>>>> 0c50c7d6

    for contract in strategy.contracts {
        let declare_res = contract.declare(&account, &TxnConfig::default()).await.unwrap();
        contract
            .deploy_dojo_contract(
                world_address,
                declare_res.class_hash,
                base_class_hash,
                &account,
                &TxnConfig::init_wait(),
                &contract.diff.init_calldata,
            )
            .await
            .unwrap();
    }

    world_address
}<|MERGE_RESOLUTION|>--- conflicted
+++ resolved
@@ -54,12 +54,8 @@
     manifest_dir: &Utf8PathBuf,
     target_dir: &Utf8PathBuf,
     skip_migration: Option<Vec<String>>,
-<<<<<<< HEAD
     default_namespace: &str,
-) -> FieldElement {
-=======
 ) -> Felt {
->>>>>>> 0c50c7d6
     // Dev profile is used by default for testing:
     let profile_name = "dev";
 
@@ -126,14 +122,7 @@
         .map(|o| world.register_model_getcall(&o.class_hash.into()))
         .collect::<Vec<_>>();
 
-<<<<<<< HEAD
-    let _ = account.execute(calls).send_with_cfg(&TxnConfig::init_wait()).await.unwrap();
-=======
-    let _ = account.execute_v1(calls).send().await.unwrap();
-
-    // wait for the tx to be mined
-    tokio::time::sleep(Duration::from_millis(250)).await;
->>>>>>> 0c50c7d6
+    let _ = account.execute_v1(calls).send_with_cfg(&TxnConfig::init_wait()).await.unwrap();
 
     for contract in strategy.contracts {
         let declare_res = contract.declare(&account, &TxnConfig::default()).await.unwrap();
