use std::str::FromStr as _;

pub use abigen::model::ModelContractReader;
use async_trait::async_trait;
use cainome::cairo_serde::{CairoSerde as _, ContractAddress, Error as CainomeError};
use dojo_types::packing::{PackingError, ParseError};
use dojo_types::primitive::{Primitive, PrimitiveError};
use dojo_types::schema::{Enum, EnumOption, Member, Struct, Ty};
use starknet::core::types::Felt;
use starknet::core::utils::{
    cairo_short_string_to_felt, parse_cairo_short_string, CairoShortStringToFeltError,
    NonAsciiNameError, ParseCairoShortStringError,
};
use starknet::providers::{Provider, ProviderError};

use super::abi::world::Layout;
use super::naming;
use crate::contracts::WorldContractReader;

#[cfg(test)]
#[path = "model_test.rs"]
mod model_test;

pub mod abigen {
    pub mod model {
        pub use crate::contracts::abi::model::*;
    }
}

#[derive(Debug, thiserror::Error)]
pub enum ModelError {
    #[error("Model not found.")]
    ModelNotFound,
    #[error(transparent)]
    ProviderError(#[from] ProviderError),
    #[error(transparent)]
    ParseCairoShortStringError(#[from] ParseCairoShortStringError),
    #[error(transparent)]
    CairoShortStringToFeltError(#[from] CairoShortStringToFeltError),
    #[error(transparent)]
    NonAsciiNameError(#[from] NonAsciiNameError),
    #[error(transparent)]
    CairoTypeError(#[from] PrimitiveError),
    #[error(transparent)]
    Parse(#[from] ParseError),
    #[error(transparent)]
    Packing(#[from] PackingError),
    #[error(transparent)]
    Cainome(#[from] CainomeError),
    #[error("{0}")]
    TagError(String),
}

// TODO: to update to match with new model interface
#[cfg_attr(not(target_arch = "wasm32"), async_trait)]
#[cfg_attr(target_arch = "wasm32", async_trait(?Send))]
pub trait ModelReader<E> {
<<<<<<< HEAD
    fn namespace(&self) -> &str;
    fn name(&self) -> &str;
    fn selector(&self) -> FieldElement;
    fn class_hash(&self) -> FieldElement;
    fn contract_address(&self) -> FieldElement;
=======
    // TODO: kept for compatibility but should be removed
    // because it returns the model name hash and not the model name itself.
    fn name(&self) -> String;
    fn selector(&self) -> Felt;
    fn class_hash(&self) -> Felt;
    fn contract_address(&self) -> Felt;
>>>>>>> 0c50c7d6
    async fn schema(&self) -> Result<Ty, E>;
    async fn packed_size(&self) -> Result<u32, E>;
    async fn unpacked_size(&self) -> Result<u32, E>;
    async fn layout(&self) -> Result<abigen::model::Layout, E>;
}

pub struct ModelRPCReader<'a, P: Provider + Sync + Send> {
<<<<<<< HEAD
    /// Namespace of the model
    namespace: String,
    /// Name of the model
    name: String,
    /// The selector of the model
    selector: FieldElement,
=======
    /// The name of the model
    name: Felt,
>>>>>>> 0c50c7d6
    /// The class hash of the model
    class_hash: Felt,
    /// The contract address of the model
    contract_address: Felt,
    /// Contract reader of the World that the model is registered to.
    world_reader: &'a WorldContractReader<P>,
    /// Contract reader of the model.
    model_reader: ModelContractReader<&'a P>,
}

impl<'a, P> ModelRPCReader<'a, P>
where
    P: Provider + Sync + Send,
{
    pub async fn new(
        namespace: &str,
        name: &str,
        world: &'a WorldContractReader<P>,
    ) -> Result<ModelRPCReader<'a, P>, ModelError> {
        let model_selector = naming::compute_model_selector_from_names(namespace, name);

        let (class_hash, contract_address) =
            world.model(&model_selector).block_id(world.block_id).call().await?;

        // World Cairo contract won't raise an error in case of unknown/unregistered
        // model so raise an error here in case of zero address.
        if contract_address == ContractAddress(Felt::ZERO) {
            return Err(ModelError::ModelNotFound);
        }

        let model_reader = ModelContractReader::new(contract_address.into(), world.provider());

        Ok(Self {
            namespace: namespace.into(),
            name: name.into(),
            world_reader: world,
            class_hash: class_hash.into(),
            contract_address: contract_address.into(),
            selector: model_selector,
            model_reader,
        })
    }

    pub async fn entity_storage(&self, keys: &[Felt]) -> Result<Vec<Felt>, ModelError> {
        // As the dojo::database::introspect::Layout type has been pasted
        // in both `model` and `world` ABI by abigen, the compiler sees both types
        // as different even if they are strictly identical.
        // Here is a trick reading the model layout as raw FieldElement
        // and deserialize it to a world::Layout.
        let raw_layout = self.model_reader.layout().raw_call().await?;
        let layout = Layout::cairo_deserialize(raw_layout.as_slice(), 0)?;

        Ok(self.world_reader.entity(&self.selector(), &keys.to_vec(), &layout).call().await?)
    }

    pub async fn entity(&self, keys: &[Felt]) -> Result<Ty, ModelError> {
        let mut schema = self.schema().await?;
        let values = self.entity_storage(keys).await?;

        let mut keys_and_unpacked = [keys, &values].concat();

        schema.deserialize(&mut keys_and_unpacked)?;

        Ok(schema)
    }
}

#[cfg_attr(not(target_arch = "wasm32"), async_trait)]
#[cfg_attr(target_arch = "wasm32", async_trait(?Send))]
impl<'a, P> ModelReader<ModelError> for ModelRPCReader<'a, P>
where
    P: Provider + Sync + Send,
{
    fn namespace(&self) -> &str {
        &self.namespace
    }

    fn name(&self) -> &str {
        &self.name
    }

<<<<<<< HEAD
    fn selector(&self) -> FieldElement {
        self.selector
=======
    fn selector(&self) -> Felt {
        self.name
>>>>>>> 0c50c7d6
    }

    fn class_hash(&self) -> Felt {
        self.class_hash
    }

    fn contract_address(&self) -> Felt {
        self.contract_address
    }

    async fn schema(&self) -> Result<Ty, ModelError> {
        let res = self.model_reader.schema().call().await?;
        parse_schema(&res).map_err(ModelError::Parse)
    }

    // For non fixed layouts, packed and unpacked sizes are None.
    // Therefore we return 0 in this case.
    async fn packed_size(&self) -> Result<u32, ModelError> {
        Ok(self.model_reader.packed_size().call().await?.unwrap_or(0))
    }

    async fn unpacked_size(&self) -> Result<u32, ModelError> {
        Ok(self.model_reader.unpacked_size().call().await?.unwrap_or(0))
    }

    async fn layout(&self) -> Result<abigen::model::Layout, ModelError> {
        Ok(self.model_reader.layout().call().await?)
    }
}

fn parse_schema(ty: &abigen::model::Ty) -> Result<Ty, ParseError> {
    match ty {
        abigen::model::Ty::Primitive(primitive) => {
            let ty = parse_cairo_short_string(primitive)?;
            let ty = ty.split("::").last().unwrap();
            let primitive = match Primitive::from_str(ty) {
                Ok(primitive) => primitive,
                Err(_) => return Err(ParseError::invalid_schema()),
            };

            Ok(Ty::Primitive(primitive))
        }
        abigen::model::Ty::Struct(schema) => {
            let name = parse_cairo_short_string(&schema.name)?;

            let children = schema
                .children
                .iter()
                .map(|child| {
                    Ok(Member {
                        name: parse_cairo_short_string(&child.name)?,
                        ty: parse_schema(&child.ty)?,
                        key: child.attrs.contains(&cairo_short_string_to_felt("key").unwrap()),
                    })
                })
                .collect::<Result<Vec<_>, ParseError>>()?;

            Ok(Ty::Struct(Struct { name, children }))
        }
        abigen::model::Ty::Enum(enum_) => {
            let name = parse_cairo_short_string(&enum_.name)?;

            let options = enum_
                .children
                .iter()
                .map(|(name, ty)| {
                    // strip of the type (T) of the enum variant for now
                    // breaks the db queries
                    let name =
                        parse_cairo_short_string(name)?.split('(').next().unwrap().to_string();
                    let ty = parse_schema(ty)?;

                    Ok(EnumOption { name, ty })
                })
                .collect::<Result<Vec<_>, ParseError>>()?;

            Ok(Ty::Enum(Enum { name, option: None, options }))
        }
        abigen::model::Ty::Tuple(values) => {
            let values = values.iter().map(parse_schema).collect::<Result<Vec<_>, ParseError>>()?;

            Ok(Ty::Tuple(values))
        }
        abigen::model::Ty::Array(values) => {
            let values = values.iter().map(parse_schema).collect::<Result<Vec<_>, ParseError>>()?;

            Ok(Ty::Array(values))
        }
        abigen::model::Ty::ByteArray => Ok(Ty::ByteArray("".to_string())),
    }
}<|MERGE_RESOLUTION|>--- conflicted
+++ resolved
@@ -55,20 +55,11 @@
 #[cfg_attr(not(target_arch = "wasm32"), async_trait)]
 #[cfg_attr(target_arch = "wasm32", async_trait(?Send))]
 pub trait ModelReader<E> {
-<<<<<<< HEAD
     fn namespace(&self) -> &str;
     fn name(&self) -> &str;
-    fn selector(&self) -> FieldElement;
-    fn class_hash(&self) -> FieldElement;
-    fn contract_address(&self) -> FieldElement;
-=======
-    // TODO: kept for compatibility but should be removed
-    // because it returns the model name hash and not the model name itself.
-    fn name(&self) -> String;
     fn selector(&self) -> Felt;
     fn class_hash(&self) -> Felt;
     fn contract_address(&self) -> Felt;
->>>>>>> 0c50c7d6
     async fn schema(&self) -> Result<Ty, E>;
     async fn packed_size(&self) -> Result<u32, E>;
     async fn unpacked_size(&self) -> Result<u32, E>;
@@ -76,17 +67,12 @@
 }
 
 pub struct ModelRPCReader<'a, P: Provider + Sync + Send> {
-<<<<<<< HEAD
     /// Namespace of the model
     namespace: String,
     /// Name of the model
     name: String,
     /// The selector of the model
-    selector: FieldElement,
-=======
-    /// The name of the model
-    name: Felt,
->>>>>>> 0c50c7d6
+    selector: Felt,
     /// The class hash of the model
     class_hash: Felt,
     /// The contract address of the model
@@ -168,13 +154,8 @@
         &self.name
     }
 
-<<<<<<< HEAD
-    fn selector(&self) -> FieldElement {
+    fn selector(&self) -> Felt {
         self.selector
-=======
-    fn selector(&self) -> Felt {
-        self.name
->>>>>>> 0c50c7d6
     }
 
     fn class_hash(&self) -> Felt {
