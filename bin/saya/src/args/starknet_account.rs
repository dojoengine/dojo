//! Data availability options.

use clap::Args;
use dojo_utils::env::{
    DOJO_ACCOUNT_ADDRESS_ENV_VAR, DOJO_KEYSTORE_PASSWORD_ENV_VAR, DOJO_KEYSTORE_PATH_ENV_VAR,
    DOJO_PRIVATE_KEY_ENV_VAR, STARKNET_RPC_URL_ENV_VAR,
};
<<<<<<< HEAD
use katana_primitives::felt::FieldElement;
=======
use katana_primitives::Felt;
>>>>>>> e5913642
use url::Url;

#[derive(Debug, Args, Clone)]
pub struct StarknetAccountOptions {
    #[arg(long, env = STARKNET_RPC_URL_ENV_VAR)]
    #[arg(help = "The url of the starknet node.")]
    pub starknet_url: Url,

    #[arg(long)]
    #[arg(help = "The chain id of the starknet node.")]
    #[arg(default_value = "SN_SEPOLIA")]
    pub chain_id: String,

    #[arg(long, env = DOJO_ACCOUNT_ADDRESS_ENV_VAR)]
    #[arg(help = "The address of the starknet account.")]
    pub signer_address: Felt,

    #[arg(long, env = DOJO_PRIVATE_KEY_ENV_VAR)]
    #[arg(help = "The private key of the starknet account.")]
<<<<<<< HEAD
    pub signer_key: Option<FieldElement>,
=======
    pub signer_key: Option<Felt>,
>>>>>>> e5913642

    #[arg(long = "keystore", env = DOJO_KEYSTORE_PATH_ENV_VAR)]
    #[arg(value_name = "PATH")]
    #[arg(help = "The path to the keystore file.")]
    pub signer_keystore_path: Option<String>,

    #[arg(long = "password", env = DOJO_KEYSTORE_PASSWORD_ENV_VAR)]
    #[arg(value_name = "PASSWORD")]
    #[arg(help = "The password to the keystore file.")]
    pub signer_keystore_password: Option<String>,
}<|MERGE_RESOLUTION|>--- conflicted
+++ resolved
@@ -5,11 +5,7 @@
     DOJO_ACCOUNT_ADDRESS_ENV_VAR, DOJO_KEYSTORE_PASSWORD_ENV_VAR, DOJO_KEYSTORE_PATH_ENV_VAR,
     DOJO_PRIVATE_KEY_ENV_VAR, STARKNET_RPC_URL_ENV_VAR,
 };
-<<<<<<< HEAD
 use katana_primitives::felt::FieldElement;
-=======
-use katana_primitives::Felt;
->>>>>>> e5913642
 use url::Url;
 
 #[derive(Debug, Args, Clone)]
@@ -29,11 +25,7 @@
 
     #[arg(long, env = DOJO_PRIVATE_KEY_ENV_VAR)]
     #[arg(help = "The private key of the starknet account.")]
-<<<<<<< HEAD
     pub signer_key: Option<FieldElement>,
-=======
-    pub signer_key: Option<Felt>,
->>>>>>> e5913642
 
     #[arg(long = "keystore", env = DOJO_KEYSTORE_PATH_ENV_VAR)]
     #[arg(value_name = "PATH")]
