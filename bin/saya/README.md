
# Saya Executable Documentation

This documentation outlines the operation of the Saya executable, a CLI-based service designed to interact with blockchain components for state management and updates. Saya supports operations on Celestia nodes and integrates with Katana blocks to provide a streamlined blockchain interaction process.

<<<<<<< HEAD
Example:

=======
## Key Features
- **Celestia Node Integration**: Allows publishing state updates to a Celestia node (WIP).
- **Katana Block Fetching**: Saya can fetch blocks from Katana, aiding in local blockchain simulations and testing.

## Prerequisites
Ensure you have the following set up:
- Rust and Cargo installed on your system.
- Access to Celestia and/or Katana node URLs if needed.

## Basic Usage Example
Below is a command-line example that demonstrates how to run the Saya executable with necessary parameters:

```bash
cargo run --bin saya -- --rpc-url http://localhost:5050 --da-chain celestia --celestia-node-url http://127.0.0.1:26658 --celestia-namespace mynm --celestia-node-auth-token eyJhbGciOiJIUzI1NiIsInR5cCI6IkpXVCJ9.....
```

## Detailed Workflow

### 1. Deploy a New World Contract
First, deploy a new smart contract using the Saya framework:
```bash
cargo run -r -p sozo -- build --manifest-path examples/spawn-and-move/Scarb.toml

cargo run -r -p sozo -- migrate apply --manifest-path examples/spawn-and-move/Scarb.toml --rpc-url <> --fee-estimate-multiplier 1000 --private-key <> --account-address <> --name saya-world-v1
```

### 2. Initialize a Local Katana Instance
Start a local instance of Katana configured to work with the newly deployed contract:
```bash
cargo run -r -p katana -- -b 30000 --rpc-url <> --fork-block-number <block number after world deployment>
```

### 3. Launch the Saya Service
Execute the Saya process to interact with the blockchain network:
```bash
cargo run -r --bin saya -- --rpc-url http://localhost:5050 --registry 0x217746a5f74c2e5b6fa92c97e902d8cd78b1fabf1e8081c4aa0d2fe159bc0eb --world <> --start-block <>
```

Currently the Stone prover in use is optimized for AMD64. Hence, running it on a ARM64 machine will be relatively slow or even not compatible if emulation is now available.
If you can't run Saya on a AMD64 machine, you may choose to use the HTTP wrapper currently proposed by Visoft.
```bash
cargo run -r --bin saya -- --rpc-url http://localhost:5050 --prover-url http://prover.visoft.dev:3618/prove/state-diff-commitment --registry 0x217746a5f74c2e5b6fa92c97e902d8cd78b1fabf1e8081c4aa0d2fe159bc0eb --world <> --start-block <>
```

### 4. Modify the World State Using `sozo`
Finally, modify the state of the world using specific actions:
>>>>>>> 836ee618
```bash
cargo run -r -p sozo -- execute --rpc-url http://localhost:5050 --private-key <> --account-address <> --world <> dojo_examples::actions::actions spawn
```

After this command, Saya will pick up the blocks with transactions, generate the proof for the state transition, and send it to the base layer world contract.

Ensure to replace placeholders (`<>`) with appropriate values for your configuration and environment. This documentation provides a comprehensive overview for developers and operators to effectively utilize the Saya service in blockchain applications.<|MERGE_RESOLUTION|>--- conflicted
+++ resolved
@@ -3,10 +3,6 @@
 
 This documentation outlines the operation of the Saya executable, a CLI-based service designed to interact with blockchain components for state management and updates. Saya supports operations on Celestia nodes and integrates with Katana blocks to provide a streamlined blockchain interaction process.
 
-<<<<<<< HEAD
-Example:
-
-=======
 ## Key Features
 - **Celestia Node Integration**: Allows publishing state updates to a Celestia node (WIP).
 - **Katana Block Fetching**: Saya can fetch blocks from Katana, aiding in local blockchain simulations and testing.
@@ -53,7 +49,6 @@
 
 ### 4. Modify the World State Using `sozo`
 Finally, modify the state of the world using specific actions:
->>>>>>> 836ee618
 ```bash
 cargo run -r -p sozo -- execute --rpc-url http://localhost:5050 --private-key <> --account-address <> --world <> dojo_examples::actions::actions spawn
 ```
