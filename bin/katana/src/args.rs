--- conflicted
+++ resolved
@@ -212,11 +212,8 @@
     }
 
     pub fn server_config(&self) -> ServerConfig {
-<<<<<<< HEAD
-        let mut apis = vec![ApiKind::Starknet, ApiKind::Saya];
-=======
-        let mut apis = vec![ApiKind::Starknet, ApiKind::Katana];
->>>>>>> ca3b0180
+        let mut apis = vec![ApiKind::Starknet, ApiKind::Katana, ApiKind::Saya];
+
         // only enable `katana` API in dev mode
         if self.dev {
             apis.push(ApiKind::Dev);
