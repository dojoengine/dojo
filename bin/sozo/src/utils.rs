--- conflicted
+++ resolved
@@ -97,16 +97,10 @@
     let (provider, rpc_url) = starknet.provider(env)?;
     let provider = Arc::new(provider);
     if (provider_utils::health_check_provider(provider.clone()).await).is_err() {
-<<<<<<< HEAD
-        warn!(
-            "Provider health check failed during sozo inspect, inspecting locally
-and all resources will appeared as `Created`. Remote resources will not be fetched."
-        );
-=======
-        // warn!(target: LOG_TARGET, "Provider health check failed during sozo inspect, inspecting
-        // locally and all resources will appeared as `Created`. Remote resources will not be
-        // fetched.");
->>>>>>> e076482a
+        //         warn!(
+        // "provider health check failed during sozo inspect, inspecting locally
+        // and all resources will appeared as `created`. remote resources will not be fetched."
+        // );
         return Ok((
             WorldDiff::from_local(world_local)?,
             Arc::try_unwrap(provider).map_err(|_| anyhow!("Failed to unwrap Arc"))?,
