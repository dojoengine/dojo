use anyhow::{anyhow, bail, Context, Result};
use camino::Utf8PathBuf;
use dojo_lang::compiler::{ABIS_DIR, BASE_DIR, DEPLOYMENTS_DIR, MANIFESTS_DIR, OVERLAYS_DIR};
use dojo_world::contracts::abi::world::ResourceMetadata;
use dojo_world::contracts::cairo_utils;
use dojo_world::contracts::world::WorldContract;
use dojo_world::manifest::{
    AbstractManifestError, BaseManifest, DeploymentManifest, DojoContract, Manifest,
    ManifestMethods, OverlayManifest,
};
use dojo_world::metadata::{dojo_metadata_from_workspace, Environment};
use dojo_world::migration::contract::ContractMigration;
use dojo_world::migration::strategy::{generate_salt, prepare_for_migration, MigrationStrategy};
use dojo_world::migration::world::WorldDiff;
use dojo_world::migration::{
    Declarable, DeployOutput, Deployable, MigrationError, RegisterOutput, StateDiff,
};
use dojo_world::utils::TransactionWaiter;
use scarb::core::Workspace;
use scarb_ui::Ui;
use starknet::accounts::{Account, ConnectedAccount, SingleOwnerAccount};
use starknet::core::types::{
    BlockId, BlockTag, FieldElement, InvokeTransactionResult, StarknetError,
};
use starknet::core::utils::{
    cairo_short_string_to_felt, get_contract_address, parse_cairo_short_string,
};
use starknet::providers::jsonrpc::HttpTransport;
use tokio::fs;

#[cfg(test)]
#[path = "migration_test.rs"]
mod migration_test;
mod ui;

use starknet::providers::{JsonRpcClient, Provider, ProviderError};
use starknet::signers::{LocalWallet, Signer};
use ui::MigrationUi;

use self::ui::{bold_message, italic_message};
use crate::commands::migrate::MigrateArgs;
use crate::commands::options::account::AccountOptions;
use crate::commands::options::starknet::StarknetOptions;
use crate::commands::options::transaction::TransactionOptions;
use crate::commands::options::world::WorldOptions;

pub struct MigrationOutput {
    pub world_address: FieldElement,
    pub world_tx_hash: Option<FieldElement>,
    pub world_block_number: Option<u64>,
}

pub async fn execute(
    ws: &Workspace<'_>,
    args: MigrateArgs,
    env_metadata: Option<Environment>,
) -> Result<()> {
    let ui = ws.config().ui();
    let MigrateArgs { account, starknet, world, name, .. } = args;

    // Setup account for migration and fetch world address if it exists.

    let (world_address, account, chain_id) =
        setup_env(ws, account, starknet, world, name.as_ref(), env_metadata.as_ref()).await?;
    ui.print(format!("Chain ID: {}\n", &chain_id));

    // its path to a file so `parent` should never return `None`
    let manifest_dir = ws.manifest_path().parent().unwrap().to_path_buf();

    let target_dir = ws.target_dir().path_existent().unwrap();
    let target_dir = target_dir.join(ws.config().profile().as_str());

    // Load local and remote World manifests.

    let (local_manifest, remote_manifest) =
        load_world_manifests(&manifest_dir, &account, world_address, &ui).await?;

    // Calculate diff between local and remote World manifests.

    ui.print_step(2, "🧰", "Evaluating Worlds diff...");
    let diff = WorldDiff::compute(local_manifest.clone(), remote_manifest.clone());
    let total_diffs = diff.count_diffs();
    ui.print_sub(format!("Total diffs found: {total_diffs}"));

    if total_diffs == 0 {
<<<<<<< HEAD
        ui.print("\n✨ No changes to be made. Remote World is already up to date!");
        return Ok(());
=======
        ui.print("\n✨ No changes to be made. Remote World is already up to date!")
    } else {
        // Migrate according to the diff.
        let migration_output = apply_diff(
            ws,
            &target_dir,
            diff,
            name,
            world_address,
            &account,
            Some(args.transaction),
        )
        .await?;

        update_manifests_and_abis(
            ws,
            local_manifest,
            remote_manifest,
            &manifest_dir,
            migration_output,
            &chain_id,
        )
        .await?;
>>>>>>> cfdd1702
    }

    let strategy = prepare_migration(&target_dir, diff, name, world_address, &ui)?;
    let world_address = strategy.world_address().expect("world address must exist");

    update_manifests_and_abis(
        ws,
        local_manifest,
        remote_manifest,
        &manifest_dir,
        world_address,
        &chain_id,
    )
    .await?;

    // Mirate according to the diff.
    apply_diff(ws, &account, None, &strategy).await?;

    Ok(())
}

async fn update_manifests_and_abis(
    ws: &Workspace<'_>,
    local_manifest: BaseManifest,
    remote_manifest: Option<DeploymentManifest>,
    manifest_dir: &Utf8PathBuf,
    migration_output: MigrationOutput,
    chain_id: &str,
) -> Result<()> {
    let ui = ws.config().ui();
    ui.print("\n✨ Updating manifests...");

<<<<<<< HEAD
    let mut local_manifest: DeploymentManifest = local_manifest.into();
    local_manifest.world.inner.address = Some(world_address);
=======
    let deployed_path = manifest_dir
        .join(MANIFESTS_DIR)
        .join(DEPLOYMENTS_DIR)
        .join(chain_id)
        .with_extension("toml");

    let mut local_manifest: DeployedManifest = local_manifest.into();

    if deployed_path.exists() {
        let previous_manifest = DeployedManifest::load_from_path(&deployed_path)?;
        local_manifest.merge_from_previous(previous_manifest);
    };

    local_manifest.world.inner.address = Some(migration_output.world_address);

    if migration_output.world_tx_hash.is_some() {
        local_manifest.world.inner.transaction_hash = migration_output.world_tx_hash;
    }
    if migration_output.world_block_number.is_some() {
        local_manifest.world.inner.block_number = migration_output.world_block_number;
    }
>>>>>>> cfdd1702

    let base_class_hash = match remote_manifest {
        Some(manifest) => *manifest.base.inner.class_hash(),
        None => *local_manifest.base.inner.class_hash(),
    };

    local_manifest.contracts.iter_mut().for_each(|c| {
        let salt = generate_salt(&c.name);
        c.inner.address =
            Some(get_contract_address(salt, base_class_hash, &[], migration_output.world_address));
    });

    // copy abi files from `abi/base` to `abi/deployments/{chain_id}` and update abi path in
    // local_manifest
    update_manifest_abis(&mut local_manifest, manifest_dir, chain_id).await;

    local_manifest.write_to_path(&deployed_path)?;
    ui.print("\n✨ Done.");

    Ok(())
}

async fn update_manifest_abis(
    local_manifest: &mut DeploymentManifest,
    manifest_dir: &Utf8PathBuf,
    chain_id: &str,
) {
    fs::create_dir_all(manifest_dir.join(ABIS_DIR).join(DEPLOYMENTS_DIR))
        .await
        .expect("Failed to create folder");

    async fn inner_helper<T>(manifest_dir: &Utf8PathBuf, manifest: &mut Manifest<T>, chain_id: &str)
    where
        T: ManifestMethods,
    {
        // unwraps in call to abi is safe because we always write abis for DojoContracts
        let base_relative_path = manifest.inner.abi().unwrap();
        let deployed_relative_path =
            Utf8PathBuf::new().join(ABIS_DIR).join(DEPLOYMENTS_DIR).join(chain_id).join(
                base_relative_path
                    .strip_prefix(Utf8PathBuf::new().join(ABIS_DIR).join(BASE_DIR))
                    .unwrap(),
            );

        let full_base_path = manifest_dir.join(base_relative_path);
        let full_deployed_path = manifest_dir.join(deployed_relative_path.clone());

        fs::create_dir_all(full_deployed_path.parent().unwrap())
            .await
            .expect("Failed to create folder");
        fs::copy(full_base_path, full_deployed_path).await.expect("Failed to copy abi file");
        manifest.inner.set_abi(Some(deployed_relative_path));
    }

    for contract in local_manifest.contracts.iter_mut() {
        inner_helper::<DojoContract>(manifest_dir, contract, chain_id).await;
    }
}

pub(crate) async fn apply_diff<P, S>(
    ws: &Workspace<'_>,
    account: &SingleOwnerAccount<P, S>,
    txn_config: Option<TransactionOptions>,
<<<<<<< HEAD
    strategy: &MigrationStrategy,
) -> Result<FieldElement>
=======
) -> Result<MigrationOutput>
>>>>>>> cfdd1702
where
    P: Provider + Sync + Send + 'static,
    S: Signer + Sync + Send + 'static,
{
    let ui = ws.config().ui();

    println!("  ");

<<<<<<< HEAD
    let block_height = execute_strategy(ws, strategy, account, txn_config)
=======
    let migration_output = execute_strategy(ws, &strategy, account, txn_config)
>>>>>>> cfdd1702
        .await
        .map_err(|e| anyhow!(e))
        .with_context(|| "Problem trying to migrate.")?;

    if let Some(block_number) = migration_output.world_block_number {
        ui.print(format!(
            "\n🎉 Successfully migrated World on block #{} at address {}",
            block_number,
            bold_message(format!(
                "{:#x}",
                strategy.world_address().expect("world address must exist")
            ))
        ));
    } else {
        ui.print(format!(
            "\n🎉 Successfully migrated World at address {}",
            bold_message(format!(
                "{:#x}",
                strategy.world_address().expect("world address must exist")
            ))
        ));
    }

    Ok(migration_output)
}

pub(crate) async fn setup_env(
    ws: &Workspace<'_>,
    account: AccountOptions,
    starknet: StarknetOptions,
    world: WorldOptions,
    name: Option<&String>,
    env: Option<&Environment>,
) -> Result<(
    Option<FieldElement>,
    SingleOwnerAccount<JsonRpcClient<HttpTransport>, LocalWallet>,
    String,
)> {
    let ui = ws.config().ui();

    let world_address = world.address(env).ok();

    let (account, chain_id) = {
        let provider = starknet.provider(env)?;
        let chain_id = provider.chain_id().await?;
        let chain_id = parse_cairo_short_string(&chain_id)
            .with_context(|| "Cannot parse chain_id as string")?;

        let mut account = account.account(provider, env).await?;
        account.set_block_id(BlockId::Tag(BlockTag::Pending));

        let address = account.address();

        ui.print(format!("\nMigration account: {address:#x}"));
        if let Some(name) = name {
            ui.print(format!("\nWorld name: {name}\n"));
        }

        match account.provider().get_class_hash_at(BlockId::Tag(BlockTag::Pending), address).await {
            Ok(_) => Ok((account, chain_id)),
            Err(ProviderError::StarknetError(StarknetError::ContractNotFound)) => {
                Err(anyhow!("Account with address {:#x} doesn't exist.", account.address()))
            }
            Err(e) => Err(e.into()),
        }
    }
    .with_context(|| "Problem initializing account for migration.")?;

    Ok((world_address, account, chain_id))
}

async fn load_world_manifests<P, S>(
    manifest_dir: &Utf8PathBuf,
    account: &SingleOwnerAccount<P, S>,
    world_address: Option<FieldElement>,
    ui: &Ui,
) -> Result<(BaseManifest, Option<DeploymentManifest>)>
where
    P: Provider + Sync + Send + 'static,
    S: Signer + Sync + Send + 'static,
{
    ui.print_step(1, "🌎", "Building World state...");

    let mut local_manifest =
        BaseManifest::load_from_path(&manifest_dir.join(MANIFESTS_DIR).join(BASE_DIR))?;

    let overlay_path = manifest_dir.join(MANIFESTS_DIR).join(OVERLAYS_DIR);
    if overlay_path.exists() {
        let overlay_manifest =
            OverlayManifest::load_from_path(&manifest_dir.join(MANIFESTS_DIR).join(OVERLAYS_DIR))?;

        // merge user defined changes to base manifest
        local_manifest.merge(overlay_manifest);
    }

    let remote_manifest = if let Some(address) = world_address {
        match DeploymentManifest::load_from_remote(account.provider(), address).await {
            Ok(manifest) => {
                ui.print_sub(format!("Found remote World: {address:#x}"));
                Some(manifest)
            }
            Err(AbstractManifestError::RemoteWorldNotFound) => None,
            Err(e) => {
                ui.verbose(format!("{e:?}"));
                return Err(anyhow!("Failed to build remote World state: {e}"));
            }
        }
    } else {
        None
    };

    if remote_manifest.is_none() {
        ui.print_sub("No remote World found");
    }

    Ok((local_manifest, remote_manifest))
}

pub fn prepare_migration(
    target_dir: &Utf8PathBuf,
    diff: WorldDiff,
    name: Option<String>,
    world_address: Option<FieldElement>,
    ui: &Ui,
) -> Result<MigrationStrategy> {
    ui.print_step(3, "📦", "Preparing for migration...");

    if name.is_none() && !diff.world.is_same() {
        bail!(
            "World name is required when attempting to migrate the World contract. Please provide \
             it using `--name`."
        );
    }

    let name = if let Some(name) = name {
        Some(cairo_short_string_to_felt(&name).with_context(|| "Failed to parse World name.")?)
    } else {
        None
    };

    let migration = prepare_for_migration(world_address, name, target_dir, diff)
        .with_context(|| "Problem preparing for migration.")?;

    let info = migration.info();

    ui.print_sub(format!(
        "Total items to be migrated ({}): New {} Update {}",
        info.new + info.update,
        info.new,
        info.update
    ));

    Ok(migration)
}

pub async fn execute_strategy<P, S>(
    ws: &Workspace<'_>,
    strategy: &MigrationStrategy,
    migrator: &SingleOwnerAccount<P, S>,
    txn_config: Option<TransactionOptions>,
) -> Result<MigrationOutput>
where
    P: Provider + Sync + Send + 'static,
    S: Signer + Sync + Send + 'static,
{
    let ui = ws.config().ui();
    let mut world_tx_hash: Option<FieldElement> = None;
    let mut world_block_number: Option<u64> = None;

    match &strategy.base {
        Some(base) => {
            ui.print_header("# Base Contract");

            match base
                .declare(migrator, txn_config.clone().map(|c| c.into()).unwrap_or_default())
                .await
            {
                Ok(res) => {
                    ui.print_sub(format!("Class Hash: {:#x}", res.class_hash));
                }
                Err(MigrationError::ClassAlreadyDeclared) => {
                    ui.print_sub(format!("Already declared: {:#x}", base.diff.local));
                }
                Err(e) => {
                    ui.verbose(format!("{e:?}"));
                    return Err(e.into());
                }
            };
        }
        None => {}
    };

    match &strategy.world {
        Some(world) => {
            ui.print_header("# World");

            let calldata = vec![strategy.base.as_ref().unwrap().diff.local];
            let deploy_result =
                deploy_contract(world, "world", calldata.clone(), migrator, &ui, &txn_config)
                    .await
                    .map_err(|e| {
                        ui.verbose(format!("{e:?}"));
                        anyhow!("Failed to deploy world: {e}")
                    })?;

            (world_tx_hash, world_block_number) =
                if let ContractDeploymentOutput::Output(deploy_result) = deploy_result {
                    (Some(deploy_result.transaction_hash), deploy_result.block_number)
                } else {
                    (None, None)
                };

            ui.print_sub(format!("Contract address: {:#x}", world.contract_address));

            let metadata = dojo_metadata_from_workspace(ws);
            if let Some(meta) = metadata.as_ref().and_then(|inner| inner.world()) {
                match meta.upload().await {
                    Ok(hash) => {
                        let mut encoded_uri = cairo_utils::encode_uri(&format!("ipfs://{hash}"))?;

                        // Metadata is expecting an array of capacity 3.
                        if encoded_uri.len() < 3 {
                            encoded_uri.extend(vec![FieldElement::ZERO; 3 - encoded_uri.len()]);
                        }

                        let world_metadata = ResourceMetadata {
                            resource_id: FieldElement::ZERO,
                            metadata_uri: encoded_uri,
                        };

                        let InvokeTransactionResult { transaction_hash } =
                            WorldContract::new(world.contract_address, migrator)
                                .set_metadata(&world_metadata)
                                .send()
                                .await
                                .map_err(|e| {
                                    ui.verbose(format!("{e:?}"));
                                    anyhow!("Failed to set World metadata: {e}")
                                })?;

                        TransactionWaiter::new(transaction_hash, migrator.provider()).await?;

                        ui.print_sub(format!("Set Metadata transaction: {:#x}", transaction_hash));
                        ui.print_sub(format!("Metadata uri: ipfs://{hash}"));
                    }
                    Err(err) => {
                        ui.print_sub(format!("Failed to set World metadata:\n{err}"));
                    }
                }
            }
        }
        None => {}
    };

    // Once Torii supports indexing arrays, we should declare and register the
    // ResourceMetadata model.

    register_models(strategy, migrator, &ui, txn_config.clone()).await?;
    deploy_contracts(strategy, migrator, &ui, txn_config).await?;

    Ok(MigrationOutput {
        world_address: strategy.world_address()?,
        world_tx_hash,
        world_block_number,
    })
}

enum ContractDeploymentOutput {
    AlreadyDeployed(FieldElement),
    Output(DeployOutput),
}

async fn deploy_contract<P, S>(
    contract: &ContractMigration,
    contract_id: &str,
    constructor_calldata: Vec<FieldElement>,
    migrator: &SingleOwnerAccount<P, S>,
    ui: &Ui,
    txn_config: &Option<TransactionOptions>,
) -> Result<ContractDeploymentOutput>
where
    P: Provider + Sync + Send + 'static,
    S: Signer + Sync + Send + 'static,
{
    match contract
        .deploy(
            contract.diff.local,
            constructor_calldata,
            migrator,
            txn_config.clone().map(|c| c.into()).unwrap_or_default(),
        )
        .await
    {
        Ok(val) => {
            if let Some(declare) = val.clone().declare {
                ui.print_hidden_sub(format!(
                    "Declare transaction: {:#x}",
                    declare.transaction_hash
                ));
            }

            ui.print_hidden_sub(format!("Deploy transaction: {:#x}", val.transaction_hash));

            Ok(ContractDeploymentOutput::Output(val))
        }
        Err(MigrationError::ContractAlreadyDeployed(contract_address)) => {
            Ok(ContractDeploymentOutput::AlreadyDeployed(contract_address))
        }
        Err(e) => {
            ui.verbose(format!("{e:?}"));
            Err(anyhow!("Failed to migrate {contract_id}: {e}"))
        }
    }
}

async fn register_models<P, S>(
    strategy: &MigrationStrategy,
    migrator: &SingleOwnerAccount<P, S>,
    ui: &Ui,
    txn_config: Option<TransactionOptions>,
) -> Result<Option<RegisterOutput>>
where
    P: Provider + Sync + Send + 'static,
    S: Signer + Sync + Send + 'static,
{
    let models = &strategy.models;

    if models.is_empty() {
        return Ok(None);
    }

    ui.print_header(format!("# Models ({})", models.len()));

    let mut declare_output = vec![];

    for c in models.iter() {
        ui.print(italic_message(&c.diff.name).to_string());

        let res =
            c.declare(migrator, txn_config.clone().map(|c| c.into()).unwrap_or_default()).await;
        match res {
            Ok(output) => {
                ui.print_hidden_sub(format!("Declare transaction: {:#x}", output.transaction_hash));

                declare_output.push(output);
            }

            // Continue if model is already declared
            Err(MigrationError::ClassAlreadyDeclared) => {
                ui.print_sub(format!("Already declared: {:#x}", c.diff.local));
                continue;
            }
            Err(e) => {
                ui.verbose(format!("{e:?}"));
                bail!("Failed to declare model {}: {e}", c.diff.name)
            }
        }

        ui.print_sub(format!("Class hash: {:#x}", c.diff.local));
    }

    let world_address = strategy.world_address()?;
    let world = WorldContract::new(world_address, migrator);

    let calls = models
        .iter()
        .map(|c| world.register_model_getcall(&c.diff.local.into()))
        .collect::<Vec<_>>();

    let InvokeTransactionResult { transaction_hash } =
        migrator.execute(calls).send().await.map_err(|e| {
            ui.verbose(format!("{e:?}"));
            anyhow!("Failed to register models to World: {e}")
        })?;

    TransactionWaiter::new(transaction_hash, migrator.provider()).await?;

    ui.print(format!("All models are registered at: {transaction_hash:#x}"));

    Ok(Some(RegisterOutput { transaction_hash, declare_output }))
}

async fn deploy_contracts<P, S>(
    strategy: &MigrationStrategy,
    migrator: &SingleOwnerAccount<P, S>,
    ui: &Ui,
    txn_config: Option<TransactionOptions>,
) -> Result<Vec<Option<DeployOutput>>>
where
    P: Provider + Sync + Send + 'static,
    S: Signer + Sync + Send + 'static,
{
    let contracts = &strategy.contracts;

    if contracts.is_empty() {
        return Ok(vec![]);
    }

    ui.print_header(format!("# Contracts ({})", contracts.len()));

    let mut deploy_output = vec![];

    let world_address = strategy.world_address()?;

    for contract in strategy.contracts.iter() {
        let name = &contract.diff.name;
        ui.print(italic_message(name).to_string());
        match contract
            .world_deploy(
                world_address,
                contract.diff.local,
                migrator,
                txn_config.clone().map(|c| c.into()).unwrap_or_default(),
            )
            .await
        {
            Ok(output) => {
                if let Some(ref declare) = output.declare {
                    ui.print_hidden_sub(format!(
                        "Declare transaction: {:#x}",
                        declare.transaction_hash
                    ));
                }

                ui.print_hidden_sub(format!("Deploy transaction: {:#x}", output.transaction_hash));
                ui.print_sub(format!("Contract address: {:#x}", output.contract_address));
                deploy_output.push(Some(output));
            }
            Err(MigrationError::ContractAlreadyDeployed(contract_address)) => {
                ui.print_sub(format!("Already deployed: {:#x}", contract_address));
                deploy_output.push(None);
            }
            Err(e) => {
                ui.verbose(format!("{e:?}"));
                return Err(anyhow!("Failed to migrate {name}: {e}"));
            }
        }
    }

    Ok(deploy_output)
}<|MERGE_RESOLUTION|>--- conflicted
+++ resolved
@@ -83,51 +83,39 @@
     ui.print_sub(format!("Total diffs found: {total_diffs}"));
 
     if total_diffs == 0 {
-<<<<<<< HEAD
         ui.print("\n✨ No changes to be made. Remote World is already up to date!");
         return Ok(());
-=======
-        ui.print("\n✨ No changes to be made. Remote World is already up to date!")
-    } else {
-        // Migrate according to the diff.
-        let migration_output = apply_diff(
-            ws,
-            &target_dir,
-            diff,
-            name,
-            world_address,
-            &account,
-            Some(args.transaction),
-        )
-        .await?;
-
-        update_manifests_and_abis(
-            ws,
-            local_manifest,
-            remote_manifest,
-            &manifest_dir,
-            migration_output,
-            &chain_id,
-        )
-        .await?;
->>>>>>> cfdd1702
     }
 
     let strategy = prepare_migration(&target_dir, diff, name, world_address, &ui)?;
     let world_address = strategy.world_address().expect("world address must exist");
 
-    update_manifests_and_abis(
-        ws,
-        local_manifest,
-        remote_manifest,
-        &manifest_dir,
-        world_address,
-        &chain_id,
-    )
-    .await?;
-
-    // Mirate according to the diff.
-    apply_diff(ws, &account, None, &strategy).await?;
+    // Migrate according to the diff.
+    match apply_diff(ws, &account, None, &strategy).await {
+        Ok(migration_output) => {
+            update_manifests_and_abis(
+                ws,
+                local_manifest,
+                remote_manifest,
+                &manifest_dir,
+                migration_output,
+                &chain_id,
+            )
+            .await?;
+        }
+        Err(e) => {
+            update_manifests_and_abis(
+                ws,
+                local_manifest,
+                remote_manifest,
+                &manifest_dir,
+                MigrationOutput { world_address, world_tx_hash: None, world_block_number: None },
+                &chain_id,
+            )
+            .await?;
+            return Err(e)?;
+        }
+    };
 
     Ok(())
 }
@@ -143,20 +131,16 @@
     let ui = ws.config().ui();
     ui.print("\n✨ Updating manifests...");
 
-<<<<<<< HEAD
-    let mut local_manifest: DeploymentManifest = local_manifest.into();
-    local_manifest.world.inner.address = Some(world_address);
-=======
     let deployed_path = manifest_dir
         .join(MANIFESTS_DIR)
         .join(DEPLOYMENTS_DIR)
         .join(chain_id)
         .with_extension("toml");
 
-    let mut local_manifest: DeployedManifest = local_manifest.into();
+    let mut local_manifest: DeploymentManifest = local_manifest.into();
 
     if deployed_path.exists() {
-        let previous_manifest = DeployedManifest::load_from_path(&deployed_path)?;
+        let previous_manifest = DeploymentManifest::load_from_path(&deployed_path)?;
         local_manifest.merge_from_previous(previous_manifest);
     };
 
@@ -168,7 +152,6 @@
     if migration_output.world_block_number.is_some() {
         local_manifest.world.inner.block_number = migration_output.world_block_number;
     }
->>>>>>> cfdd1702
 
     let base_class_hash = match remote_manifest {
         Some(manifest) => *manifest.base.inner.class_hash(),
@@ -232,12 +215,8 @@
     ws: &Workspace<'_>,
     account: &SingleOwnerAccount<P, S>,
     txn_config: Option<TransactionOptions>,
-<<<<<<< HEAD
     strategy: &MigrationStrategy,
-) -> Result<FieldElement>
-=======
 ) -> Result<MigrationOutput>
->>>>>>> cfdd1702
 where
     P: Provider + Sync + Send + 'static,
     S: Signer + Sync + Send + 'static,
@@ -246,11 +225,7 @@
 
     println!("  ");
 
-<<<<<<< HEAD
-    let block_height = execute_strategy(ws, strategy, account, txn_config)
-=======
-    let migration_output = execute_strategy(ws, &strategy, account, txn_config)
->>>>>>> cfdd1702
+    let migration_output = execute_strategy(ws, strategy, account, txn_config)
         .await
         .map_err(|e| anyhow!(e))
         .with_context(|| "Problem trying to migrate.")?;
