use std::sync::Arc;

use async_trait::async_trait;
#[cfg(feature = "controller")]
use slot::account_sdk::provider::CartridgeJsonRpcProvider;
use starknet::accounts::{
    single_owner, Account, ConnectedAccount, ExecutionEncoder, RawDeclarationV3, RawExecutionV3,
    SingleOwnerAccount,
};
use starknet::core::types::{BlockId, Call, Felt};
use starknet::providers::Provider;
use starknet::signers::{local_wallet, LocalWallet, SignerInteractivityContext};

#[cfg(feature = "controller")]
use super::controller::ControllerAccount;
#[cfg(feature = "controller")]
use super::provider::EitherProvider;

#[cfg(feature = "controller")]
type RpcProvider<P> = EitherProvider<Arc<P>, CartridgeJsonRpcProvider>;
#[cfg(not(feature = "controller"))]
type RpcProvider<P> = Arc<P>;

#[derive(Debug, thiserror::Error)]
pub enum SozoAccountSignError {
    #[error(transparent)]
    Standard(#[from] single_owner::SignError<local_wallet::SignError>),

    #[cfg(feature = "controller")]
    #[error(transparent)]
    Controller(#[from] slot::account_sdk::signers::SignError),
}

/// To unify the account types, we define a wrapper type that implements the
/// [ConnectedAccount] trait and wrap the different account types.
///
/// This is the account type that should be used by the CLI.
#[allow(missing_debug_implementations)]
<<<<<<< HEAD
#[allow(clippy::large_enum_variant)]
pub enum SozoAccount<P>
=======
pub enum SozoAccountKind<P>
>>>>>>> db88739f
where
    P: Provider + Send + Sync,
{
    Standard(SingleOwnerAccount<Arc<P>, LocalWallet>),
    #[cfg(feature = "controller")]
    Controller(ControllerAccount),
}

pub struct SozoAccount<P>
where
    P: Provider + Send + Sync,
{
    account: SozoAccountKind<P>,
    provider: RpcProvider<P>,
}

impl<P> SozoAccount<P>
where
    P: Provider + Send + Sync,
{
    pub fn new_standard(
        provider: Arc<P>,
        account: SingleOwnerAccount<Arc<P>, LocalWallet>,
    ) -> Self {
        let account = SozoAccountKind::Standard(account);
        #[cfg(feature = "controller")]
        let provider = EitherProvider::Left(provider);
        #[cfg(not(feature = "controller"))]
        let provider = provider;
        Self { account, provider }
    }

    #[cfg(feature = "controller")]
    pub fn new_controller(
        provider: CartridgeJsonRpcProvider,
        controller: ControllerAccount,
    ) -> Self {
        let account = SozoAccountKind::Controller(controller);
        let provider = EitherProvider::Right(provider);
        Self { account, provider }
    }
}

#[cfg_attr(not(target_arch = "wasm32"), async_trait)]
#[cfg_attr(target_arch = "wasm32", async_trait(?Send))]
impl<P> Account for SozoAccount<P>
where
    P: Provider,
    P: Send + Sync,
{
    type SignError = SozoAccountSignError;

    fn is_signer_interactive(&self, context: SignerInteractivityContext<'_>) -> bool {
        match &self.account {
            SozoAccountKind::Standard(account) => account.is_signer_interactive(context),
            #[cfg(feature = "controller")]
            SozoAccountKind::Controller(account) => account.is_signer_interactive(context),
        }
    }

    fn address(&self) -> Felt {
        match &self.account {
            SozoAccountKind::Standard(account) => account.address(),
            #[cfg(feature = "controller")]
            SozoAccountKind::Controller(account) => account.address(),
        }
    }

    fn chain_id(&self) -> Felt {
        match &self.account {
            SozoAccountKind::Standard(account) => account.chain_id(),
            #[cfg(feature = "controller")]
            SozoAccountKind::Controller(account) => account.chain_id(),
        }
    }

    async fn sign_execution_v3(
        &self,
        execution: &RawExecutionV3,
        query_only: bool,
    ) -> Result<Vec<Felt>, Self::SignError> {
        let result = match &self.account {
            SozoAccountKind::Standard(account) => {
                account.sign_execution_v3(execution, query_only).await?
            }
            #[cfg(feature = "controller")]
            SozoAccountKind::Controller(account) => {
                account.sign_execution_v3(execution, query_only).await?
            }
        };
        Ok(result)
    }

    async fn sign_declaration_v3(
        &self,
        declaration: &RawDeclarationV3,
        query_only: bool,
    ) -> Result<Vec<Felt>, Self::SignError> {
        let result = match &self.account {
            SozoAccountKind::Standard(account) => {
                account.sign_declaration_v3(declaration, query_only).await?
            }
            #[cfg(feature = "controller")]
            SozoAccountKind::Controller(account) => {
                account.sign_declaration_v3(declaration, query_only).await?
            }
        };
        Ok(result)
    }
}

impl<P> ExecutionEncoder for SozoAccount<P>
where
    P: Provider,
    P: Send + Sync,
{
    fn encode_calls(&self, calls: &[Call]) -> Vec<Felt> {
        match &self.account {
            SozoAccountKind::Standard(account) => account.encode_calls(calls),
            #[cfg(feature = "controller")]
            SozoAccountKind::Controller(account) => account.encode_calls(calls),
        }
    }
}

impl<P> ConnectedAccount for SozoAccount<P>
where
    P: Provider,
    P: Send + Sync,
{
    type Provider = RpcProvider<P>;

    fn provider(&self) -> &Self::Provider {
        &self.provider
    }

    fn block_id(&self) -> BlockId {
        match &self.account {
            SozoAccountKind::Standard(account) => account.block_id(),
            #[cfg(feature = "controller")]
            SozoAccountKind::Controller(account) => account.block_id(),
        }
    }
}<|MERGE_RESOLUTION|>--- conflicted
+++ resolved
@@ -36,12 +36,7 @@
 ///
 /// This is the account type that should be used by the CLI.
 #[allow(missing_debug_implementations)]
-<<<<<<< HEAD
-#[allow(clippy::large_enum_variant)]
-pub enum SozoAccount<P>
-=======
 pub enum SozoAccountKind<P>
->>>>>>> db88739f
 where
     P: Provider + Send + Sync,
 {
