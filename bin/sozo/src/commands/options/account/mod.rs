use std::collections::HashMap;
use std::str::FromStr;
use std::sync::Arc;

use anyhow::{anyhow, Result};
use clap::Args;
use dojo_utils::env::DOJO_ACCOUNT_ADDRESS_ENV_VAR;
use dojo_world::config::Environment;
use dojo_world::contracts::ContractInfo;
#[cfg(feature = "controller")]
use slot::account_sdk::provider::CartridgeJsonRpcProvider;
use starknet::accounts::{ExecutionEncoding, SingleOwnerAccount};
use starknet::core::types::{BlockId, BlockTag, Felt};
use starknet::providers::Provider;
use starknet::signers::LocalWallet;
use tracing::trace;

use super::signer::SignerOptions;
use super::starknet::StarknetOptions;

#[cfg(feature = "controller")]
pub mod controller;
pub mod provider;
mod r#type;

#[cfg(feature = "controller")]
use controller::ControllerAccount;
pub use r#type::*;

// INVARIANT:
// - For commandline: we can either specify `private_key` or `keystore_path` along with
//   `keystore_password`. This is enforced by Clap.
// - For `Scarb.toml`: if both private_key and keystore are specified in `Scarb.toml` private_key
//   will take priority
#[derive(Debug, Args, Clone)]
#[command(next_help_heading = "Account options")]
pub struct AccountOptions {
    #[arg(long, env = DOJO_ACCOUNT_ADDRESS_ENV_VAR)]
    #[arg(global = true)]
    pub account_address: Option<Felt>,

    #[arg(global = true)]
    #[arg(long = "slot.controller")]
    #[arg(help_heading = "Controller options")]
    #[arg(help = "Use Slot's Controller account")]
    #[cfg(feature = "controller")]
    pub controller: bool,

    #[command(flatten)]
    #[command(next_help_heading = "Signer options")]
    pub signer: SignerOptions,

    #[arg(long)]
    #[arg(help = "Use legacy account (cairo0 account)")]
    #[arg(global = true)]
    pub legacy: bool,
}

impl AccountOptions {
<<<<<<< HEAD
=======
    /// Create a new Catridge Controller account based on session key.
    #[cfg(feature = "controller")]
    pub async fn controller<P>(
        &self,
        rpc_url: url::Url,
        provider: P,
        contracts: &HashMap<String, ContractInfo>,
    ) -> Result<ControllerSessionAccount<P>>
    where
        P: Provider,
        P: Send + Sync,
    {
        use anyhow::Context;

        controller::create_controller(rpc_url, provider, contracts)
            .await
            .context("Failed to create a Controller account")
    }

>>>>>>> 10e8e4dc
    /// Creates a [`SozoAccount`] from the given parameters.
    ///
    /// # Arguments
    ///
    /// * `provider` - Starknet provider (only if you're NOT creating a Controller account).
    /// * `env_metadata` - Environment pulled from configuration.
    /// * `starknet` - Starknet options.
    /// * `contracts` - The [`ContractInfo`] mappings. This one could have been gated behind the
    ///   controller feature. However, to keep the feature internalized to account option, it's not.
    ///   The caller could easily provide a default value though.
    pub async fn account<P>(
        &self,
        provider: P,
        env_metadata: Option<&Environment>,
        starknet: &StarknetOptions,
        contracts: &HashMap<String, ContractInfo>,
    ) -> Result<SozoAccount<P>>
    where
        P: Provider,
        P: Send + Sync,
    {
        #[cfg(feature = "controller")]
        if self.controller {
            let url = starknet.url(env_metadata)?;
            let cartridge_provider = CartridgeJsonRpcProvider::new(url.clone());
            let account = self.controller(url, cartridge_provider.clone(), contracts).await?;
            return Ok(SozoAccount::new_controller(cartridge_provider, account));
        }

        let _ = starknet;
        let _ = contracts;

<<<<<<< HEAD
        let provider = Arc::new(provider);
        let account = self.std_account(provider.clone(), env_metadata).await?;
        Ok(SozoAccount::new_standard(provider, account))
    }

    /// Create a new Catridge Controller account based on session key.
    #[cfg(feature = "controller")]
    pub async fn controller(
        &self,
        rpc_url: url::Url,
        rpc_provider: CartridgeJsonRpcProvider,
        contracts: &HashMap<String, ContractInfo>,
    ) -> Result<ControllerAccount> {
        use anyhow::Context;
        controller::create_controller(rpc_url, rpc_provider, contracts)
            .await
            .context("Failed to create a Controller account")
=======
        let account = self.std_account(provider, env_metadata).await?;
        Ok(SozoAccount::Standard(account))
>>>>>>> 10e8e4dc
    }

    pub async fn std_account<P>(
        &self,
        provider: Arc<P>,
        env_metadata: Option<&Environment>,
    ) -> Result<SingleOwnerAccount<Arc<P>, LocalWallet>>
    where
        P: Provider,
        P: Send + Sync,
    {
        let account_address = self.account_address(env_metadata)?;

        let signer = self.signer.signer(env_metadata, false)?;

        trace!("Fetching chain id...");
        let chain_id = provider.chain_id().await?;
        trace!(?chain_id);

        let encoding = if self.legacy { ExecutionEncoding::Legacy } else { ExecutionEncoding::New };
        trace!(?encoding, "Creating SingleOwnerAccount.");
        let mut account =
            SingleOwnerAccount::new(provider, signer, account_address, chain_id, encoding);

        // The default is `Latest` in starknet-rs, which does not reflect
        // the nonce changes in the pending block.
        account.set_block_id(BlockId::Tag(BlockTag::Pending));
        Ok(account)
    }

    pub fn account_address(&self, env_metadata: Option<&Environment>) -> Result<Felt> {
        if let Some(address) = self.account_address {
            trace!(?address, "Account address found.");
            Ok(address)
        } else if let Some(address) = env_metadata.and_then(|env| env.account_address()) {
            trace!(address, "Account address found in environment metadata.");
            Ok(Felt::from_str(address)?)
        } else {
            Err(anyhow!(
                "Could not find account address. Please specify it with --account-address or in \
                 the environment config."
            ))
        }
    }
}

#[cfg(test)]
mod tests {
    use std::sync::Arc;

    use clap::Parser;
    use katana_runner::RunnerCtx;
    use starknet::accounts::ExecutionEncoder;
    use starknet::core::types::Call;
    use starknet_crypto::Felt;

    use super::{AccountOptions, DOJO_ACCOUNT_ADDRESS_ENV_VAR};

    #[derive(clap::Parser, Debug)]
    struct Command {
        #[clap(flatten)]
        pub account: AccountOptions,
    }

    #[test]
    fn account_address_read_from_env_variable() {
        std::env::set_var(DOJO_ACCOUNT_ADDRESS_ENV_VAR, "0x0");

        let cmd = Command::parse_from([""]);
        assert_eq!(cmd.account.account_address, Some(Felt::from_hex("0x0").unwrap()));
    }

    #[test]
    fn account_address_from_args() {
        let cmd = Command::parse_from(["sozo", "--account-address", "0x0"]);
        assert_eq!(cmd.account.account_address(None).unwrap(), Felt::from_hex("0x0").unwrap());
    }

    #[test]
    fn account_address_from_env_metadata() {
        let env_metadata = dojo_world::config::Environment {
            account_address: Some("0x0".to_owned()),
            ..Default::default()
        };

        let cmd = Command::parse_from([""]);
        assert_eq!(
            cmd.account.account_address(Some(&env_metadata)).unwrap(),
            Felt::from_hex("0x0").unwrap()
        );
    }

    #[test]
    fn account_address_from_both() {
        let env_metadata = dojo_world::config::Environment {
            account_address: Some("0x0".to_owned()),
            ..Default::default()
        };

        let cmd = Command::parse_from(["sozo", "--account-address", "0x1"]);
        assert_eq!(
            cmd.account.account_address(Some(&env_metadata)).unwrap(),
            Felt::from_hex("0x1").unwrap()
        );
    }

    #[test]
    fn account_address_from_neither() {
        let cmd = Command::parse_from([""]);
        assert!(cmd.account.account_address(None).is_err());
    }

    #[tokio::test]
    #[katana_runner::test(accounts = 2, fee = false)]
    async fn legacy_flag_works_as_expected(runner: &RunnerCtx) {
        let cmd = Command::parse_from([
            "sozo",
            "--legacy",
            "--account-address",
            "0x0",
            "--private-key",
            "0x1",
        ]);
        let dummy_call = vec![Call {
            to: Felt::from_hex("0x0").unwrap(),
            selector: Felt::from_hex("0x1").unwrap(),
            calldata: vec![Felt::from_hex("0x2").unwrap(), Felt::from_hex("0x3").unwrap()],
        }];

        // HACK: SingleOwnerAccount doesn't expose a way to check `encoding` type used in struct, so
        // checking it by encoding a dummy call and checking which method it used to encode the call
        let account = cmd.account.std_account(Arc::new(runner.provider()), None).await.unwrap();
        let result = account.encode_calls(&dummy_call);
        // 0x0 is the data offset.
        assert!(*result.get(3).unwrap() == Felt::from_hex("0x0").unwrap());
    }

    #[tokio::test]
    #[katana_runner::test(accounts = 2, fee = false)]
    async fn without_legacy_flag_works_as_expected(runner: &RunnerCtx) {
        let cmd = Command::parse_from(["sozo", "--account-address", "0x0", "--private-key", "0x1"]);
        let dummy_call = vec![Call {
            to: Felt::from_hex("0x0").unwrap(),
            selector: Felt::from_hex("0x1").unwrap(),
            calldata: vec![Felt::from_hex("0xf2").unwrap(), Felt::from_hex("0xf3").unwrap()],
        }];

        // HACK: SingleOwnerAccount doesn't expose a way to check `encoding` type used in struct, so
        // checking it by encoding a dummy call and checking which method it used to encode the call
        let account = cmd.account.std_account(Arc::new(runner.provider()), None).await.unwrap();
        let result = account.encode_calls(&dummy_call);
        // 0x2 is the Calldata len.
        assert!(*result.get(3).unwrap() == Felt::from_hex("0x2").unwrap());
    }
}<|MERGE_RESOLUTION|>--- conflicted
+++ resolved
@@ -57,8 +57,6 @@
 }
 
 impl AccountOptions {
-<<<<<<< HEAD
-=======
     /// Create a new Catridge Controller account based on session key.
     #[cfg(feature = "controller")]
     pub async fn controller<P>(
@@ -78,7 +76,6 @@
             .context("Failed to create a Controller account")
     }
 
->>>>>>> 10e8e4dc
     /// Creates a [`SozoAccount`] from the given parameters.
     ///
     /// # Arguments
@@ -111,28 +108,8 @@
         let _ = starknet;
         let _ = contracts;
 
-<<<<<<< HEAD
-        let provider = Arc::new(provider);
-        let account = self.std_account(provider.clone(), env_metadata).await?;
-        Ok(SozoAccount::new_standard(provider, account))
-    }
-
-    /// Create a new Catridge Controller account based on session key.
-    #[cfg(feature = "controller")]
-    pub async fn controller(
-        &self,
-        rpc_url: url::Url,
-        rpc_provider: CartridgeJsonRpcProvider,
-        contracts: &HashMap<String, ContractInfo>,
-    ) -> Result<ControllerAccount> {
-        use anyhow::Context;
-        controller::create_controller(rpc_url, rpc_provider, contracts)
-            .await
-            .context("Failed to create a Controller account")
-=======
         let account = self.std_account(provider, env_metadata).await?;
         Ok(SozoAccount::Standard(account))
->>>>>>> 10e8e4dc
     }
 
     pub async fn std_account<P>(
