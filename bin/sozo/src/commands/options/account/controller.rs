--- conflicted
+++ resolved
@@ -182,13 +182,8 @@
 /// ABIs in the project.
 fn policies_from_abis(
     policies: &mut Vec<Policy>,
-<<<<<<< HEAD
     contract_tag: &str,
-    contract_address: FieldElement,
-=======
-    contract_name: &str,
     contract_address: Felt,
->>>>>>> 0c50c7d6
     entries: &[AbiEntry],
 ) {
     for entry in entries {
