use anyhow::{anyhow, Context, Result};
use clap::{Args, Subcommand};
use dojo_lang::compiler::MANIFESTS_DIR;
use dojo_world::metadata::{dojo_metadata_from_workspace, Environment};
use dojo_world::migration::TxConfig;
use katana_rpc_api::starknet::RPC_SPEC_VERSION;
use scarb::core::{Config, Workspace};
use sozo_ops::migration;
use starknet::accounts::{Account, ConnectedAccount, SingleOwnerAccount};
use starknet::core::types::{BlockId, BlockTag, FieldElement, StarknetError};
use starknet::core::utils::parse_cairo_short_string;
use starknet::providers::jsonrpc::HttpTransport;
use starknet::providers::{JsonRpcClient, Provider, ProviderError};
use starknet::signers::LocalWallet;

use super::options::account::AccountOptions;
use super::options::starknet::StarknetOptions;
use super::options::transaction::TransactionOptions;
use super::options::world::WorldOptions;

#[derive(Debug, Args)]
pub struct MigrateArgs {
    #[command(subcommand)]
    pub command: MigrateCommand,
}

#[derive(Debug, Subcommand)]
pub enum MigrateCommand {
    #[command(about = "Plan the migration and output the manifests.")]
    Plan {
        #[arg(long)]
        #[arg(help = "Name of the World.")]
        #[arg(long_help = "Name of the World. It's hash will be used as a salt when deploying \
                           the contract to avoid address conflicts.")]
        name: Option<String>,

        #[command(flatten)]
        world: WorldOptions,

        #[command(flatten)]
        starknet: StarknetOptions,

        #[command(flatten)]
        account: AccountOptions,
    },
    #[command(about = "Apply the migration on-chain.")]
    Apply {
        #[arg(long)]
        #[arg(help = "Name of the World.")]
        #[arg(long_help = "Name of the World. It's hash will be used as a salt when deploying \
                           the contract to avoid address conflicts.")]
        name: Option<String>,

        #[command(flatten)]
        world: WorldOptions,

        #[command(flatten)]
        starknet: StarknetOptions,

        #[command(flatten)]
        account: AccountOptions,

        #[command(flatten)]
        transaction: TransactionOptions,
    },
}

pub async fn setup_env<'a>(
    ws: &'a Workspace<'a>,
    account: AccountOptions,
    starknet: StarknetOptions,
    world: WorldOptions,
    name: Option<&'a String>,
    env: Option<&'a Environment>,
) -> Result<(
    Option<FieldElement>,
    SingleOwnerAccount<JsonRpcClient<HttpTransport>, LocalWallet>,
    String,
    String,
)> {
    let ui = ws.config().ui();

    let world_address = world.address(env).ok();

    let (account, chain_id, rpc_url) = {
        let provider = starknet.provider(env)?;

<<<<<<< HEAD
        let rpc_url = starknet.url(env)?;
=======
        let spec_version = provider.spec_version().await?;

        if spec_version != RPC_SPEC_VERSION {
            return Err(anyhow!(
                "Unsupported Starknet RPC version: {}, expected {}.",
                spec_version,
                RPC_SPEC_VERSION
            ));
        }
>>>>>>> 11e08817

        let chain_id = provider.chain_id().await?;
        let chain_id = parse_cairo_short_string(&chain_id)
            .with_context(|| "Cannot parse chain_id as string")?;

        let mut account = account.account(provider, env).await?;
        account.set_block_id(BlockId::Tag(BlockTag::Pending));

        let address = account.address();

        ui.print(format!("\nMigration account: {address:#x}"));
        if let Some(name) = name {
            ui.print(format!("\nWorld name: {name}\n"));
        }

        match account.provider().get_class_hash_at(BlockId::Tag(BlockTag::Pending), address).await {
            Ok(_) => Ok((account, chain_id, rpc_url)),
            Err(ProviderError::StarknetError(StarknetError::ContractNotFound)) => {
                Err(anyhow!("Account with address {:#x} doesn't exist.", account.address()))
            }
            Err(e) => Err(e.into()),
        }
    }
    .with_context(|| "Problem initializing account for migration.")?;

    Ok((world_address, account, chain_id, rpc_url.to_string()))
}

impl MigrateArgs {
    pub fn run(self, config: &Config) -> Result<()> {
        let ws = scarb::ops::read_workspace(config.manifest_path(), config)?;

        let env_metadata = if config.manifest_path().exists() {
            dojo_metadata_from_workspace(&ws).and_then(|inner| inner.env().cloned())
        } else {
            None
        };

        let manifest_dir = ws.manifest_path().parent().unwrap().to_path_buf();
        if !manifest_dir.join(MANIFESTS_DIR).exists() {
            return Err(anyhow!("Build project using `sozo build` first"));
        }

        match self.command {
            MigrateCommand::Plan { mut name, world, starknet, account } => {
                if name.is_none() {
                    if let Some(root_package) = ws.root_package() {
                        name = Some(root_package.id.name.to_string())
                    }
                };

                config.tokio_handle().block_on(async {
                    let (world_address, account, chain_id, rpc_url) = setup_env(
                        &ws,
                        account,
                        starknet,
                        world,
                        name.as_ref(),
                        env_metadata.as_ref(),
                    )
                    .await?;

<<<<<<< HEAD
                    migration::migrate(&ws, world_address, chain_id, rpc_url, &account, name, true)
=======
                    migration::migrate(&ws, world_address, chain_id, &account, name, true, None)
>>>>>>> 11e08817
                        .await
                })
            }
            MigrateCommand::Apply { mut name, world, starknet, account, transaction } => {
                let txn_config: Option<TxConfig> = Some(transaction.into());

                if name.is_none() {
                    if let Some(root_package) = ws.root_package() {
                        name = Some(root_package.id.name.to_string())
                    }
                };

                config.tokio_handle().block_on(async {
                    let (world_address, account, chain_id, rpc_url) = setup_env(
                        &ws,
                        account,
                        starknet,
                        world,
                        name.as_ref(),
                        env_metadata.as_ref(),
                    )
                    .await?;

<<<<<<< HEAD
                    migration::migrate(&ws, world_address, chain_id, rpc_url, &account, name, false)
                        .await
=======
                    migration::migrate(
                        &ws,
                        world_address,
                        chain_id,
                        &account,
                        name,
                        false,
                        txn_config,
                    )
                    .await
>>>>>>> 11e08817
                })
            }
        }
    }
}<|MERGE_RESOLUTION|>--- conflicted
+++ resolved
@@ -85,9 +85,6 @@
     let (account, chain_id, rpc_url) = {
         let provider = starknet.provider(env)?;
 
-<<<<<<< HEAD
-        let rpc_url = starknet.url(env)?;
-=======
         let spec_version = provider.spec_version().await?;
 
         if spec_version != RPC_SPEC_VERSION {
@@ -97,7 +94,8 @@
                 RPC_SPEC_VERSION
             ));
         }
->>>>>>> 11e08817
+
+        let rpc_url = starknet.url(env)?;
 
         let chain_id = provider.chain_id().await?;
         let chain_id = parse_cairo_short_string(&chain_id)
@@ -160,11 +158,7 @@
                     )
                     .await?;
 
-<<<<<<< HEAD
-                    migration::migrate(&ws, world_address, chain_id, rpc_url, &account, name, true)
-=======
-                    migration::migrate(&ws, world_address, chain_id, &account, name, true, None)
->>>>>>> 11e08817
+                    migration::migrate(&ws, world_address, chain_id, rpc_url, &account, name, true, None)
                         .await
                 })
             }
@@ -188,21 +182,17 @@
                     )
                     .await?;
 
-<<<<<<< HEAD
-                    migration::migrate(&ws, world_address, chain_id, rpc_url, &account, name, false)
-                        .await
-=======
                     migration::migrate(
                         &ws,
                         world_address,
                         chain_id,
+                        rpc_url,
                         &account,
                         name,
                         false,
                         txn_config,
                     )
                     .await
->>>>>>> 11e08817
                 })
             }
         }
