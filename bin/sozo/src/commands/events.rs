use std::collections::HashMap;

use anyhow::{anyhow, Result};
use cainome::parser::tokens::Token;
use cainome::parser::AbiParser;
use cairo_lang_starknet::abi;
use clap::Parser;
use dojo_world::manifest::Manifest;
use dojo_world::metadata::dojo_metadata_from_workspace;
use scarb::core::Config;
use serde_json;
use starknet::core::utils::starknet_keccak;

use super::options::starknet::StarknetOptions;
use super::options::world::WorldOptions;
use crate::ops::events;

#[derive(Parser, Debug)]
pub struct EventsArgs {
    #[arg(help = "List of specific events to be filtered")]
    #[arg(value_delimiter = ',')]
    pub events: Option<Vec<String>>,

    #[arg(short, long)]
    #[arg(help = "Block number from where to look for events")]
    pub from_block: Option<u64>,

    #[arg(short, long)]
    #[arg(help = "Block number until where to look for events")]
    pub to_block: Option<u64>,

    #[arg(short, long)]
    #[arg(help = "Number of events to return per page")]
    pub chunk_size: u64,

    #[arg(long)]
    #[arg(help = "Continuation string to be passed for rpc request")]
    pub continuation_token: Option<String>,

    #[arg(long)]
    #[arg(help = "Print values as raw json")]
    pub json: bool,

    #[command(flatten)]
    pub world: WorldOptions,

    #[command(flatten)]
    pub starknet: StarknetOptions,
}

impl EventsArgs {
    pub fn run(self, config: &Config) -> Result<()> {
        let event_map = if !self.json {
            let ws = scarb::ops::read_workspace(config.manifest_path(), config)?;
            let target_dir = ws.target_dir().path_existent()?;
            let manifest_path = target_dir.join(config.profile().as_str()).join("manifest.json");

            if !manifest_path.exists() {
                return Err(anyhow!("Run scarb migrate before running this command"));
            }

            Some(extract_events(&Manifest::load_from_path(manifest_path)?))
        } else {
            None
        };

        let env_metadata = if config.manifest_path().exists() {
            let ws = scarb::ops::read_workspace(config.manifest_path(), config)?;

            dojo_metadata_from_workspace(&ws).and_then(|inner| inner.env().cloned())
        } else {
            None
        };

        config.tokio_handle().block_on(events::execute(self, env_metadata, event_map))
    }
}

fn is_event(token: &Token) -> bool {
    match token {
        Token::Composite(composite) => composite.is_event,
        _ => false,
    }
}

fn extract_events(manifest: &Manifest) -> HashMap<String, Vec<Token>> {
    //println!("manifest {:?}", manifest.world.abi.clone().unwrap());

    // Helper function to process ABI and populate events_map
    fn process_abi(abi: &abi::Contract, events_map: &mut HashMap<String, Vec<Token>>) {
        match serde_json::to_string(abi) {
            Ok(abi_str) => match AbiParser::tokens_from_abi_string(&abi_str, &HashMap::new()) {
                Ok(tokens) => {
                    for token in tokens.structs {
                        if is_event(&token) {
                            //println!("°°°°°°°°°°°°");
                            //println!("Token Name: {:?}", token.type_name());
                            //println!("Token: {:?}", token);
                            //println!("°°°°°°°°°°°°");

                            let event_name = starknet_keccak(token.type_name().as_bytes());
                            //println!("Event Name: {} {}", event_name, token.type_name());

                            let vec = events_map.entry(event_name.to_string()).or_default();
                            vec.push(token.clone());
                        }
                    }
                }
                Err(e) => println!("Error parsing ABI: {}", e),
            },
            Err(e) => println!("Error serializing Contract to JSON: {}", e),
        }
    }

    let mut events_map = HashMap::new();

    // Iterate over all ABIs in the manifest and process them
    if let Some(abi) = manifest.world.abi.as_ref() {
        process_abi(abi, &mut events_map);
    }

<<<<<<< HEAD
    if let Some(abi) = manifest.executor.abi.as_ref() {
        process_abi(abi, &mut events_map);
    }

=======
>>>>>>> 504b83e0
    for contract in &manifest.contracts {
        if let Some(abi) = contract.abi.clone() {
            process_abi(&abi, &mut events_map);
        }
    }

    for model in &manifest.contracts {
        if let Some(abi) = model.abi.clone() {
            process_abi(&abi, &mut events_map);
        }
    }

    //println!("xxxxxxxxxxxxxxxxxxxxxxxxxxxxxxxxxxxxxxxxxxxxxxxx");
    //println!("Events Map 2: {:?}", events_map);
    //println!("xxxxxxxxxxxxxxxxxxxxxxxxxxxxxxxxxxxxxxxxxxxxxxxx");
    events_map
}

#[cfg(test)]
mod test {
    use super::*;
    #[test]
    fn events_are_parsed_correctly() {
        let arg = EventsArgs::parse_from(["event", "Event1,Event2", "--chunk-size", "1"]);
        assert!(arg.events.unwrap().len() == 2);
        assert!(arg.from_block.is_none());
        assert!(arg.to_block.is_none());
        assert!(arg.chunk_size == 1);
    }

    #[test]
    fn extract_events_work_as_expected() {
        let manifest = Manifest::load_from_path("./tests/test_data/manifest.json").unwrap();
        let result = extract_events(&manifest);

        // we are just collection all events from manifest file so just verifying count should work
        assert!(result.len() == 13);
    }
}<|MERGE_RESOLUTION|>--- conflicted
+++ resolved
@@ -119,13 +119,6 @@
         process_abi(abi, &mut events_map);
     }
 
-<<<<<<< HEAD
-    if let Some(abi) = manifest.executor.abi.as_ref() {
-        process_abi(abi, &mut events_map);
-    }
-
-=======
->>>>>>> 504b83e0
     for contract in &manifest.contracts {
         if let Some(abi) = contract.abi.clone() {
             process_abi(&abi, &mut events_map);
