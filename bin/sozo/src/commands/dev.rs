--- conflicted
+++ resolved
@@ -196,19 +196,13 @@
 
     // we have only 1 unit in projects
     // TODO: double check if we always have one with the new version and the order if many.
-<<<<<<< HEAD
+    trace!(unit_count = compilation_units.len(), "Gathering compilation units.");
     if let CompilationUnit::Cairo(unit) = compilation_units.first().unwrap() {
         let db = build_scarb_root_database(unit).unwrap();
         Ok(DevContext { db, unit: unit.clone(), ws })
     } else {
         Err(anyhow!("Cairo Compilation Unit is expected at this point."))
     }
-=======
-    trace!(unit_count = compilation_units.len(), "Gathering compilation units.");
-    let unit = compilation_units.first().unwrap();
-    let db = build_scarb_root_database(unit).unwrap();
-    Ok(DevContext { db, unit: unit.clone(), ws })
->>>>>>> 683620ce
 }
 
 fn build(context: &mut DevContext<'_>) -> Result<()> {
