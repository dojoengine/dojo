[
  {
<<<<<<< HEAD
    "target": "0x24c2f8075163bbdcc44670869f15a282019d0e9b602bbb95b365d8350fc8a41",
    "method": "uuid"
  },
  {
    "target": "0x24c2f8075163bbdcc44670869f15a282019d0e9b602bbb95b365d8350fc8a41",
    "method": "set_metadata"
  },
  {
    "target": "0x24c2f8075163bbdcc44670869f15a282019d0e9b602bbb95b365d8350fc8a41",
    "method": "register_namespace"
  },
  {
    "target": "0x24c2f8075163bbdcc44670869f15a282019d0e9b602bbb95b365d8350fc8a41",
    "method": "register_event"
  },
  {
    "target": "0x24c2f8075163bbdcc44670869f15a282019d0e9b602bbb95b365d8350fc8a41",
    "method": "register_model"
  },
  {
    "target": "0x24c2f8075163bbdcc44670869f15a282019d0e9b602bbb95b365d8350fc8a41",
    "method": "register_contract"
  },
  {
    "target": "0x24c2f8075163bbdcc44670869f15a282019d0e9b602bbb95b365d8350fc8a41",
    "method": "register_external_contract"
  },
  {
    "target": "0x24c2f8075163bbdcc44670869f15a282019d0e9b602bbb95b365d8350fc8a41",
    "method": "register_library"
  },
  {
    "target": "0x24c2f8075163bbdcc44670869f15a282019d0e9b602bbb95b365d8350fc8a41",
    "method": "init_contract"
  },
  {
    "target": "0x24c2f8075163bbdcc44670869f15a282019d0e9b602bbb95b365d8350fc8a41",
    "method": "upgrade_event"
  },
  {
    "target": "0x24c2f8075163bbdcc44670869f15a282019d0e9b602bbb95b365d8350fc8a41",
    "method": "upgrade_model"
  },
  {
    "target": "0x24c2f8075163bbdcc44670869f15a282019d0e9b602bbb95b365d8350fc8a41",
    "method": "upgrade_contract"
  },
  {
    "target": "0x24c2f8075163bbdcc44670869f15a282019d0e9b602bbb95b365d8350fc8a41",
    "method": "upgrade_external_contract"
  },
  {
    "target": "0x24c2f8075163bbdcc44670869f15a282019d0e9b602bbb95b365d8350fc8a41",
    "method": "emit_event"
  },
  {
    "target": "0x24c2f8075163bbdcc44670869f15a282019d0e9b602bbb95b365d8350fc8a41",
    "method": "emit_events"
  },
  {
    "target": "0x24c2f8075163bbdcc44670869f15a282019d0e9b602bbb95b365d8350fc8a41",
    "method": "set_entity"
  },
  {
    "target": "0x24c2f8075163bbdcc44670869f15a282019d0e9b602bbb95b365d8350fc8a41",
    "method": "set_entities"
  },
  {
    "target": "0x24c2f8075163bbdcc44670869f15a282019d0e9b602bbb95b365d8350fc8a41",
    "method": "delete_entity"
  },
  {
    "target": "0x24c2f8075163bbdcc44670869f15a282019d0e9b602bbb95b365d8350fc8a41",
    "method": "delete_entities"
  },
  {
    "target": "0x24c2f8075163bbdcc44670869f15a282019d0e9b602bbb95b365d8350fc8a41",
    "method": "grant_owner"
  },
  {
    "target": "0x24c2f8075163bbdcc44670869f15a282019d0e9b602bbb95b365d8350fc8a41",
    "method": "revoke_owner"
  },
  {
    "target": "0x24c2f8075163bbdcc44670869f15a282019d0e9b602bbb95b365d8350fc8a41",
    "method": "grant_writer"
  },
  {
    "target": "0x24c2f8075163bbdcc44670869f15a282019d0e9b602bbb95b365d8350fc8a41",
    "method": "revoke_writer"
  },
  {
    "target": "0x24c2f8075163bbdcc44670869f15a282019d0e9b602bbb95b365d8350fc8a41",
    "method": "upgrade"
  },
  {
    "target": "0x208170ef32e88fc4872316c85624dc90c21232327a17eccb5b0f55d07a5d72c",
    "method": "spawn"
  },
  {
    "target": "0x208170ef32e88fc4872316c85624dc90c21232327a17eccb5b0f55d07a5d72c",
    "method": "move"
  },
  {
    "target": "0x208170ef32e88fc4872316c85624dc90c21232327a17eccb5b0f55d07a5d72c",
    "method": "set_player_config"
  },
  {
    "target": "0x208170ef32e88fc4872316c85624dc90c21232327a17eccb5b0f55d07a5d72c",
    "method": "update_player_config_name"
  },
  {
    "target": "0x208170ef32e88fc4872316c85624dc90c21232327a17eccb5b0f55d07a5d72c",
    "method": "reset_player_config"
  },
  {
    "target": "0x208170ef32e88fc4872316c85624dc90c21232327a17eccb5b0f55d07a5d72c",
    "method": "set_player_server_profile"
  },
  {
    "target": "0x208170ef32e88fc4872316c85624dc90c21232327a17eccb5b0f55d07a5d72c",
    "method": "set_models"
  },
  {
    "target": "0x208170ef32e88fc4872316c85624dc90c21232327a17eccb5b0f55d07a5d72c",
    "method": "enter_dungeon"
  },
  {
    "target": "0x208170ef32e88fc4872316c85624dc90c21232327a17eccb5b0f55d07a5d72c",
    "method": "upgrade"
  },
  {
    "target": "0x70a8affc84f3579965260068ab7fbc398d55e679ea82f1a13a05f4be114e78b",
    "method": "upgrade"
  },
  {
    "target": "0x3ef577d87507fab1ca1dbb63fe0f23439912dacf6112045590ca8a8ce16f162",
    "method": "upgrade"
  },
  {
    "target": "0x3580240e1c114feed8f52ce3a270bf1760ed4ffd1547c94c1afa9c372034812",
    "method": "upgrade"
  },
  {
    "target": "0x347c49458f9dca2ae0a67cbd0b0afabb52bc726755ad2c425f94f3645d21e7c",
    "method": "spawn"
  },
  {
    "target": "0x347c49458f9dca2ae0a67cbd0b0afabb52bc726755ad2c425f94f3645d21e7c",
    "method": "move"
  },
  {
    "target": "0x347c49458f9dca2ae0a67cbd0b0afabb52bc726755ad2c425f94f3645d21e7c",
    "method": "set_player_config"
  },
  {
    "target": "0x347c49458f9dca2ae0a67cbd0b0afabb52bc726755ad2c425f94f3645d21e7c",
    "method": "update_player_config_name"
  },
  {
    "target": "0x347c49458f9dca2ae0a67cbd0b0afabb52bc726755ad2c425f94f3645d21e7c",
    "method": "reset_player_config"
  },
  {
    "target": "0x347c49458f9dca2ae0a67cbd0b0afabb52bc726755ad2c425f94f3645d21e7c",
    "method": "set_player_server_profile"
  },
  {
    "target": "0x347c49458f9dca2ae0a67cbd0b0afabb52bc726755ad2c425f94f3645d21e7c",
    "method": "set_models"
  },
  {
    "target": "0x347c49458f9dca2ae0a67cbd0b0afabb52bc726755ad2c425f94f3645d21e7c",
    "method": "enter_dungeon"
  },
  {
    "target": "0x347c49458f9dca2ae0a67cbd0b0afabb52bc726755ad2c425f94f3645d21e7c",
=======
    "target": "0x662658ab061ebe27e3fbc4e85ef0dc629ef8248969be594d3ebb34a5bf7a41e",
    "method": "uuid"
  },
  {
    "target": "0x662658ab061ebe27e3fbc4e85ef0dc629ef8248969be594d3ebb34a5bf7a41e",
    "method": "set_metadata"
  },
  {
    "target": "0x662658ab061ebe27e3fbc4e85ef0dc629ef8248969be594d3ebb34a5bf7a41e",
    "method": "register_namespace"
  },
  {
    "target": "0x662658ab061ebe27e3fbc4e85ef0dc629ef8248969be594d3ebb34a5bf7a41e",
    "method": "register_event"
  },
  {
    "target": "0x662658ab061ebe27e3fbc4e85ef0dc629ef8248969be594d3ebb34a5bf7a41e",
    "method": "register_model"
  },
  {
    "target": "0x662658ab061ebe27e3fbc4e85ef0dc629ef8248969be594d3ebb34a5bf7a41e",
    "method": "register_contract"
  },
  {
    "target": "0x662658ab061ebe27e3fbc4e85ef0dc629ef8248969be594d3ebb34a5bf7a41e",
    "method": "register_library"
  },
  {
    "target": "0x662658ab061ebe27e3fbc4e85ef0dc629ef8248969be594d3ebb34a5bf7a41e",
    "method": "init_contract"
  },
  {
    "target": "0x662658ab061ebe27e3fbc4e85ef0dc629ef8248969be594d3ebb34a5bf7a41e",
    "method": "upgrade_event"
  },
  {
    "target": "0x662658ab061ebe27e3fbc4e85ef0dc629ef8248969be594d3ebb34a5bf7a41e",
    "method": "upgrade_model"
  },
  {
    "target": "0x662658ab061ebe27e3fbc4e85ef0dc629ef8248969be594d3ebb34a5bf7a41e",
    "method": "upgrade_contract"
  },
  {
    "target": "0x662658ab061ebe27e3fbc4e85ef0dc629ef8248969be594d3ebb34a5bf7a41e",
    "method": "emit_event"
  },
  {
    "target": "0x662658ab061ebe27e3fbc4e85ef0dc629ef8248969be594d3ebb34a5bf7a41e",
    "method": "emit_events"
  },
  {
    "target": "0x662658ab061ebe27e3fbc4e85ef0dc629ef8248969be594d3ebb34a5bf7a41e",
    "method": "set_entity"
  },
  {
    "target": "0x662658ab061ebe27e3fbc4e85ef0dc629ef8248969be594d3ebb34a5bf7a41e",
    "method": "set_entities"
  },
  {
    "target": "0x662658ab061ebe27e3fbc4e85ef0dc629ef8248969be594d3ebb34a5bf7a41e",
    "method": "delete_entity"
  },
  {
    "target": "0x662658ab061ebe27e3fbc4e85ef0dc629ef8248969be594d3ebb34a5bf7a41e",
    "method": "delete_entities"
  },
  {
    "target": "0x662658ab061ebe27e3fbc4e85ef0dc629ef8248969be594d3ebb34a5bf7a41e",
    "method": "grant_owner"
  },
  {
    "target": "0x662658ab061ebe27e3fbc4e85ef0dc629ef8248969be594d3ebb34a5bf7a41e",
    "method": "revoke_owner"
  },
  {
    "target": "0x662658ab061ebe27e3fbc4e85ef0dc629ef8248969be594d3ebb34a5bf7a41e",
    "method": "grant_writer"
  },
  {
    "target": "0x662658ab061ebe27e3fbc4e85ef0dc629ef8248969be594d3ebb34a5bf7a41e",
    "method": "revoke_writer"
  },
  {
    "target": "0x662658ab061ebe27e3fbc4e85ef0dc629ef8248969be594d3ebb34a5bf7a41e",
    "method": "upgrade"
  },
  {
    "target": "0x79891cbfc9d500a32306a5ee37fbf67417b5e3cd75ff9b35fcf1931614aa884",
    "method": "upgrade"
  },
  {
    "target": "0x43fe56116318901832b52917b21dc8e4504c375f41d38d3ade51b55ef026cb6",
    "method": "spawn"
  },
  {
    "target": "0x43fe56116318901832b52917b21dc8e4504c375f41d38d3ade51b55ef026cb6",
    "method": "move"
  },
  {
    "target": "0x43fe56116318901832b52917b21dc8e4504c375f41d38d3ade51b55ef026cb6",
    "method": "set_player_config"
  },
  {
    "target": "0x43fe56116318901832b52917b21dc8e4504c375f41d38d3ade51b55ef026cb6",
    "method": "update_player_config_name"
  },
  {
    "target": "0x43fe56116318901832b52917b21dc8e4504c375f41d38d3ade51b55ef026cb6",
    "method": "reset_player_config"
  },
  {
    "target": "0x43fe56116318901832b52917b21dc8e4504c375f41d38d3ade51b55ef026cb6",
    "method": "set_player_server_profile"
  },
  {
    "target": "0x43fe56116318901832b52917b21dc8e4504c375f41d38d3ade51b55ef026cb6",
    "method": "set_models"
  },
  {
    "target": "0x43fe56116318901832b52917b21dc8e4504c375f41d38d3ade51b55ef026cb6",
    "method": "enter_dungeon"
  },
  {
    "target": "0x43fe56116318901832b52917b21dc8e4504c375f41d38d3ade51b55ef026cb6",
    "method": "upgrade"
  },
  {
    "target": "0x15747aa8a49d256ab0dcfc175bc87c166ec4620f3b34ffcf1a97d46fd732e64",
    "method": "upgrade"
  },
  {
    "target": "0x5966c7d78ea0a0ed0080b26a6ef06bd28a024703770cdf2c99178eef72f97f8",
>>>>>>> acb476a4
    "method": "upgrade"
  },
  {
    "target": "0x2af9427c5a277474c079a1283c880ee8a6f0f8fbf73ce969c08d88befec1bba",
    "method": "__declare_transaction__"
  },
  {
    "target": "0x41a78e741e5af2fec34b695679bc6891742439f7afb8484ecd7766661ad02bf",
    "method": "deployContract"
  }
]<|MERGE_RESOLUTION|>--- conflicted
+++ resolved
@@ -1,6 +1,5 @@
 [
   {
-<<<<<<< HEAD
     "target": "0x24c2f8075163bbdcc44670869f15a282019d0e9b602bbb95b365d8350fc8a41",
     "method": "uuid"
   },
@@ -97,6 +96,54 @@
     "method": "upgrade"
   },
   {
+    "target": "0x70a8affc84f3579965260068ab7fbc398d55e679ea82f1a13a05f4be114e78b",
+    "method": "upgrade"
+  },
+  {
+    "target": "0x3580240e1c114feed8f52ce3a270bf1760ed4ffd1547c94c1afa9c372034812",
+    "method": "upgrade"
+  },
+  {
+    "target": "0x3ef577d87507fab1ca1dbb63fe0f23439912dacf6112045590ca8a8ce16f162",
+    "method": "upgrade"
+  },
+  {
+    "target": "0x347c49458f9dca2ae0a67cbd0b0afabb52bc726755ad2c425f94f3645d21e7c",
+    "method": "spawn"
+  },
+  {
+    "target": "0x347c49458f9dca2ae0a67cbd0b0afabb52bc726755ad2c425f94f3645d21e7c",
+    "method": "move"
+  },
+  {
+    "target": "0x347c49458f9dca2ae0a67cbd0b0afabb52bc726755ad2c425f94f3645d21e7c",
+    "method": "set_player_config"
+  },
+  {
+    "target": "0x347c49458f9dca2ae0a67cbd0b0afabb52bc726755ad2c425f94f3645d21e7c",
+    "method": "update_player_config_name"
+  },
+  {
+    "target": "0x347c49458f9dca2ae0a67cbd0b0afabb52bc726755ad2c425f94f3645d21e7c",
+    "method": "reset_player_config"
+  },
+  {
+    "target": "0x347c49458f9dca2ae0a67cbd0b0afabb52bc726755ad2c425f94f3645d21e7c",
+    "method": "set_player_server_profile"
+  },
+  {
+    "target": "0x347c49458f9dca2ae0a67cbd0b0afabb52bc726755ad2c425f94f3645d21e7c",
+    "method": "set_models"
+  },
+  {
+    "target": "0x347c49458f9dca2ae0a67cbd0b0afabb52bc726755ad2c425f94f3645d21e7c",
+    "method": "enter_dungeon"
+  },
+  {
+    "target": "0x347c49458f9dca2ae0a67cbd0b0afabb52bc726755ad2c425f94f3645d21e7c",
+    "method": "upgrade"
+  },
+  {
     "target": "0x208170ef32e88fc4872316c85624dc90c21232327a17eccb5b0f55d07a5d72c",
     "method": "spawn"
   },
@@ -133,189 +180,6 @@
     "method": "upgrade"
   },
   {
-    "target": "0x70a8affc84f3579965260068ab7fbc398d55e679ea82f1a13a05f4be114e78b",
-    "method": "upgrade"
-  },
-  {
-    "target": "0x3ef577d87507fab1ca1dbb63fe0f23439912dacf6112045590ca8a8ce16f162",
-    "method": "upgrade"
-  },
-  {
-    "target": "0x3580240e1c114feed8f52ce3a270bf1760ed4ffd1547c94c1afa9c372034812",
-    "method": "upgrade"
-  },
-  {
-    "target": "0x347c49458f9dca2ae0a67cbd0b0afabb52bc726755ad2c425f94f3645d21e7c",
-    "method": "spawn"
-  },
-  {
-    "target": "0x347c49458f9dca2ae0a67cbd0b0afabb52bc726755ad2c425f94f3645d21e7c",
-    "method": "move"
-  },
-  {
-    "target": "0x347c49458f9dca2ae0a67cbd0b0afabb52bc726755ad2c425f94f3645d21e7c",
-    "method": "set_player_config"
-  },
-  {
-    "target": "0x347c49458f9dca2ae0a67cbd0b0afabb52bc726755ad2c425f94f3645d21e7c",
-    "method": "update_player_config_name"
-  },
-  {
-    "target": "0x347c49458f9dca2ae0a67cbd0b0afabb52bc726755ad2c425f94f3645d21e7c",
-    "method": "reset_player_config"
-  },
-  {
-    "target": "0x347c49458f9dca2ae0a67cbd0b0afabb52bc726755ad2c425f94f3645d21e7c",
-    "method": "set_player_server_profile"
-  },
-  {
-    "target": "0x347c49458f9dca2ae0a67cbd0b0afabb52bc726755ad2c425f94f3645d21e7c",
-    "method": "set_models"
-  },
-  {
-    "target": "0x347c49458f9dca2ae0a67cbd0b0afabb52bc726755ad2c425f94f3645d21e7c",
-    "method": "enter_dungeon"
-  },
-  {
-    "target": "0x347c49458f9dca2ae0a67cbd0b0afabb52bc726755ad2c425f94f3645d21e7c",
-=======
-    "target": "0x662658ab061ebe27e3fbc4e85ef0dc629ef8248969be594d3ebb34a5bf7a41e",
-    "method": "uuid"
-  },
-  {
-    "target": "0x662658ab061ebe27e3fbc4e85ef0dc629ef8248969be594d3ebb34a5bf7a41e",
-    "method": "set_metadata"
-  },
-  {
-    "target": "0x662658ab061ebe27e3fbc4e85ef0dc629ef8248969be594d3ebb34a5bf7a41e",
-    "method": "register_namespace"
-  },
-  {
-    "target": "0x662658ab061ebe27e3fbc4e85ef0dc629ef8248969be594d3ebb34a5bf7a41e",
-    "method": "register_event"
-  },
-  {
-    "target": "0x662658ab061ebe27e3fbc4e85ef0dc629ef8248969be594d3ebb34a5bf7a41e",
-    "method": "register_model"
-  },
-  {
-    "target": "0x662658ab061ebe27e3fbc4e85ef0dc629ef8248969be594d3ebb34a5bf7a41e",
-    "method": "register_contract"
-  },
-  {
-    "target": "0x662658ab061ebe27e3fbc4e85ef0dc629ef8248969be594d3ebb34a5bf7a41e",
-    "method": "register_library"
-  },
-  {
-    "target": "0x662658ab061ebe27e3fbc4e85ef0dc629ef8248969be594d3ebb34a5bf7a41e",
-    "method": "init_contract"
-  },
-  {
-    "target": "0x662658ab061ebe27e3fbc4e85ef0dc629ef8248969be594d3ebb34a5bf7a41e",
-    "method": "upgrade_event"
-  },
-  {
-    "target": "0x662658ab061ebe27e3fbc4e85ef0dc629ef8248969be594d3ebb34a5bf7a41e",
-    "method": "upgrade_model"
-  },
-  {
-    "target": "0x662658ab061ebe27e3fbc4e85ef0dc629ef8248969be594d3ebb34a5bf7a41e",
-    "method": "upgrade_contract"
-  },
-  {
-    "target": "0x662658ab061ebe27e3fbc4e85ef0dc629ef8248969be594d3ebb34a5bf7a41e",
-    "method": "emit_event"
-  },
-  {
-    "target": "0x662658ab061ebe27e3fbc4e85ef0dc629ef8248969be594d3ebb34a5bf7a41e",
-    "method": "emit_events"
-  },
-  {
-    "target": "0x662658ab061ebe27e3fbc4e85ef0dc629ef8248969be594d3ebb34a5bf7a41e",
-    "method": "set_entity"
-  },
-  {
-    "target": "0x662658ab061ebe27e3fbc4e85ef0dc629ef8248969be594d3ebb34a5bf7a41e",
-    "method": "set_entities"
-  },
-  {
-    "target": "0x662658ab061ebe27e3fbc4e85ef0dc629ef8248969be594d3ebb34a5bf7a41e",
-    "method": "delete_entity"
-  },
-  {
-    "target": "0x662658ab061ebe27e3fbc4e85ef0dc629ef8248969be594d3ebb34a5bf7a41e",
-    "method": "delete_entities"
-  },
-  {
-    "target": "0x662658ab061ebe27e3fbc4e85ef0dc629ef8248969be594d3ebb34a5bf7a41e",
-    "method": "grant_owner"
-  },
-  {
-    "target": "0x662658ab061ebe27e3fbc4e85ef0dc629ef8248969be594d3ebb34a5bf7a41e",
-    "method": "revoke_owner"
-  },
-  {
-    "target": "0x662658ab061ebe27e3fbc4e85ef0dc629ef8248969be594d3ebb34a5bf7a41e",
-    "method": "grant_writer"
-  },
-  {
-    "target": "0x662658ab061ebe27e3fbc4e85ef0dc629ef8248969be594d3ebb34a5bf7a41e",
-    "method": "revoke_writer"
-  },
-  {
-    "target": "0x662658ab061ebe27e3fbc4e85ef0dc629ef8248969be594d3ebb34a5bf7a41e",
-    "method": "upgrade"
-  },
-  {
-    "target": "0x79891cbfc9d500a32306a5ee37fbf67417b5e3cd75ff9b35fcf1931614aa884",
-    "method": "upgrade"
-  },
-  {
-    "target": "0x43fe56116318901832b52917b21dc8e4504c375f41d38d3ade51b55ef026cb6",
-    "method": "spawn"
-  },
-  {
-    "target": "0x43fe56116318901832b52917b21dc8e4504c375f41d38d3ade51b55ef026cb6",
-    "method": "move"
-  },
-  {
-    "target": "0x43fe56116318901832b52917b21dc8e4504c375f41d38d3ade51b55ef026cb6",
-    "method": "set_player_config"
-  },
-  {
-    "target": "0x43fe56116318901832b52917b21dc8e4504c375f41d38d3ade51b55ef026cb6",
-    "method": "update_player_config_name"
-  },
-  {
-    "target": "0x43fe56116318901832b52917b21dc8e4504c375f41d38d3ade51b55ef026cb6",
-    "method": "reset_player_config"
-  },
-  {
-    "target": "0x43fe56116318901832b52917b21dc8e4504c375f41d38d3ade51b55ef026cb6",
-    "method": "set_player_server_profile"
-  },
-  {
-    "target": "0x43fe56116318901832b52917b21dc8e4504c375f41d38d3ade51b55ef026cb6",
-    "method": "set_models"
-  },
-  {
-    "target": "0x43fe56116318901832b52917b21dc8e4504c375f41d38d3ade51b55ef026cb6",
-    "method": "enter_dungeon"
-  },
-  {
-    "target": "0x43fe56116318901832b52917b21dc8e4504c375f41d38d3ade51b55ef026cb6",
-    "method": "upgrade"
-  },
-  {
-    "target": "0x15747aa8a49d256ab0dcfc175bc87c166ec4620f3b34ffcf1a97d46fd732e64",
-    "method": "upgrade"
-  },
-  {
-    "target": "0x5966c7d78ea0a0ed0080b26a6ef06bd28a024703770cdf2c99178eef72f97f8",
->>>>>>> acb476a4
-    "method": "upgrade"
-  },
-  {
     "target": "0x2af9427c5a277474c079a1283c880ee8a6f0f8fbf73ce969c08d88befec1bba",
     "method": "__declare_transaction__"
   },
