--- conflicted
+++ resolved
@@ -1,184 +1,5 @@
 [
   {
-<<<<<<< HEAD
-    "target": "0x723ee69ab5dfb81e9a294ae9bbc424e86bfc56ec7e3fde474712489066f8560",
-    "method": "uuid"
-  },
-  {
-    "target": "0x723ee69ab5dfb81e9a294ae9bbc424e86bfc56ec7e3fde474712489066f8560",
-    "method": "set_metadata"
-  },
-  {
-    "target": "0x723ee69ab5dfb81e9a294ae9bbc424e86bfc56ec7e3fde474712489066f8560",
-    "method": "register_namespace"
-  },
-  {
-    "target": "0x723ee69ab5dfb81e9a294ae9bbc424e86bfc56ec7e3fde474712489066f8560",
-    "method": "register_event"
-  },
-  {
-    "target": "0x723ee69ab5dfb81e9a294ae9bbc424e86bfc56ec7e3fde474712489066f8560",
-    "method": "register_model"
-  },
-  {
-    "target": "0x723ee69ab5dfb81e9a294ae9bbc424e86bfc56ec7e3fde474712489066f8560",
-    "method": "register_contract"
-  },
-  {
-    "target": "0x723ee69ab5dfb81e9a294ae9bbc424e86bfc56ec7e3fde474712489066f8560",
-    "method": "register_external_contract"
-  },
-  {
-    "target": "0x723ee69ab5dfb81e9a294ae9bbc424e86bfc56ec7e3fde474712489066f8560",
-    "method": "register_library"
-  },
-  {
-    "target": "0x723ee69ab5dfb81e9a294ae9bbc424e86bfc56ec7e3fde474712489066f8560",
-    "method": "init_contract"
-  },
-  {
-    "target": "0x723ee69ab5dfb81e9a294ae9bbc424e86bfc56ec7e3fde474712489066f8560",
-    "method": "upgrade_event"
-  },
-  {
-    "target": "0x723ee69ab5dfb81e9a294ae9bbc424e86bfc56ec7e3fde474712489066f8560",
-    "method": "upgrade_model"
-  },
-  {
-    "target": "0x723ee69ab5dfb81e9a294ae9bbc424e86bfc56ec7e3fde474712489066f8560",
-    "method": "upgrade_contract"
-  },
-  {
-    "target": "0x723ee69ab5dfb81e9a294ae9bbc424e86bfc56ec7e3fde474712489066f8560",
-    "method": "upgrade_external_contract"
-  },
-  {
-    "target": "0x723ee69ab5dfb81e9a294ae9bbc424e86bfc56ec7e3fde474712489066f8560",
-    "method": "emit_event"
-  },
-  {
-    "target": "0x723ee69ab5dfb81e9a294ae9bbc424e86bfc56ec7e3fde474712489066f8560",
-    "method": "emit_events"
-  },
-  {
-    "target": "0x723ee69ab5dfb81e9a294ae9bbc424e86bfc56ec7e3fde474712489066f8560",
-    "method": "set_entity"
-  },
-  {
-    "target": "0x723ee69ab5dfb81e9a294ae9bbc424e86bfc56ec7e3fde474712489066f8560",
-    "method": "set_entities"
-  },
-  {
-    "target": "0x723ee69ab5dfb81e9a294ae9bbc424e86bfc56ec7e3fde474712489066f8560",
-    "method": "delete_entity"
-  },
-  {
-    "target": "0x723ee69ab5dfb81e9a294ae9bbc424e86bfc56ec7e3fde474712489066f8560",
-    "method": "delete_entities"
-  },
-  {
-    "target": "0x723ee69ab5dfb81e9a294ae9bbc424e86bfc56ec7e3fde474712489066f8560",
-    "method": "grant_owner"
-  },
-  {
-    "target": "0x723ee69ab5dfb81e9a294ae9bbc424e86bfc56ec7e3fde474712489066f8560",
-    "method": "revoke_owner"
-  },
-  {
-    "target": "0x723ee69ab5dfb81e9a294ae9bbc424e86bfc56ec7e3fde474712489066f8560",
-    "method": "grant_writer"
-  },
-  {
-    "target": "0x723ee69ab5dfb81e9a294ae9bbc424e86bfc56ec7e3fde474712489066f8560",
-    "method": "revoke_writer"
-  },
-  {
-    "target": "0x723ee69ab5dfb81e9a294ae9bbc424e86bfc56ec7e3fde474712489066f8560",
-    "method": "upgrade"
-  },
-  {
-    "target": "0x201df17ea18f5727f4d09a8c34a46d1a0af71a9cc873c519743be2a216e0299",
-    "method": "upgrade"
-  },
-  {
-    "target": "0x233a6f8579b81a080b16db6480b6ba2dc8e07d5aa6310f35f34fe907dd077fe",
-    "method": "upgrade"
-  },
-  {
-    "target": "0x7945300e7431ef54f9d5e0ea36b3577dfb3947d058ae5300e367fcd1f21b111",
-    "method": "upgrade"
-  },
-  {
-    "target": "0x7dd1e7fa6cf802e57bddcc48898ffff4e922aa4c4e2ebe9aa097a8b96f1aa57",
-    "method": "spawn"
-  },
-  {
-    "target": "0x7dd1e7fa6cf802e57bddcc48898ffff4e922aa4c4e2ebe9aa097a8b96f1aa57",
-    "method": "move"
-  },
-  {
-    "target": "0x7dd1e7fa6cf802e57bddcc48898ffff4e922aa4c4e2ebe9aa097a8b96f1aa57",
-    "method": "set_player_config"
-  },
-  {
-    "target": "0x7dd1e7fa6cf802e57bddcc48898ffff4e922aa4c4e2ebe9aa097a8b96f1aa57",
-    "method": "update_player_config_name"
-  },
-  {
-    "target": "0x7dd1e7fa6cf802e57bddcc48898ffff4e922aa4c4e2ebe9aa097a8b96f1aa57",
-    "method": "reset_player_config"
-  },
-  {
-    "target": "0x7dd1e7fa6cf802e57bddcc48898ffff4e922aa4c4e2ebe9aa097a8b96f1aa57",
-    "method": "set_player_server_profile"
-  },
-  {
-    "target": "0x7dd1e7fa6cf802e57bddcc48898ffff4e922aa4c4e2ebe9aa097a8b96f1aa57",
-    "method": "set_models"
-  },
-  {
-    "target": "0x7dd1e7fa6cf802e57bddcc48898ffff4e922aa4c4e2ebe9aa097a8b96f1aa57",
-    "method": "enter_dungeon"
-  },
-  {
-    "target": "0x7dd1e7fa6cf802e57bddcc48898ffff4e922aa4c4e2ebe9aa097a8b96f1aa57",
-    "method": "upgrade"
-  },
-  {
-    "target": "0x66bda49d580b081c61738dffbd44d8c882e3cb7b3b4a5f61daaa39c121d8f8",
-    "method": "spawn"
-  },
-  {
-    "target": "0x66bda49d580b081c61738dffbd44d8c882e3cb7b3b4a5f61daaa39c121d8f8",
-    "method": "move"
-  },
-  {
-    "target": "0x66bda49d580b081c61738dffbd44d8c882e3cb7b3b4a5f61daaa39c121d8f8",
-    "method": "set_player_config"
-  },
-  {
-    "target": "0x66bda49d580b081c61738dffbd44d8c882e3cb7b3b4a5f61daaa39c121d8f8",
-    "method": "update_player_config_name"
-  },
-  {
-    "target": "0x66bda49d580b081c61738dffbd44d8c882e3cb7b3b4a5f61daaa39c121d8f8",
-    "method": "reset_player_config"
-  },
-  {
-    "target": "0x66bda49d580b081c61738dffbd44d8c882e3cb7b3b4a5f61daaa39c121d8f8",
-    "method": "set_player_server_profile"
-  },
-  {
-    "target": "0x66bda49d580b081c61738dffbd44d8c882e3cb7b3b4a5f61daaa39c121d8f8",
-    "method": "set_models"
-  },
-  {
-    "target": "0x66bda49d580b081c61738dffbd44d8c882e3cb7b3b4a5f61daaa39c121d8f8",
-    "method": "enter_dungeon"
-  },
-  {
-    "target": "0x66bda49d580b081c61738dffbd44d8c882e3cb7b3b4a5f61daaa39c121d8f8",
-=======
     "target": "0x77293d49c3c8b54ff2937cf998560ce8560fdb758feb90ee80d38d71e01c5a7",
     "method": "upgrade"
   },
@@ -312,7 +133,6 @@
   },
   {
     "target": "0x4b90458e67d04e9070ab96eaeca03955ce824bbb470cfc159d34ac88b1ba298",
->>>>>>> db88739f
     "method": "upgrade"
   },
   {
