[package]
edition.workspace = true
name = "sozo"
version.workspace = true

# See more keys and their definitions at https://doc.rust-lang.org/cargo/reference/manifest.html

[dependencies]
slot = { workspace = true, optional = true }

anyhow.workspace = true
async-trait.workspace = true
cainome.workspace = true
cairo-lang-sierra.workspace = true
cairo-lang-test-plugin.workspace = true
cairo-lang-test-runner.workspace = true
camino.workspace = true
clap.workspace = true
clap-verbosity-flag.workspace = true
colored.workspace = true
dojo-bindgen.workspace = true
dojo-types.workspace = true
dojo-utils.workspace = true
dojo-world.workspace = true
notify = "7.0.0"
resolve-path = "0.1.0"
scarb.workspace = true
scarb-metadata.workspace = true
scarb-ui.workspace = true
semver.workspace = true
serde.workspace = true
serde_json.workspace = true
smol_str.workspace = true
sozo-ops.workspace = true
sozo-scarbext.workspace = true
sozo-walnut = { workspace = true, optional = true }
starknet.workspace = true
starknet-crypto.workspace = true
tabled = { version = "0.16.0", features = [ "ansi" ] }
thiserror.workspace = true
toml.workspace = true
tracing.workspace = true
tracing-log.workspace = true
tracing-subscriber.workspace = true
url.workspace = true

reqwest = { workspace = true, features = [ "json" ] }

[dev-dependencies]
dojo-test-utils = { workspace = true, features = [ "build-examples" ] }
<<<<<<< HEAD
katana-runner.workspace = true
=======
katana-runner = { git = "https://github.com/dojoengine/katana", rev = "5cb249c0fa59fa6b7c88b32557e7baf8944cdb3d" }
>>>>>>> 10e8e4dc
serde_json.workspace = true
tokio.workspace = true

[features]
default = [ "controller", "walnut" ]

controller = [ "dep:slot" ]
walnut = [ "dep:sozo-walnut", "sozo-ops/walnut" ]

[[bench]]
harness = false
name = "spawn-and-move-build"<|MERGE_RESOLUTION|>--- conflicted
+++ resolved
@@ -48,11 +48,7 @@
 
 [dev-dependencies]
 dojo-test-utils = { workspace = true, features = [ "build-examples" ] }
-<<<<<<< HEAD
-katana-runner.workspace = true
-=======
 katana-runner = { git = "https://github.com/dojoengine/katana", rev = "5cb249c0fa59fa6b7c88b32557e7baf8944cdb3d" }
->>>>>>> 10e8e4dc
 serde_json.workspace = true
 tokio.workspace = true
 
