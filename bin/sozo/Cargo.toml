--- conflicted
+++ resolved
@@ -48,11 +48,7 @@
 tracing-log = "0.1.3"
 tracing.workspace = true
 url.workspace = true
-<<<<<<< HEAD
-=======
-sozo-ops.workspace = true
 katana-rpc-api.workspace = true
->>>>>>> ab1fa3fb
 
 cainome = { git = "https://github.com/cartridge-gg/cainome", tag = "v0.2.2" }
 
