[package]
edition.workspace = true
name = "torii"
version.workspace = true

[dependencies]
torii-cli.workspace = true
<<<<<<< HEAD
torii-runner.workspace = true
tokio.workspace = true
anyhow.workspace = true
clap.workspace = true
=======
torii-indexer.workspace = true
torii-sqlite.workspace = true
torii-graphql.workspace = true
torii-grpc = { workspace = true, features = [ "server" ] }
torii-relay = { workspace = true, features = [ "client", "server" ] }
torii-server.workspace = true
tower.workspace = true

clap_config = "0.1.1"
tempfile.workspace = true
tower-http.workspace = true
tracing-subscriber.workspace = true
tracing.workspace = true
url.workspace = true
webbrowser = "0.8"

[dev-dependencies]
assert_matches.workspace = true
camino.workspace = true

[features]
default = [ "jemalloc", "sqlite" ]
jemalloc = [ "dojo-metrics/jemalloc" ]
sqlite = [ "sqlx/sqlite" ]
>>>>>>> 70361645
<|MERGE_RESOLUTION|>--- conflicted
+++ resolved
@@ -5,34 +5,7 @@
 
 [dependencies]
 torii-cli.workspace = true
-<<<<<<< HEAD
 torii-runner.workspace = true
 tokio.workspace = true
 anyhow.workspace = true
-clap.workspace = true
-=======
-torii-indexer.workspace = true
-torii-sqlite.workspace = true
-torii-graphql.workspace = true
-torii-grpc = { workspace = true, features = [ "server" ] }
-torii-relay = { workspace = true, features = [ "client", "server" ] }
-torii-server.workspace = true
-tower.workspace = true
-
-clap_config = "0.1.1"
-tempfile.workspace = true
-tower-http.workspace = true
-tracing-subscriber.workspace = true
-tracing.workspace = true
-url.workspace = true
-webbrowser = "0.8"
-
-[dev-dependencies]
-assert_matches.workspace = true
-camino.workspace = true
-
-[features]
-default = [ "jemalloc", "sqlite" ]
-jemalloc = [ "dojo-metrics/jemalloc" ]
-sqlite = [ "sqlx/sqlite" ]
->>>>>>> 70361645
+clap.workspace = true