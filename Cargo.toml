--- conflicted
+++ resolved
@@ -199,12 +199,8 @@
 serde_with = "3.9.0"
 similar-asserts = "1.5.0"
 smol_str = { version = "0.2.0", features = [ "serde" ] }
-<<<<<<< HEAD
 spinoff = "0.8.0"
-sqlx = { version = "0.7.2", features = [ "chrono", "macros", "regexp", "runtime-async-std", "runtime-tokio", "sqlite", "uuid" ] }
-=======
 sqlx = { version = "0.8.2", features = [ "chrono", "macros", "regexp", "runtime-async-std", "runtime-tokio", "sqlite", "uuid" ] }
->>>>>>> ef696ea9
 starknet_api = "0.11.0"
 strum = "0.25"
 strum_macros = "0.25"
