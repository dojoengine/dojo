--- conflicted
+++ resolved
@@ -182,11 +182,7 @@
 wasm-tonic-build = { version = "0.9.2", default-features = false, features = [ "prost" ], package = "tonic-build" }
 
 [patch."https://github.com/starkware-libs/blockifier"]
-<<<<<<< HEAD
 blockifier = { git = "https://github.com/dojoengine/blockifier", rev = "7459891173b64b148a7ce870c0b1d5907af15b8d" }
-=======
-blockifier = { git = "https://github.com/dojoengine/blockifier", rev = "8860946" }
->>>>>>> 68e81f65
 
 [patch.crates-io]
 cairo-felt = { git = "https://github.com/dojoengine/cairo-rs.git", rev = "1031381" }
