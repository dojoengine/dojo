[workspace]

resolver = "2"

members = [ "crates/bevy-dojo", "crates/dojo-lang", "crates/dojo-language-server", "crates/dojo-world", "crates/dojo-test-runner", "crates/dojo-signers", "crates/katana", "crates/katana-core", "crates/katana-rpc", "crates/sozo", "crates/torii" ]

[workspace.package]
version = "0.1.0"
edition = "2021"
repository = "https://github.com/dojoengine/dojo/"
license = "Apache-2.0"
license-file = "LICENSE"

[workspace.dependencies]
anyhow = "1.0.66"
async-trait = "0.1.68"
blockifier = { git = "https://github.com/starkware-libs/blockifier" }
cairo-vm = { git = "https://github.com/lambdaclass/cairo-rs.git", rev = "eaea41fe" }
cairo-lang-casm = "1.0.0"
cairo-lang-compiler = "1.0.0"
cairo-lang-debug = "1.0.0"
cairo-lang-defs = "1.0.0"
cairo-lang-diagnostics = "1.0.0"
cairo-lang-filesystem = "1.0.0"
cairo-lang-formatter = "1.0.0"
cairo-lang-language-server = "1.0.0"
cairo-lang-lowering = "1.0.0"
cairo-lang-parser = "1.0.0"
cairo-lang-plugins = "1.0.0"
cairo-lang-project = "1.0.0"
cairo-lang-semantic = { version = "1.0.0", features = [ "testing" ] }
cairo-lang-sierra-generator = "1.0.0"
cairo-lang-sierra = "1.0.0"
cairo-lang-sierra-to-casm = "1.0.0"
cairo-lang-starknet = "1.0.0"
cairo-lang-syntax = "1.0.0"
cairo-lang-test-utils = "1.0.0"
cairo-lang-test-runner = "1.0.0"
cairo-lang-utils = "1.0.0"
camino = { version = "1.1.2", features = [ "serde1" ] }
chrono = { version = "0.4.24", features = [ "serde" ] }
clap = { version = "4.2", features = [ "derive" ] }
colored = "2"
env_logger = "0.10.0"
indoc = "1.0.7"
itertools = "0.10.3"
log = "0.4.17"
num-bigint = "0.4"
pretty_assertions = "1.2.1"
rayon = "0.9.0"
salsa = "0.16.1"
scarb = { git = "https://github.com/software-mansion/scarb", version = "0.2.1" }
semver = "1.0.5"
serde = { version = "1.0.156", features = [ "derive" ] }
serde_json = "1.0"
<<<<<<< HEAD
=======
serde_with = "2.3.1"
>>>>>>> 2afd5bc0
smol_str = { version = "0.2.0", features = [ "serde" ] }
starknet = { git = "https://github.com/xJonathanLEI/starknet-rs", branch = "dev/jsonrpc_0_3_0" }
starknet_api = { git = "https://github.com/starkware-libs/starknet-api" }
test-log = "0.2.11"
thiserror = "1.0.32"
tokio = { version = "1.16", features = [ "full" ] }
toml = "0.4.2"
tracing = "0.1"
tracing-subscriber = "0.3.16"
yansi = "0.5.1"

[patch."https://github.com/starkware-libs/blockifier"]
blockifier = { git = "https://github.com/dojoengine/blockifier", branch = "dev" }

[patch."https://github.com/starkware-libs/starknet-api"]
starknet_api = { git = "https://github.com/dojoengine/starknet-api", branch = "dev" }

[patch.crates-io]
starknet-crypto = { git = "https://github.com/xJonathanLEI/starknet-rs", branch = "dev/jsonrpc_0_3_0" }<|MERGE_RESOLUTION|>--- conflicted
+++ resolved
@@ -53,10 +53,7 @@
 semver = "1.0.5"
 serde = { version = "1.0.156", features = [ "derive" ] }
 serde_json = "1.0"
-<<<<<<< HEAD
-=======
 serde_with = "2.3.1"
->>>>>>> 2afd5bc0
 smol_str = { version = "0.2.0", features = [ "serde" ] }
 starknet = { git = "https://github.com/xJonathanLEI/starknet-rs", branch = "dev/jsonrpc_0_3_0" }
 starknet_api = { git = "https://github.com/starkware-libs/starknet-api" }
