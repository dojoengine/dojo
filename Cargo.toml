--- conflicted
+++ resolved
@@ -214,18 +214,9 @@
 rstest = "0.18.2"
 rstest_reuse = "0.6.0"
 salsa = "0.16.1"
-<<<<<<< HEAD
-#scarb = { git = "https://github.com/dojoengine/scarb", rev = "f67331d99bca24c13ad56af6752b93f23e5ac373" }
-#scarb-metadata = { git = "https://github.com/dojoengine/scarb", rev = "f67331d99bca24c13ad56af6752b93f23e5ac373" }
-#scarb-ui = { git = "https://github.com/dojoengine/scarb", rev = "f67331d99bca24c13ad56af6752b93f23e5ac373" }
-scarb = { path = "/Users/glihm/swm/scarb/scarb" }
-scarb-metadata = { path = "/Users/glihm/swm/scarb/scarb-metadata" }
-scarb-ui = { path = "/Users/glihm/swm/scarb/utils/scarb-ui" }
-=======
 scarb = { git = "https://github.com/dojoengine/scarb", rev = "b5ab351aa9b52dcf27a397021d84a423afd016dc" }
 scarb-metadata = { git = "https://github.com/dojoengine/scarb", rev = "b5ab351aa9b52dcf27a397021d84a423afd016dc" }
 scarb-ui = { git = "https://github.com/dojoengine/scarb", rev = "b5ab351aa9b52dcf27a397021d84a423afd016dc" }
->>>>>>> 01111f45
 semver = "1.0.5"
 serde = { version = "1.0", features = [ "derive" ] }
 serde_json = { version = "1.0", features = [ "arbitrary_precision" ] }
