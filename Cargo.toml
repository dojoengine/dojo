--- conflicted
+++ resolved
@@ -2,9 +2,6 @@
 
 resolver = "2"
 
-<<<<<<< HEAD
-members = [ "crates/bevy-dojo", "crates/dojo-lang", "crates/dojo-language-server", "crates/dojo-world", "crates/dojo-test-utils", "crates/dojo-signers", "crates/katana", "crates/katana-core", "crates/katana-rpc", "crates/sozo", "crates/torii" ]
-=======
 members = [
   "crates/bevy-dojo",
   "crates/dojo-lang",
@@ -18,7 +15,6 @@
   "crates/sozo",
   "crates/torii",
 ]
->>>>>>> fdf3b15d
 
 [workspace.package]
 version = "0.1.0"
@@ -31,7 +27,6 @@
 anyhow = "1.0.66"
 async-trait = "0.1.68"
 blockifier = { git = "https://github.com/starkware-libs/blockifier" }
-<<<<<<< HEAD
 cairo-lang-casm = "2.0.0-rc4"
 cairo-lang-compiler = "2.0.0-rc4"
 cairo-lang-debug = "2.0.0-rc4"
@@ -56,34 +51,8 @@
 camino = { version = "1.1.2", features = [ "serde1" ] }
 chrono = { version = "0.4.24", features = [ "serde" ] }
 clap = { version = "4.2", features = [ "derive" ] }
-=======
-cairo-lang-casm = "1.1.0"
-cairo-lang-compiler = "1.1.0"
-cairo-lang-debug = "1.1.0"
-cairo-lang-defs = "1.1.0"
-cairo-lang-diagnostics = "1.1.0"
-cairo-lang-filesystem = "1.1.0"
-cairo-lang-formatter = "1.1.0"
-cairo-lang-language-server = "1.1.0"
-cairo-lang-lowering = "1.1.0"
-cairo-lang-parser = "1.1.0"
-cairo-lang-plugins = "1.1.0"
-cairo-lang-project = "1.1.0"
-cairo-lang-semantic = { version = "1.1.0", features = ["testing"] }
-cairo-lang-sierra = "1.1.0"
-cairo-lang-sierra-generator = "1.1.0"
-cairo-lang-sierra-to-casm = "1.1.0"
-cairo-lang-starknet = "1.1.0"
-cairo-lang-syntax = "1.1.0"
-cairo-lang-test-runner = "1.1.0"
-cairo-lang-test-utils = "1.1.0"
 console = "0.15.7"
-cairo-lang-utils = "1.1.0"
 cairo-vm = "0.3.0-rc1"
-camino = { version = "1.1.2", features = ["serde1"] }
-chrono = { version = "0.4.24", features = ["serde"] }
-clap = { version = "4.2", features = ["derive"] }
->>>>>>> fdf3b15d
 colored = "2"
 env_logger = "0.10.0"
 indoc = "1.0.7"
@@ -112,15 +81,4 @@
 yansi = "0.5.1"
 
 [patch."https://github.com/starkware-libs/blockifier"]
-<<<<<<< HEAD
-blockifier = { git = "https://github.com/dojoengine/blockifier", branch = "katana-200" }
-=======
-blockifier = { git = "https://github.com/dojoengine/blockifier", branch = "dev" }
-
-[patch.crates-io]
-cairo-felt = { git = "https://github.com/dojoengine/cairo-rs.git", rev = "46d77f3" }
-cairo-vm = { git = "https://github.com/dojoengine/cairo-rs.git", rev = "46d77f3" }
-
-[patch."https://github.com/starkware-libs/starknet-api"]
-starknet_api = { git = "https://github.com/dojoengine/starknet-api", branch = "dev" }
->>>>>>> fdf3b15d
+blockifier = { git = "https://github.com/dojoengine/blockifier", branch = "katana-200" }