--- conflicted
+++ resolved
@@ -102,7 +102,6 @@
 assert_matches = "1.5.0"
 async-trait = "0.1.68"
 base64 = "0.21.2"
-<<<<<<< HEAD
 cairo-lang-compiler = "=2.6.3"
 cairo-lang-debug = "=2.6.3"
 cairo-lang-defs = "=2.6.3"
@@ -125,31 +124,7 @@
 cairo-lang-test-runner = "=2.6.3"
 cairo-lang-test-utils = "=2.6.3"
 cairo-lang-utils = "=2.6.3"
-cairo-proof-parser = { git = "https://github.com/cartridge-gg/cairo-proof-parser.git", version = "0.1.2" }
-=======
-cairo-lang-compiler = "=2.5.4"
-cairo-lang-debug = "=2.5.4"
-cairo-lang-defs = "=2.5.4"
-cairo-lang-diagnostics = "=2.5.4"
-cairo-lang-filesystem = "=2.5.4"
-cairo-lang-formatter = "=2.5.4"
-cairo-lang-language-server = "=2.5.4"
-cairo-lang-lowering = "=2.5.4"
-cairo-lang-parser = "=2.5.4"
-cairo-lang-plugins = { version = "=2.5.4", features = [ "testing" ] }
-cairo-lang-project = "=2.5.4"
-cairo-lang-semantic = { version = "=2.5.4", features = [ "testing" ] }
-cairo-lang-sierra = "=2.5.4"
-cairo-lang-sierra-generator = "=2.5.4"
-cairo-lang-sierra-to-casm = "=2.5.4"
-cairo-lang-starknet = "=2.5.4"
-cairo-lang-syntax = "=2.5.4"
-cairo-lang-test-plugin = "=2.5.4"
-cairo-lang-test-runner = "=2.5.4"
-cairo-lang-test-utils = "=2.5.4"
-cairo-lang-utils = "=2.5.4"
 cairo-proof-parser = { git = "https://github.com/cartridge-gg/cairo-proof-parser", tag = "v0.3.0" }
->>>>>>> 836ee618
 cairo-vm = "0.9.2"
 camino = { version = "1.1.2", features = [ "serde1" ] }
 chrono = { version = "0.4.24", features = [ "serde" ] }
