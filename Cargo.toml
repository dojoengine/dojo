--- conflicted
+++ resolved
@@ -51,16 +51,10 @@
 cairo-lang-test-utils = "2.0.1"
 cairo-lang-utils = "2.0.1"
 cairo-vm = "0.6.0"
-<<<<<<< HEAD
 camino = { version = "1.1.2", features = ["serde1"] }
 chrono = { version = "0.4.24", features = ["serde"] }
 clap = { version = "4.2", features = ["derive"] }
-=======
-camino = { version = "1.1.2", features = [ "serde1" ] }
-chrono = { version = "0.4.24", features = [ "serde" ] }
-clap = { version = "4.2", features = [ "derive" ] }
 clap_complete = "4.3"
->>>>>>> 2f5c06dc
 colored = "2"
 console = "0.15.7"
 convert_case = "0.6.0"
