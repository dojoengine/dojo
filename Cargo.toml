--- conflicted
+++ resolved
@@ -30,12 +30,8 @@
   "crates/katana/runner",
   "crates/katana/runner/runner-macro",
   "crates/metrics",
-<<<<<<< HEAD
+  "crates/saya/core",
   "crates/metrics/derive",
-  "crates/sozo",
-=======
-  "crates/saya/core",
->>>>>>> ad018324
   "crates/sozo/signers",
   "crates/torii/client",
   "crates/torii/server",
@@ -60,7 +56,9 @@
 common = { path = "crates/common" }
 
 # metrics
-metrics = { path = "crates/metrics" }
+metrics = "0.21.1"
+dojo-metrics = { path = "crates/metrics" }
+dojo-metrics-derive = { path = "crates/metrics/derive" }
 
 # dojo-lang
 dojo-bindgen = { path = "crates/dojo-bindgen" }
@@ -166,9 +164,6 @@
 tracing = "0.1.34"
 tracing-subscriber = { version = "0.3.16", features = [ "env-filter", "json" ] }
 url = "2.4.0"
-metrics = "0.21.1"
-dojo-metrics = { path = "crates/metrics" }
-dojo-metrics-derive = { path = "crates/metrics/derive" }
 
 # server
 hyper = "0.14.27"
