[workspace]
resolver = "2"

members = [
    "bin/dojo-language-server",
    "bin/katana",
    "bin/saya",
    "bin/scheduler",
    "bin/sozo",
    "bin/torii",
    "crates/benches",
    "crates/common",
    "crates/dojo-bindgen",
    "crates/dojo-core",
    "crates/dojo-lang",
    "crates/dojo-test-utils",
    "crates/dojo-types",
    "crates/dojo-world",
    "crates/dojo-world/abigen",
    "crates/katana/controller",
    "crates/katana/core",
    "crates/katana/executor",
    "crates/katana/primitives",
    "crates/katana/rpc/rpc",
    "crates/katana/rpc/rpc-api",
    "crates/katana/rpc/rpc-types",
    "crates/katana/rpc/rpc-types-builder",
    "crates/katana/runner",
    "crates/katana/runner/runner-macro",
    "crates/katana/storage/codecs",
    "crates/katana/storage/codecs/derive",
    "crates/katana/storage/db",
    "crates/katana/storage/provider",
    "crates/katana/tasks",
    "crates/metrics",
    "crates/saya/core",
    "crates/saya/provider",
    "crates/sozo/signers",
    "crates/torii/client",
    "crates/torii/server",
    "crates/torii/types-test",
    "examples/spawn-and-move",
]

[workspace.package]
edition = "2021"
license = "Apache-2.0"
license-file = "LICENSE"
repository = "https://github.com/dojoengine/dojo/"
version = "0.7.3-alpha.1"

[profile.performance]
codegen-units = 1
incremental = false
inherits = "release"
lto = "fat"

[workspace.dependencies]
# cainome = { git = "https://github.com/cartridge-gg/cainome", rev = "ec18eea5", features = [ "abigen-rs" ] }
cainome = { git = "https://github.com/cartridge-gg/cainome", branch = "bump-starknet-rs", features = [ "abigen-rs" ] }
common = { path = "crates/common" }

# metrics
dojo-metrics = { path = "crates/metrics" }

# dojo-lang
dojo-bindgen = { path = "crates/dojo-bindgen" }
dojo-core = { path = "crates/dojo-core" }
dojo-lang = { path = "crates/dojo-lang" }
dojo-test-utils = { path = "crates/dojo-test-utils" }
dojo-types = { path = "crates/dojo-types" }
dojo-world = { path = "crates/dojo-world" }

# dojo-world
topological-sort = "0.2"

# katana
katana-cairo = { path = "crates/katana/cairo" }
katana-codecs = { path = "crates/katana/storage/codecs" }
katana-codecs-derive = { path = "crates/katana/storage/codecs/derive" }
katana-core = { path = "crates/katana/core", default-features = false }
katana-db = { path = "crates/katana/storage/db" }
katana-executor = { path = "crates/katana/executor", default-features = false }
katana-primitives = { path = "crates/katana/primitives" }
katana-provider = { path = "crates/katana/storage/provider" }
katana-rpc = { path = "crates/katana/rpc/rpc" }
katana-rpc-api = { path = "crates/katana/rpc/rpc-api" }
katana-rpc-types = { path = "crates/katana/rpc/rpc-types" }
katana-rpc-types-builder = { path = "crates/katana/rpc/rpc-types-builder" }
katana-runner = { path = "crates/katana/runner" }
katana-slot-controller = { path = "crates/katana/controller" }
katana-tasks = { path = "crates/katana/tasks" }

# torii
torii-client = { path = "crates/torii/client" }
torii-core = { path = "crates/torii/core" }
torii-graphql = { path = "crates/torii/graphql" }
torii-grpc = { path = "crates/torii/grpc" }
torii-relay = { path = "crates/torii/libp2p" }
torii-server = { path = "crates/torii/server" }

# saya
saya-core = { path = "crates/saya/core" }
saya-provider = { path = "crates/saya/provider" }

# sozo
sozo-ops = { path = "crates/sozo/ops" }
sozo-signers = { path = "crates/sozo/signers" }

anyhow = "1.0.80"
assert_fs = "1.1"
assert_matches = "1.5.0"
async-trait = "0.1.77"
auto_impl = "1.2.0"
base64 = "0.21.2"
bytes = "1.6"
cairo-lang-compiler = { git = "https://github.com/starkware-libs/cairo", rev = "d9984ef58e2f704909e271f2f01327f520ded632" }
cairo-lang-debug = { git = "https://github.com/starkware-libs/cairo", rev = "d9984ef58e2f704909e271f2f01327f520ded632" }
cairo-lang-defs = { git = "https://github.com/starkware-libs/cairo", rev = "d9984ef58e2f704909e271f2f01327f520ded632" }
cairo-lang-diagnostics = { git = "https://github.com/starkware-libs/cairo", rev = "d9984ef58e2f704909e271f2f01327f520ded632" }
cairo-lang-filesystem = { git = "https://github.com/starkware-libs/cairo", rev = "d9984ef58e2f704909e271f2f01327f520ded632" }
cairo-lang-formatter = { git = "https://github.com/starkware-libs/cairo", rev = "d9984ef58e2f704909e271f2f01327f520ded632" }
cairo-lang-language-server = { git = "https://github.com/starkware-libs/cairo", rev = "d9984ef58e2f704909e271f2f01327f520ded632" }
cairo-lang-lowering = { git = "https://github.com/starkware-libs/cairo", rev = "d9984ef58e2f704909e271f2f01327f520ded632" }
cairo-lang-parser = { git = "https://github.com/starkware-libs/cairo", rev = "d9984ef58e2f704909e271f2f01327f520ded632" }
cairo-lang-plugins = { git = "https://github.com/starkware-libs/cairo", rev = "d9984ef58e2f704909e271f2f01327f520ded632", features = [ "testing" ] }
cairo-lang-project = { git = "https://github.com/starkware-libs/cairo", rev = "d9984ef58e2f704909e271f2f01327f520ded632" }
cairo-lang-semantic = { git = "https://github.com/starkware-libs/cairo", rev = "d9984ef58e2f704909e271f2f01327f520ded632", features = [ "testing" ] }
cairo-lang-sierra = { git = "https://github.com/starkware-libs/cairo", rev = "d9984ef58e2f704909e271f2f01327f520ded632" }
cairo-lang-sierra-generator = { git = "https://github.com/starkware-libs/cairo", rev = "d9984ef58e2f704909e271f2f01327f520ded632" }
cairo-lang-sierra-to-casm = { git = "https://github.com/starkware-libs/cairo", rev = "d9984ef58e2f704909e271f2f01327f520ded632" }
cairo-lang-starknet = { git = "https://github.com/starkware-libs/cairo", rev = "d9984ef58e2f704909e271f2f01327f520ded632" }
cairo-lang-starknet-classes = { git = "https://github.com/starkware-libs/cairo", rev = "d9984ef58e2f704909e271f2f01327f520ded632" }
cairo-lang-syntax = { git = "https://github.com/starkware-libs/cairo", rev = "d9984ef58e2f704909e271f2f01327f520ded632" }
cairo-lang-test-plugin = { git = "https://github.com/starkware-libs/cairo", rev = "d9984ef58e2f704909e271f2f01327f520ded632" }
cairo-lang-test-runner = { git = "https://github.com/starkware-libs/cairo", rev = "d9984ef58e2f704909e271f2f01327f520ded632" }
cairo-lang-test-utils = { git = "https://github.com/starkware-libs/cairo", rev = "d9984ef58e2f704909e271f2f01327f520ded632" }
cairo-lang-utils = { git = "https://github.com/starkware-libs/cairo", rev = "d9984ef58e2f704909e271f2f01327f520ded632" }
cairo-proof-parser = { git = "https://github.com/cartridge-gg/cairo-proof-parser", tag = "v0.3.0" }
cairo-vm = "0.9.2"
camino = { version = "1.1.2", features = [ "serde1" ] }
chrono = { version = "0.4.24", features = [ "serde" ] }
clap = { version = "4.5.4", features = [ "derive" ] }
clap-verbosity-flag = "2.0.1"
clap_complete = "4.3"
console = "0.15.7"
convert_case = "0.6.0"
crypto-bigint = { version = "0.5.3", features = [ "serde" ] }
derive_more = "0.99.17"
flate2 = "1.0.24"
futures = "0.3.30"
futures-util = "0.3.30"
hex = "0.4.3"
http = "0.2.9"
indexmap = "2.2.5"
indoc = "1.0.7"
itertools = "0.12.1"
jsonrpsee = { version = "0.16.2", default-features = false }
lazy_static = "1.4.0"
log = "0.4.21"
metrics = "0.21.1"
num-traits = { version = "0.2", default-features = false }
once_cell = "1.0"
parking_lot = "0.12.1"
pretty_assertions = "1.2.1"
rand = "0.8.5"
rayon = "1.8.0"
regex = "1.10.3"
reqwest = { version = "0.12", features = [ "blocking", "rustls-tls" ], default-features = false }
rpassword = "7.2.0"
rstest = "0.18.2"
rstest_reuse = "0.6.0"
salsa = "0.16.1"
scarb = { git = "https://github.com/software-mansion/scarb", rev = "f1aa7b09507a84d209d83b2fa80472c82605cc43" }
scarb-ui = { git = "https://github.com/software-mansion/scarb", rev = "f1aa7b09507a84d209d83b2fa80472c82605cc43" }
semver = "1.0.5"
serde = { version = "1.0", features = [ "derive" ] }
serde_json = { version = "1.0", features = [ "arbitrary_precision" ] }
serde_with = "2.3"
similar-asserts = "1.5.0"
smol_str = { version = "0.2.0", features = [ "serde" ] }
sqlx = { version = "0.7.2", features = [ "chrono", "macros", "regexp", "runtime-async-std", "runtime-tokio", "sqlite", "uuid" ] }
starknet = "0.11.0"
starknet-crypto = "0.7.0"
starknet_api = "0.11.0"
strum = "0.25"
strum_macros = "0.25"
tempfile = "3.9.0"
test-log = "0.2.11"
thiserror = "1.0.32"
tokio = { version = "1.32.0", features = [ "full" ] }
toml = "0.8"
tower = "0.4.13"
tower-http = "0.4.4"
tracing = "0.1.34"
tracing-subscriber = { version = "0.3.16", features = [ "env-filter", "json" ] }
url = { version = "2.4.0", features = [ "serde" ] }

# server
hyper = "0.14.27"
warp = "0.3"

# gRPC
prost = "0.12"
tonic = "0.10"
tonic-build = "0.10.1"
tonic-reflection = "0.10.1"
tonic-web = "0.10.1"

# WASM-compatible gRPC deps
tonic-web-wasm-client = "0.4.0"
wasm-prost = { version = "0.11.9", package = "prost" }
wasm-tonic = { version = "0.9.2", default-features = false, features = [ "codegen", "gzip", "prost" ], package = "tonic" }
wasm-tonic-build = { version = "0.9.2", default-features = false, features = [ "prost" ], package = "tonic-build" }

alloy-primitives = { version = "0.7.6", default-features = false }
alloy-sol-types = { version = "0.7.6", default-features = false }

criterion = "0.5.1"

# Controller integration
account_sdk = { git = "https://github.com/cartridge-gg/controller", rev = "e8276cfffe48b5d09f0598026d13635374204b72" }
slot = { git = "https://github.com/cartridge-gg/slot", rev = "1d0c9f7" }

[patch.crates-io]
cairo-felt = { git = "https://github.com/dojoengine/cairo-rs.git", rev = "1031381" }
cairo-vm = { git = "https://github.com/dojoengine/cairo-rs.git", rev = "1031381" }

alloy-contract = { git = "https://github.com/alloy-rs/alloy", rev = "4655f8e4372ecc0b056e83abbc60c3912902ee64" }
alloy-json-rpc = { git = "https://github.com/alloy-rs/alloy", rev = "4655f8e4372ecc0b056e83abbc60c3912902ee64" }
alloy-network = { git = "https://github.com/alloy-rs/alloy", rev = "4655f8e4372ecc0b056e83abbc60c3912902ee64" }
alloy-provider = { git = "https://github.com/alloy-rs/alloy", rev = "4655f8e4372ecc0b056e83abbc60c3912902ee64" }
alloy-rpc-types = { git = "https://github.com/alloy-rs/alloy", rev = "4655f8e4372ecc0b056e83abbc60c3912902ee64" }
alloy-signer = { git = "https://github.com/alloy-rs/alloy", rev = "4655f8e4372ecc0b056e83abbc60c3912902ee64" }
<<<<<<< HEAD
alloy-signer-wallet = { git = "https://github.com/alloy-rs/alloy", rev = "4655f8e4372ecc0b056e83abbc60c3912902ee64" }
alloy-transport = { git = "https://github.com/alloy-rs/alloy", rev = "4655f8e4372ecc0b056e83abbc60c3912902ee64" }

# Remove this patch once `starknet-rs` has been updated to use a version of `starknet-types-core` which includes the specified rev.
# This specific rev is to implement `FromStr` for `Felt`
starknet-types-core = { git = "https://github.com/starknet-io/types-rs", rev = "d3d77a5" }

# Remove this patch once the following PR is merged: <https://github.com/xJonathanLEI/starknet-rs/pull/615>
#
# To enable std feature on `starknet-types-core`.
# To re-export the entire `felt` module from `starknet-types-core`.
starknet-core = { git = "https://github.com/kariy/starknet-rs", branch = "dojo-patch" }
=======
alloy-transport = { git = "https://github.com/alloy-rs/alloy", rev = "4655f8e4372ecc0b056e83abbc60c3912902ee64" }
>>>>>>> 8f5ee1d5
<|MERGE_RESOLUTION|>--- conflicted
+++ resolved
@@ -232,8 +232,6 @@
 alloy-provider = { git = "https://github.com/alloy-rs/alloy", rev = "4655f8e4372ecc0b056e83abbc60c3912902ee64" }
 alloy-rpc-types = { git = "https://github.com/alloy-rs/alloy", rev = "4655f8e4372ecc0b056e83abbc60c3912902ee64" }
 alloy-signer = { git = "https://github.com/alloy-rs/alloy", rev = "4655f8e4372ecc0b056e83abbc60c3912902ee64" }
-<<<<<<< HEAD
-alloy-signer-wallet = { git = "https://github.com/alloy-rs/alloy", rev = "4655f8e4372ecc0b056e83abbc60c3912902ee64" }
 alloy-transport = { git = "https://github.com/alloy-rs/alloy", rev = "4655f8e4372ecc0b056e83abbc60c3912902ee64" }
 
 # Remove this patch once `starknet-rs` has been updated to use a version of `starknet-types-core` which includes the specified rev.
@@ -244,7 +242,4 @@
 #
 # To enable std feature on `starknet-types-core`.
 # To re-export the entire `felt` module from `starknet-types-core`.
-starknet-core = { git = "https://github.com/kariy/starknet-rs", branch = "dojo-patch" }
-=======
-alloy-transport = { git = "https://github.com/alloy-rs/alloy", rev = "4655f8e4372ecc0b056e83abbc60c3912902ee64" }
->>>>>>> 8f5ee1d5
+starknet-core = { git = "https://github.com/kariy/starknet-rs", branch = "dojo-patch" }