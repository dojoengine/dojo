[workspace]
resolver = "2"

members = [
	"bin/dojo-language-server",
	"bin/katana",
	"bin/saya",
	"bin/scheduler",
	"bin/sozo",
	"bin/torii",
	"crates/dojo/bindgen",
	"crates/dojo/core",
	"crates/dojo/lang",
	"crates/dojo/test-utils",
	"crates/dojo/types",
	"crates/dojo/utils",
	"crates/dojo/world",
	"crates/dojo/world/abigen",
	"crates/katana/cli",
	"crates/katana/controller",
	"crates/katana/core",
	"crates/katana/executor",
	"crates/katana/feeder-gateway",
	"crates/katana/grpc",
	"crates/katana/node",
	"crates/katana/node-bindings",
	"crates/katana/pool",
	"crates/katana/primitives",
	"crates/katana/rpc/rpc",
	"crates/katana/rpc/rpc-api",
	"crates/katana/rpc/rpc-types",
	"crates/katana/rpc/rpc-types-builder",
	"crates/katana/runner",
	"crates/katana/runner/macro",
	"crates/katana/storage/codecs",
	"crates/katana/storage/codecs/derive",
	"crates/katana/storage/db",
	"crates/katana/storage/provider",
	"crates/katana/sync/pipeline",
	"crates/katana/sync/stage",
	"crates/katana/tasks",
	"crates/katana/trie",
	"crates/metrics",
	"crates/saya/core",
	"crates/saya/provider",
	"crates/sozo/scarbext",
	"crates/sozo/signers",
	"crates/sozo/walnut",
	"crates/torii/cli",
	"crates/torii/client",
	"crates/torii/server",
	"crates/torii/types-test",
	"examples/spawn-and-move",
	"scripts/verify_db_balances",
	"xtask/generate-test-db",
]

[workspace.package]
edition = "2021"
license = "Apache-2.0"
license-file = "LICENSE"
repository = "https://github.com/dojoengine/dojo/"
version = "1.0.9"

[profile.performance]
codegen-units = 1
incremental = false
inherits = "release"
lto = "fat"

[profile.profiling]
debug = true
inherits = "release"

[workspace.dependencies]
cainome = { git = "https://github.com/cartridge-gg/cainome", tag = "v0.4.11", features = [ "abigen-rs" ] }
cainome-cairo-serde = { git = "https://github.com/cartridge-gg/cainome", tag = "v0.4.11" }
dojo-utils = { path = "crates/dojo/utils" }

# metrics
dojo-metrics = { path = "crates/metrics" }

# dojo-lang
dojo-bindgen = { path = "crates/dojo/bindgen" }
dojo-core = { path = "crates/dojo/core" }
dojo-lang = { path = "crates/dojo/lang" }
dojo-test-utils = { path = "crates/dojo/test-utils" }
dojo-types = { path = "crates/dojo/types" }
dojo-world = { path = "crates/dojo/world" }

# dojo-world
topological-sort = "0.2"

# katana
katana-cairo = { path = "crates/katana/cairo" }
katana-cli = { path = "crates/katana/cli" }
katana-codecs = { path = "crates/katana/storage/codecs" }
katana-codecs-derive = { path = "crates/katana/storage/codecs/derive" }
katana-core = { path = "crates/katana/core", default-features = false }
katana-db = { path = "crates/katana/storage/db" }
katana-executor = { path = "crates/katana/executor" }
katana-feeder-gateway = { path = "crates/katana/feeder-gateway" }
katana-node = { path = "crates/katana/node", default-features = false }
katana-node-bindings = { path = "crates/katana/node-bindings" }
katana-pipeline = { path = "crates/katana/sync/pipeline" }
katana-pool = { path = "crates/katana/pool" }
katana-primitives = { path = "crates/katana/primitives" }
katana-provider = { path = "crates/katana/storage/provider" }
katana-rpc = { path = "crates/katana/rpc/rpc" }
katana-rpc-api = { path = "crates/katana/rpc/rpc-api", default-features = false }
katana-rpc-types = { path = "crates/katana/rpc/rpc-types" }
katana-rpc-types-builder = { path = "crates/katana/rpc/rpc-types-builder" }
katana-runner = { path = "crates/katana/runner" }
katana-slot-controller = { path = "crates/katana/controller" }
katana-stage = { path = "crates/katana/sync/stage" }
katana-tasks = { path = "crates/katana/tasks" }
katana-trie = { path = "crates/katana/trie" }

# torii
torii-cli = { path = "crates/torii/cli" }
torii-client = { path = "crates/torii/client" }
torii-indexer = { path = "crates/torii/indexer" }
torii-sqlite = { path = "crates/torii/sqlite" }
torii-graphql = { path = "crates/torii/graphql" }
torii-grpc = { path = "crates/torii/grpc" }
torii-relay = { path = "crates/torii/libp2p" }
torii-server = { path = "crates/torii/server" }
<<<<<<< HEAD
torii-runner = { path = "crates/torii/runner" }
=======
torii-typed-data = { path = "crates/torii/typed-data" }
>>>>>>> 70361645

# saya
saya-core = { path = "crates/saya/core" }
saya-provider = { path = "crates/saya/provider" }

# sozo
sozo-ops = { path = "crates/sozo/ops" }
sozo-scarbext = { path = "crates/sozo/scarbext" }
sozo-signers = { path = "crates/sozo/signers" }
sozo-walnut = { path = "crates/sozo/walnut" }

anyhow = "1.0.89"
arbitrary = { version = "1.3.2", features = [ "derive" ] }
assert_fs = "1.1"
assert_matches = "1.5.0"
async-trait = "0.1.82"
auto_impl = "1.2.0"
base64 = "0.21.2"
bigdecimal = "0.4.1"
bytes = "1.6"
cairo-lang-compiler = "=2.8.4"
cairo-lang-debug = "=2.8.4"
cairo-lang-defs = "=2.8.4"
cairo-lang-diagnostics = "2.7.0"
cairo-lang-filesystem = "=2.8.4"
cairo-lang-formatter = "=2.8.4"
cairo-lang-language-server = "=2.8.4"
cairo-lang-lowering = "=2.8.4"
cairo-lang-parser = "=2.8.4"
cairo-lang-plugins = { version = "=2.8.4", features = [ "testing" ] }
cairo-lang-project = "=2.8.4"
cairo-lang-semantic = "=2.8.4"
cairo-lang-sierra = "=2.8.4"
cairo-lang-sierra-generator = "=2.8.4"
cairo-lang-sierra-to-casm = "=2.8.4"
cairo-lang-starknet = "=2.8.4"
cairo-lang-starknet-classes = "=2.8.4"
cairo-lang-syntax = "=2.8.4"
cairo-lang-test-plugin = "=2.8.4"
cairo-lang-test-runner = "=2.8.4"
cairo-lang-test-utils = "=2.8.4"
cairo-lang-utils = "=2.8.4"
cairo-vm = "1.0.0-rc4"
camino = { version = "1.1.2", features = [ "serde1" ] }
chrono = { version = "0.4.24", features = [ "serde" ] }
clap = { version = "4.5.16", features = [ "derive", "env" ] }
clap-verbosity-flag = "2.0.1"
clap_complete = "4.3"
colored = "2.0.0"
colored_json = "3.2.0"
console = "0.15.7"
convert_case = "0.6.0"
crypto-bigint = { version = "0.5.3", features = [ "serde" ] }
data-url = "0.3"
derive_more = "0.99.17"
flate2 = "1.0.24"
fluent-uri = "0.3"
futures = "0.3.30"
futures-util = "0.3.30"
hashlink = "0.9.1"
hex = "0.4.3"
hex-literal = "0.4.1"
http = "0.2.9"
image = "0.25.2"
indexmap = "2.2.5"
indoc = "1.0.7"
itertools = "0.12.1"
jsonrpsee = { version = "0.16.2", default-features = false }
lazy_static = "1.4.0"
log = "0.4.21"
metrics = "0.23.0"
num-bigint = "0.4.3"
num-traits = { version = "0.2", default-features = false }
once_cell = "1.0"
parking_lot = "0.12.1"
postcard = { version = "1.0.10", features = [ "use-std" ], default-features = false }
pretty_assertions = "1.2.1"
rand = "0.8.5"
rayon = "1.8.0"
regex = "1.10.3"
reqwest = { version = "0.11.27", features = [ "blocking", "json", "rustls-tls" ], default-features = false }
rpassword = "7.2.0"
rstest = "0.18.2"
rstest_reuse = "0.6.0"
salsa = "0.16.1"
scarb = { git = "https://github.com/dojoengine/scarb", rev = "7eac49b3e61236ce466e712225d9c989f9db1ef3" }
scarb-ui = { git = "https://github.com/dojoengine/scarb", rev = "7eac49b3e61236ce466e712225d9c989f9db1ef3" }
semver = "1.0.5"
serde = { version = "1.0", features = [ "derive" ] }
serde_json = { version = "1.0", features = [ "arbitrary_precision" ] }
serde_with = "3.11.0"
similar-asserts = "1.5.0"
smol_str = { version = "0.2.0", features = [ "serde" ] }
spinoff = "0.8.0"
sqlx = { version = "0.8.2", features = [ "chrono", "macros", "regexp", "runtime-async-std", "runtime-tokio", "sqlite", "uuid" ] }
starknet_api = "0.11.0"
strum = "0.25"
strum_macros = "0.25"
tempfile = "3.9.0"
test-log = "0.2.11"
thiserror = "1.0.32"
tokio = { version = "1.39.2", features = [ "full" ] }
tokio-util = "0.7.12"
toml = "0.8"
tower = "0.4.13"
tower-http = "0.4.4"
tracing = { version = "0.1.38", features = [ "log" ], default-features = false }
tracing-log = "0.1.3"
tracing-subscriber = { version = "0.3.16", features = [ "env-filter", "json" ] }
url = { version = "2.4.0", features = [ "serde" ] }
walkdir = "2.5.0"
# TODO: see if we still need the git version
ipfs-api-backend-hyper = { git = "https://github.com/ferristseng/rust-ipfs-api", rev = "af2c17f7b19ef5b9898f458d97a90055c3605633", features = [ "with-hyper-rustls", "with-send-sync" ] }
mime_guess = "2.0"

# server
hyper = "0.14.27"
warp = "0.3"

# gRPC
prost = "0.12"
tonic = { version = "0.11", features = [ "gzip", "tls", "tls-roots", "tls-webpki-roots" ] }
tonic-build = "0.11"
tonic-reflection = "0.11"
tonic-web = "0.11"

# WASM-compatible gRPC deps
tonic-web-wasm-client = "0.6.0"
wasm-prost = { version = "0.13", package = "prost" }
wasm-tonic = { version = "0.12", default-features = false, features = [ "codegen", "gzip", "prost" ], package = "tonic" }
wasm-tonic-build = { version = "0.12", default-features = false, features = [ "prost" ], package = "tonic-build" }

alloy-primitives = { version = "0.8.3", default-features = false }
alloy-sol-types = { version = "0.8.3", default-features = false }

criterion = "0.5.1"

# Slot integration. Dojo don't need to manually include `account_sdk` as dependency as `slot` already re-exports it.
slot = { git = "https://github.com/cartridge-gg/slot", rev = "1298a30" }

alloy-contract = { version = "0.3", default-features = false }
alloy-json-rpc = { version = "0.3", default-features = false }
alloy-network = { version = "0.3", default-features = false }
alloy-provider = { version = "0.3", default-features = false }
alloy-rpc-types-eth = { version = "0.3", default-features = false }
alloy-signer = { version = "0.3", default-features = false }
alloy-transport = { version = "0.3", default-features = false }

starknet = "0.12.0"
starknet-crypto = "0.7.1"
starknet-types-core = { version = "0.1.7", features = [ "arbitrary", "hash" ] }

bitvec = "1.0.1"

# macro
proc-macro2 = "1.0"
quote = "1.0"
syn = { version = "2.0", default-features = false }<|MERGE_RESOLUTION|>--- conflicted
+++ resolved
@@ -125,11 +125,8 @@
 torii-grpc = { path = "crates/torii/grpc" }
 torii-relay = { path = "crates/torii/libp2p" }
 torii-server = { path = "crates/torii/server" }
-<<<<<<< HEAD
 torii-runner = { path = "crates/torii/runner" }
-=======
 torii-typed-data = { path = "crates/torii/typed-data" }
->>>>>>> 70361645
 
 # saya
 saya-core = { path = "crates/saya/core" }
