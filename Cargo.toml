--- conflicted
+++ resolved
@@ -63,13 +63,8 @@
 lto = "fat"
 
 [workspace.dependencies]
-<<<<<<< HEAD
 cainome = { git = "https://github.com/cartridge-gg/cainome", rev = "5c2616c273faca7700d2ba565503fcefb5b9d720", features = [ "abigen-rs" ] }
 dojo-utils = { path = "crates/dojo/utils" }
-=======
-cainome = { git = "https://github.com/cartridge-gg/cainome", tag = "v0.4.6", features = [ "abigen-rs" ] }
-dojo-utils = { path = "crates/dojo-utils" }
->>>>>>> 8a9dc0cd
 
 # metrics
 dojo-metrics = { path = "crates/metrics" }
