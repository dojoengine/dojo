[workspace]
resolver = "2"

members = [
	"bin/dojo-language-server",
	"bin/katana",
	"bin/saya",
	"bin/scheduler",
	"bin/sozo",
	"bin/torii",
	"crates/dojo/bindgen",
	"crates/dojo/core",
	"crates/dojo/lang",
	"crates/dojo/test-utils",
	"crates/dojo/types",
	"crates/dojo/utils",
	"crates/dojo/world",
	"crates/dojo/world/abigen",
	"crates/katana/cli",
	"crates/katana/controller",
	"crates/katana/core",
	"crates/katana/executor",
	"crates/katana/feeder-gateway",
	"crates/katana/grpc",
	"crates/katana/node",
	"crates/katana/node-bindings",
	"crates/katana/pool",
	"crates/katana/primitives",
	"crates/katana/rpc/rpc",
	"crates/katana/rpc/rpc-api",
	"crates/katana/rpc/rpc-types",
	"crates/katana/rpc/rpc-types-builder",
	"crates/katana/runner",
	"crates/katana/runner/macro",
	"crates/katana/storage/codecs",
	"crates/katana/storage/codecs/derive",
	"crates/katana/storage/db",
	"crates/katana/storage/provider",
	"crates/katana/sync/pipeline",
	"crates/katana/sync/stage",
	"crates/katana/tasks",
	"crates/katana/trie",
	"crates/metrics",
	"crates/saya/core",
	"crates/saya/provider",
	"crates/sozo/scarbext",
	"crates/sozo/signers",
	"crates/sozo/walnut",
	"crates/torii/cli",
	"crates/torii/client",
	"crates/torii/server",
	"crates/torii/types-test",
	"examples/spawn-and-move",
	"scripts/verify_db_balances",
	"xtask/generate-test-db",
]

[workspace.package]
edition = "2021"
license = "Apache-2.0"
license-file = "LICENSE"
repository = "https://github.com/dojoengine/dojo/"
version = "1.0.12"

[profile.performance]
codegen-units = 1
incremental = false
inherits = "release"
lto = "fat"

[profile.profiling]
debug = true
inherits = "release"

[workspace.dependencies]
cainome = { git = "https://github.com/cartridge-gg/cainome", tag = "v0.4.11", features = [ "abigen-rs" ] }
cainome-cairo-serde = { git = "https://github.com/cartridge-gg/cainome", tag = "v0.4.11" }
dojo-utils = { path = "crates/dojo/utils" }

# metrics
dojo-metrics = { path = "crates/metrics" }

# dojo-lang
dojo-bindgen = { path = "crates/dojo/bindgen" }
dojo-core = { path = "crates/dojo/core" }
dojo-lang = { path = "crates/dojo/lang" }
dojo-test-utils = { path = "crates/dojo/test-utils" }
dojo-types = { path = "crates/dojo/types" }
dojo-world = { path = "crates/dojo/world" }

# dojo-world
topological-sort = "0.2"

# katana
katana-cairo = { path = "crates/katana/cairo" }
katana-cli = { path = "crates/katana/cli" }
katana-codecs = { path = "crates/katana/storage/codecs" }
katana-codecs-derive = { path = "crates/katana/storage/codecs/derive" }
katana-core = { path = "crates/katana/core", default-features = false }
katana-db = { path = "crates/katana/storage/db" }
katana-executor = { path = "crates/katana/executor" }
katana-feeder-gateway = { path = "crates/katana/feeder-gateway" }
katana-node = { path = "crates/katana/node", default-features = false }
katana-node-bindings = { path = "crates/katana/node-bindings" }
katana-pipeline = { path = "crates/katana/sync/pipeline" }
katana-pool = { path = "crates/katana/pool" }
katana-primitives = { path = "crates/katana/primitives" }
katana-provider = { path = "crates/katana/storage/provider" }
katana-rpc = { path = "crates/katana/rpc/rpc" }
katana-rpc-api = { path = "crates/katana/rpc/rpc-api", default-features = false }
katana-rpc-types = { path = "crates/katana/rpc/rpc-types" }
katana-rpc-types-builder = { path = "crates/katana/rpc/rpc-types-builder" }
katana-runner = { path = "crates/katana/runner" }
katana-slot-controller = { path = "crates/katana/controller" }
katana-stage = { path = "crates/katana/sync/stage" }
katana-tasks = { path = "crates/katana/tasks" }
katana-trie = { path = "crates/katana/trie" }

# torii
torii-cli = { path = "crates/torii/cli" }
torii-client = { path = "crates/torii/client" }
torii-indexer = { path = "crates/torii/indexer" }
torii-sqlite = { path = "crates/torii/sqlite" }
torii-graphql = { path = "crates/torii/graphql" }
torii-grpc = { path = "crates/torii/grpc" }
torii-relay = { path = "crates/torii/libp2p" }
torii-server = { path = "crates/torii/server" }
torii-runner = { path = "crates/torii/runner" }
torii-typed-data = { path = "crates/torii/typed-data" }

# saya
saya-core = { path = "crates/saya/core" }
saya-provider = { path = "crates/saya/provider" }

# sozo
sozo-ops = { path = "crates/sozo/ops" }
sozo-scarbext = { path = "crates/sozo/scarbext" }
sozo-signers = { path = "crates/sozo/signers" }
sozo-walnut = { path = "crates/sozo/walnut" }

anyhow = "1.0.89"
arbitrary = { version = "1.3.2", features = [ "derive" ] }
assert_fs = "1.1"
assert_matches = "1.5.0"
async-trait = "0.1.82"
auto_impl = "1.2.0"
base64 = "0.21.2"
bigdecimal = "0.4.1"
bytes = "1.6"
cairo-lang-compiler = "=2.9.2"
cairo-lang-debug = "=2.9.2"
cairo-lang-defs = "=2.9.2"
cairo-lang-diagnostics = "=2.9.2"
cairo-lang-filesystem = "=2.9.2"
cairo-lang-formatter = "=2.9.2"
cairo-lang-language-server = "=2.9.2"
cairo-lang-lowering = "=2.9.2"
cairo-lang-parser = "=2.9.2"
cairo-lang-plugins = { version = "=2.9.2", features = [ "testing" ] }
cairo-lang-project = "=2.9.2"
cairo-lang-semantic = "=2.9.2"
cairo-lang-sierra = "=2.9.2"
cairo-lang-sierra-generator = "=2.9.2"
cairo-lang-sierra-to-casm = "=2.9.2"
cairo-lang-starknet = "=2.9.2"
cairo-lang-starknet-classes = "=2.9.2"
cairo-lang-syntax = "=2.9.2"
cairo-lang-test-plugin = "=2.9.2"
cairo-lang-test-runner = "=2.9.2"
cairo-lang-test-utils = "=2.9.2"
cairo-lang-utils = "=2.9.2"
cairo-vm = "1.0.0-rc4"
camino = { version = "1.1.2", features = [ "serde1" ] }
chrono = { version = "0.4.24", features = [ "serde" ] }
clap = { version = "4.5.16", features = [ "derive", "env" ] }
clap-verbosity-flag = "2.0.1"
clap_complete = "4.3"
colored = "2.0.0"
colored_json = "3.2.0"
console = "0.15.7"
convert_case = "0.6.0"
crypto-bigint = { version = "0.5.3", features = [ "serde" ] }
data-url = "0.3"
derive_more = "0.99.17"
flate2 = "1.0.35"
fluent-uri = "0.3"
futures = "0.3.30"
futures-util = "0.3.30"
hashlink = "0.9.1"
hex = "0.4.3"
hex-literal = "0.4.1"
http = "0.2.9"
image = "0.25.2"
indexmap = "2.2.5"
indoc = "1.0.7"
itertools = "0.12.1"
jsonrpsee = { version = "0.16.2", default-features = false }
lazy_static = "1.4.0"
log = "0.4.21"
metrics = "0.23.0"
num-bigint = "0.4.3"
num-traits = { version = "0.2", default-features = false }
once_cell = "1.0"
parking_lot = "0.12.1"
postcard = { version = "1.0.10", features = [ "use-std" ], default-features = false }
pretty_assertions = "1.2.1"
rand = "0.8.5"
rayon = "1.8.0"
regex = "1.10.3"
reqwest = { version = "0.11.27", features = [ "blocking", "json", "rustls-tls" ], default-features = false }
rpassword = "7.2.0"
rstest = "0.18.2"
rstest_reuse = "0.6.0"
salsa = "0.16.1"
<<<<<<< HEAD
scarb = { git = "https://github.com/dojoengine/scarb", rev = "72b5db6b009fda6a83e2740d2a10b529b02d792c" }
scarb-metadata = { git = "https://github.com/dojoengine/scarb", rev = "72b5db6b009fda6a83e2740d2a10b529b02d792c" }
scarb-ui = { git = "https://github.com/dojoengine/scarb", rev = "72b5db6b009fda6a83e2740d2a10b529b02d792c" }
=======
scarb = { git = "https://github.com/dojoengine/scarb", rev = "e2c01f5351c5c9097f61b2201163611f84f62156" }
scarb-ui = { git = "https://github.com/dojoengine/scarb", rev = "e2c01f5351c5c9097f61b2201163611f84f62156" }
>>>>>>> ec00eca5
semver = "1.0.5"
serde = { version = "1.0", features = [ "derive" ] }
serde_json = { version = "1.0", features = [ "arbitrary_precision" ] }
serde_with = "3.11.0"
similar-asserts = "1.5.0"
smol_str = { version = "0.2.0", features = [ "serde" ] }
spinoff = "0.8.0"
sqlx = { version = "0.8.2", features = [ "chrono", "macros", "regexp", "runtime-async-std", "runtime-tokio", "sqlite", "uuid" ] }
#starknet_api = "0.11.0"
starknet_api = { git = "https://github.com/dojoengine/sequencer", rev = "802c5dc" }
strum = "0.25"
strum_macros = "0.25"
tempfile = "3.9.0"
test-log = "0.2.11"
thiserror = "1.0.32"
tokio = { version = "1.39.2", features = [ "full" ] }
tokio-util = "0.7.12"
toml = "0.8"
tower = "0.4.13"
tower-http = "0.4.4"
tracing = { version = "0.1.38", features = [ "log" ], default-features = false }
tracing-log = "0.1.3"
tracing-subscriber = { version = "0.3.16", features = [ "env-filter", "json" ] }
url = { version = "2.4.0", features = [ "serde" ] }
walkdir = "2.5.0"
# TODO: see if we still need the git version
ipfs-api-backend-hyper = { git = "https://github.com/ferristseng/rust-ipfs-api", rev = "af2c17f7b19ef5b9898f458d97a90055c3605633", features = [ "with-hyper-rustls", "with-send-sync" ] }
mime_guess = "2.0"

# server
hyper = "0.14.27"
warp = "0.3"

# gRPC
prost = "0.12"
tonic = { version = "0.11", features = [ "gzip", "tls", "tls-roots", "tls-webpki-roots" ] }
tonic-build = "0.11"
tonic-reflection = "0.11"
tonic-web = "0.11"

# WASM-compatible gRPC deps
tonic-web-wasm-client = "0.6.0"
wasm-prost = { version = "0.13", package = "prost" }
wasm-tonic = { version = "0.12", default-features = false, features = [ "codegen", "gzip", "prost" ], package = "tonic" }
wasm-tonic-build = { version = "0.12", default-features = false, features = [ "prost" ], package = "tonic-build" }

alloy-primitives = { version = "0.8.3", default-features = false }
alloy-sol-types = { version = "0.8.3", default-features = false }

criterion = "0.5.1"

# Slot integration. Dojo don't need to manually include `account_sdk` as dependency as `slot` already re-exports it.
slot = { git = "https://github.com/cartridge-gg/slot", rev = "1298a30" }

alloy-contract = { version = "0.3", default-features = false }
alloy-json-rpc = { version = "0.3", default-features = false }
alloy-network = { version = "0.3", default-features = false }
alloy-provider = { version = "0.3", default-features = false }
alloy-rpc-types-eth = { version = "0.3", default-features = false }
alloy-signer = { version = "0.3", default-features = false }
alloy-transport = { version = "0.3", default-features = false }

starknet = "0.12.0"
starknet-crypto = "0.7.1"
starknet-types-core = { version = "0.1.7", features = [ "arbitrary", "hash" ] }

bitvec = "1.0.1"

# macro
proc-macro2 = "1.0"
quote = "1.0"
syn = { version = "2.0", default-features = false }<|MERGE_RESOLUTION|>--- conflicted
+++ resolved
@@ -212,14 +212,9 @@
 rstest = "0.18.2"
 rstest_reuse = "0.6.0"
 salsa = "0.16.1"
-<<<<<<< HEAD
 scarb = { git = "https://github.com/dojoengine/scarb", rev = "72b5db6b009fda6a83e2740d2a10b529b02d792c" }
 scarb-metadata = { git = "https://github.com/dojoengine/scarb", rev = "72b5db6b009fda6a83e2740d2a10b529b02d792c" }
 scarb-ui = { git = "https://github.com/dojoengine/scarb", rev = "72b5db6b009fda6a83e2740d2a10b529b02d792c" }
-=======
-scarb = { git = "https://github.com/dojoengine/scarb", rev = "e2c01f5351c5c9097f61b2201163611f84f62156" }
-scarb-ui = { git = "https://github.com/dojoengine/scarb", rev = "e2c01f5351c5c9097f61b2201163611f84f62156" }
->>>>>>> ec00eca5
 semver = "1.0.5"
 serde = { version = "1.0", features = [ "derive" ] }
 serde_json = { version = "1.0", features = [ "arbitrary_precision" ] }
